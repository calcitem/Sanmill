name: Flutter

on:
  push:
    branches: [master, dev]
  pull_request:
    types: [review_requested, ready_for_review]
    paths:
      - 'src/ui/flutter_app/**'

jobs:
  linter:
    runs-on: ubuntu-latest
    name: Lint flutter code
    steps:
    - name: Checkout code
      uses: actions/checkout@v2
    - name: Set up Flutter
      uses: subosito/flutter-action@v1
    - run: bash -x ./flutter-init.sh
    - run: cp -f ./src/ui/flutter_app/analysis_options.yaml ./
    - name: Analyze Flutter
      uses: ValentinVignal/action-dart-analyze@v0.11
      with:
        fail-on: 'format'
        working-directory: src/ui/flutter_app

  build:
    runs-on: ubuntu-latest
    needs: linter

    # Note that this workflow uses the latest stable version of the Dart SDK.
    # Docker images for other release channels - like dev and beta - are also
    # available. See https://hub.docker.com/r/google/dart/ for the available
    # images.
    #container:
    #  image:  google/dart:latest

    steps:
      - uses: actions/checkout@v2
      - uses: actions/setup-java@v1
        with:
          java-version: '12.x'
      - run: echo $SIGNING_KEY | base64 -d > src/ui/flutter_app/android/app/key.jks
        env:
          SIGNING_KEY: ${{ secrets.SIGNING_KEY }}
      - uses: subosito/flutter-action@v1
        with:
<<<<<<< HEAD
          flutter-version: '2.10.3'
=======
          flutter-version: '3.3.2'
>>>>>>> 92c2f33f

      - name: Export environment valuables
        run: export

      - name: Create App version
        run: git fetch --tags; git tag; git log -n1; bash -x ./version.sh

      - name: Print Flutter SDK version
        run: flutter --version

      - name: Install dependencies
        run: bash -x ./flutter-init.sh

      # Uncomment this step to verify the use of 'dart format' on each commit.
      # - name: Verify formatting
      #   run: dart format --output=none --set-exit-if-changed .

      # Your project will need to have tests in test/ and a dependency on
      # package:test for this step to succeed. Note that Flutter projects will
      # want to change this to 'flutter test'.
      #- name: Run tests
      #  run: dart test

      # Build
      - name: Build apk
        run: cd src/ui/flutter_app; flutter build apk -v; flutter build appbundle -v
        env:
          KEY_STORE_PASSWORD: ${{ secrets.KEY_STORE_PASSWORD }}
          KEY_PASSWORD: ${{ secrets.KEY_PASSWORD }}
          ALIAS: ${{ secrets.ALIAS }}
          KEY_PATH: key.jks

      # Archive apk
      - name: Archive apk
        uses: actions/upload-artifact@v2
        with:
          name: sanmill-flutter-apk-release
          path: src/ui/flutter_app/build/app/outputs/flutter-apk/app-release.apk

      # Archive aab
      - name: Archive aab
        uses: actions/upload-artifact@v2
        with:
          name: sanmill-flutter-aab-release
          path: src/ui/flutter_app/build/app/outputs/bundle/release/app-release.aab<|MERGE_RESOLUTION|>--- conflicted
+++ resolved
@@ -46,11 +46,7 @@
           SIGNING_KEY: ${{ secrets.SIGNING_KEY }}
       - uses: subosito/flutter-action@v1
         with:
-<<<<<<< HEAD
-          flutter-version: '2.10.3'
-=======
           flutter-version: '3.3.2'
->>>>>>> 92c2f33f
 
       - name: Export environment valuables
         run: export
