// This file need to be saved as UTF-16
// In utf-8, it will lead to a gibberish

#if defined(UNDER_CE)
#include <winbase.h>
#else
#include <winver.h>
#endif

/////////////////////////////////////////////////////////////////////////////
//
// Icon
//

IDI_ICON1		ICON		DISCARDABLE	"MillGame.ico"


/////////////////////////////////////////////////////////////////////////////
//
// Version
//

VS_VERSION_INFO VERSIONINFO
<<<<<<< HEAD
 FILEVERSION 1,1,43,0
 PRODUCTVERSION 1,1,43,0
=======
 FILEVERSION 2,0,0,0
 PRODUCTVERSION 2,0,0,0
>>>>>>> 92c2f33f
 FILEFLAGSMASK 0x3fL
#ifdef _DEBUG
 FILEFLAGS 0x1L
#else
 FILEFLAGS 0x0L
#endif
 FILEOS 0x40004L
 FILETYPE 0x1L
 FILESUBTYPE 0x0L
BEGIN
    BLOCK "StringFileInfo"
    BEGIN
        BLOCK "080404b0"
        BEGIN
            VALUE "CompanyName", "Calcitem"
            VALUE "FileDescription", "Mill Game"
<<<<<<< HEAD
            VALUE "FileVersion", "1.1.43.0"
=======
            VALUE "FileVersion", "2.0.0.0"
>>>>>>> 92c2f33f
            VALUE "InternalName", "Sanmill"
            VALUE "LegalCopyright", "(C) 2019-2022 Calcitem Studio and Sanmill Developers"
            VALUE "OriginalFilename", "MillGame.exe"
            VALUE "ProductName", "MillGame"
<<<<<<< HEAD
            VALUE "ProductVersion", "1.1.43.0"
=======
            VALUE "ProductVersion", "2.0.0.0"
>>>>>>> 92c2f33f
        END
    END
    BLOCK "VarFileInfo"
    BEGIN
        VALUE "Translation", 0x804, 1200
    END
END<|MERGE_RESOLUTION|>--- conflicted
+++ resolved
@@ -21,13 +21,8 @@
 //
 
 VS_VERSION_INFO VERSIONINFO
-<<<<<<< HEAD
- FILEVERSION 1,1,43,0
- PRODUCTVERSION 1,1,43,0
-=======
  FILEVERSION 2,0,0,0
  PRODUCTVERSION 2,0,0,0
->>>>>>> 92c2f33f
  FILEFLAGSMASK 0x3fL
 #ifdef _DEBUG
  FILEFLAGS 0x1L
@@ -44,20 +39,12 @@
         BEGIN
             VALUE "CompanyName", "Calcitem"
             VALUE "FileDescription", "Mill Game"
-<<<<<<< HEAD
-            VALUE "FileVersion", "1.1.43.0"
-=======
             VALUE "FileVersion", "2.0.0.0"
->>>>>>> 92c2f33f
             VALUE "InternalName", "Sanmill"
             VALUE "LegalCopyright", "(C) 2019-2022 Calcitem Studio and Sanmill Developers"
             VALUE "OriginalFilename", "MillGame.exe"
             VALUE "ProductName", "MillGame"
-<<<<<<< HEAD
-            VALUE "ProductVersion", "1.1.43.0"
-=======
             VALUE "ProductVersion", "2.0.0.0"
->>>>>>> 92c2f33f
         END
     END
     BLOCK "VarFileInfo"
