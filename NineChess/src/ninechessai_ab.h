--- conflicted
+++ resolved
@@ -28,34 +28,6 @@
 class NineChessAi_ab
 {
 public:
-<<<<<<< HEAD
-=======
-#ifdef HASH_MAP_ENABLE
-    // 定义哈希值的类型
-    enum HashType
-    {
-        hashfEMPTY = 0,
-        hashfALPHA = 1,
-        hashfBETA = 2,
-        hashfEXACT = 3
-    };
-#endif
-
-#if ((defined HASH_MAP_ENABLE) || (defined BOOK_LEARNING)) 
-    // 定义哈希表的值
-    struct HashValue
-    {
-        int value;
-        int depth;
-        int alpha;
-        int beta;
-        //int power;
-        uint64_t hash;
-        enum HashType type;
-    };
-#endif /* HASH_MAP_ENABLE */
-
->>>>>>> 7fd982c1
     // 定义一个节点结构体
     struct Node
     {
@@ -109,7 +81,7 @@
 #endif
     };
 
-#ifdef HASH_MAP_ENABLE
+#if ((defined HASH_MAP_ENABLE) || (defined BOOK_LEARNING)) 
     // 定义哈希值的类型
     enum HashType
     {
@@ -128,7 +100,7 @@
         enum HashType type;
         int bestMove;
     };
-#endif /* HASH_MAP_ENABLE */
+#endif
 
 public:
     NineChessAi_ab();
@@ -206,13 +178,8 @@
 
     // 插入哈希表
     int recordHash(const HashValue &hashValue);
-<<<<<<< HEAD
     int recordHash(int value, int depth, HashType type, uint64_t hash, int bestMove);
-#endif
-=======
-    int recordHash(int value, int alpha, int beta, int depth, HashType type, uint64_t hash);
-#endif // HASH_MAP_ENABLE
->>>>>>> 7fd982c1
+#endif  // HASH_MAP_ENABLE
 
 private:
     // 原始模型
