// This file is part of Sanmill.
// Copyright (C) 2019-2022 The Sanmill developers (see AUTHORS file)
//
// Sanmill is free software: you can redistribute it and/or modify
// it under the terms of the GNU General Public License as published by
// the Free Software Foundation, either version 3 of the License, or
// (at your option) any later version.
//
// Sanmill is distributed in the hope that it will be useful,
// but WITHOUT ANY WARRANTY; without even the implied warranty of
// MERCHANTABILITY or FITNESS FOR A PARTICULAR PURPOSE.  See the
// GNU General Public License for more details.
//
// You should have received a copy of the GNU General Public License
// along with this program.  If not, see <http://www.gnu.org/licenses/>.

#include "evaluate.h"
#include "bitboard.h"
#include "option.h"
#include "thread.h"

namespace {

class Evaluation
{
public:
    Evaluation() = delete;

    explicit Evaluation(Position &p) noexcept
        : pos(p)
    { }

    Evaluation &operator=(const Evaluation &) = delete;
    [[nodiscard]] Value value() const;

private:
    Position &pos;
};

// Evaluation::value() is the main function of the class. It computes the
// various parts of the evaluation and returns the value of the position from
// the point of view of the side to move.

Value Evaluation::value() const
{
    Value value = VALUE_ZERO;

    int pieceInHandDiffCount;
    int pieceOnBoardDiffCount;
    const int pieceToRemoveCount = pos.side_to_move() == WHITE ?
                                       pos.piece_to_remove_count() :
                                       -pos.piece_to_remove_count();

    switch (pos.get_phase()) {
    case Phase::none:
    case Phase::ready:
        break;

    case Phase::placing:
        if (gameOptions.getConsiderMobility()) {
            value += pos.get_mobility_diff();
        }

        pieceInHandDiffCount = pos.piece_in_hand_count(WHITE) -
                               pos.piece_in_hand_count(BLACK);
        value += VALUE_EACH_PIECE_INHAND * pieceInHandDiffCount;

        pieceOnBoardDiffCount = pos.piece_on_board_count(WHITE) -
                                pos.piece_on_board_count(BLACK);
        value += VALUE_EACH_PIECE_ONBOARD * pieceOnBoardDiffCount;

        switch (pos.get_action()) {
        case Action::select:
        case Action::place:
            break;
        case Action::remove:
            value += VALUE_EACH_PIECE_PLACING_NEEDREMOVE * pieceToRemoveCount;
            break;
        case Action::none:
            break;
        }

        break;

    case Phase::moving:
        if (gameOptions.getConsiderMobility()) {
            value += pos.get_mobility_diff();
        }

<<<<<<< HEAD
        value += (pos.piece_on_board_count(WHITE) - pos.piece_on_board_count(BLACK)) * VALUE_EACH_PIECE_ONBOARD;
=======
        value += (pos.piece_on_board_count(WHITE) -
                  pos.piece_on_board_count(BLACK)) *
                 VALUE_EACH_PIECE_ONBOARD;
>>>>>>> 92c2f33f

        switch (pos.get_action()) {
        case Action::select:
        case Action::place:
            break;
        case Action::remove:
            value += VALUE_EACH_PIECE_MOVING_NEEDREMOVE * pieceToRemoveCount;
            break;
        case Action::none:
            break;
        }

        break;

    case Phase::gameOver:
        if (pos.piece_on_board_count(WHITE) + pos.piece_on_board_count(BLACK) >=
            SQUARE_NB) {
            if (rule.isWhiteLoseButNotDrawWhenBoardFull) {
                value -= VALUE_MATE;
            } else {
                value = VALUE_DRAW;
            }
        } else if (pos.get_action() == Action::select &&
                   pos.is_all_surrounded(pos.side_to_move()) &&
                   rule.isLoseButNotChangeSideWhenNoWay) {
            const Value delta = pos.side_to_move() == WHITE ? -VALUE_MATE :
                                                              VALUE_MATE;
            value += delta;
        } else if (pos.piece_on_board_count(WHITE) < rule.piecesAtLeastCount) {
            value -= VALUE_MATE;
        } else if (pos.piece_on_board_count(BLACK) < rule.piecesAtLeastCount) {
            value += VALUE_MATE;
        }

        break;
    }

    if (pos.side_to_move() == BLACK) {
        value = -value;
    }

#ifdef EVAL_DRAW_WHEN_NOT_KNOWN_WIN_IF_MAY_FLY
    if (pos.get_phase() == Phase::moving && rule.mayFly &&
        !rule.hasDiagonalLines) {
        int piece_on_board_count_future_white = pos.piece_on_board_count(WHITE);
        int piece_on_board_count_future_black = pos.piece_on_board_count(BLACK);

        if (pos.side_to_move() == WHITE) {
            piece_on_board_count_future_black -= pos.piece_to_remove_count();
        }

        if (pos.side_to_move() == BLACK) {
            piece_on_board_count_future_white -= pos.piece_to_remove_count();
        }

        // TODO(calcitem): flyPieceCount?
        if (piece_on_board_count_future_black == 3 ||
            piece_on_board_count_future_white == 3) {
            if (abs(value) < VALUE_KNOWN_WIN) {
                value = VALUE_DRAW;
            }
        }
    }
#endif

    return value;
}

} // namespace

/// evaluate() is the evaluator for the outer world. It returns a static
/// evaluation of the position from the point of view of the side to move.

Value Eval::evaluate(Position &pos)
{
    return Evaluation(pos).value();
}<|MERGE_RESOLUTION|>--- conflicted
+++ resolved
@@ -87,13 +87,9 @@
             value += pos.get_mobility_diff();
         }
 
-<<<<<<< HEAD
-        value += (pos.piece_on_board_count(WHITE) - pos.piece_on_board_count(BLACK)) * VALUE_EACH_PIECE_ONBOARD;
-=======
         value += (pos.piece_on_board_count(WHITE) -
                   pos.piece_on_board_count(BLACK)) *
                  VALUE_EACH_PIECE_ONBOARD;
->>>>>>> 92c2f33f
 
         switch (pos.get_action()) {
         case Action::select:
