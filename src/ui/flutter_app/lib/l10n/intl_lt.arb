{
<<<<<<< HEAD
    "@@locale": "lt",
    "appName": "Malūnas",
    "@appName": {
        "description": "The app name"
    },
    "welcome": "Sveiki atvykę",
    "@welcome": {
        "description": "Welcome"
    },
    "yes": "Taip",
    "@yes": {
        "description": "Yes"
    },
    "no": "Ne",
    "@no": {
        "description": "No"
    },
    "game": "Žaidimas",
    "@game": {
        "description": "Game"
    },
    "humanVsAi": "Žmogus prieš dirbtinį intelektą",
    "@humanVsAi": {
        "description": "Human Vs AI"
    },
    "humanVsHuman": "Žmogus prieš žmogų",
    "@humanVsHuman": {
        "description": "Human Vs Human"
    },
    "aiVsAi": "AI prieš AI",
    "@aiVsAi": {
        "description": "AI Vs AI"
    },
    "humanVsCloud": "Žmogus prieš debesį",
    "@humanVsCloud": {
        "description": "Human Vs Cloud"
    },
    "humanVsLAN": "Žmogus prieš LAN",
    "@humanVsLAN": {
        "description": "Human Vs LAN"
    },
    "testViaLAN": "Bandymas per LAN",
    "@testViaLAN": {
        "description": "Test Via LAN"
    },
    "move": "Perkelti",
    "@move": {
        "description": "Move"
    },
    "moves": " Perkelia",
    "@moves": {
        "description": " Moves"
    },
    "showMoveList": "Judesių sąrašas",
    "@showMoveList": {
        "description": "Move list"
    },
    "moveList": "Judesių sąrašas",
    "@moveList": {
        "description": "Move list"
    },
    "noGameRecord": "Nėra įrašo",
    "@noGameRecord": {
        "description": "No record"
    },
    "ok": "GERAI",
    "@ok": {
        "description": "OK"
    },
    "confirm": "Patvirtinti",
    "@confirm": {
        "description": "Confirm"
    },
    "cancel": "Atšaukti",
    "@cancel": {
        "description": "Cancel"
    },
    "copyright": "Autorinės teisės © 2021-2022 Calcitem Studio",
    "@copyright": {
        "description": "Copyright"
    },
    "tipSelectWrong": "Pasirinktas netinkamas elementas.",
    "@tipSelectWrong": {
        "description": "Select the wrong piece."
    },
    "tipPlace": "Padėkite savo dalis.",
    "@tipPlace": {
        "description": "Place your pieces."
    },
    "tipBanPlace": "Čia negalima įdėti.",
    "@tipBanPlace": {
        "description": "Cannot place it here."
    },
    "tipPlaced": "Jūs įdėjote.",
    "@tipPlaced": {
        "description": "Placed."
    },
    "tipRemove": "Pašalinkite figūrėlę.",
    "@tipRemove": {
        "description": "Remove a piece."
    },
    "tipBanRemove": "Jūs negalite jos pašalinti.",
    "@tipBanRemove": {
        "description": "Cannot remove."
    },
    "tipRemoved": "Jūs pašalinote.",
    "@tipRemoved": {
        "description": "Removed."
    },
    "tipMove": "Perkelkite figūrėlę.",
    "@tipMove": {
        "description": "Move a piece."
    },
    "tipCannotPlace": "Jūs negalite čia padėti figūrėlės.",
    "@tipCannotPlace": {
        "description": "You can't place your piece here."
    },
    "tipCannotMove": "Jūs negalite perkelti savo figūrėlės čia.",
    "@tipCannotMove": {
        "description": "You can't move your piece here."
    },
    "tipMill": "Malūnas! Paimkite priešininko figūrėlę.",
    "@tipMill": {
        "description": "Mill! Take your opponent's piece."
    },
    "tipContinueMill": "Toliau imkite priešininko figūrą.",
    "@tipContinueMill": {
        "description": "Continue to take your opponent's piece."
    },
    "tipSelectOpponentsPiece": "Pasirinkite vieną iš priešininko figūrų.",
    "@tipSelectOpponentsPiece": {
        "description": "Select one of your opponent's pieces."
    },
    "tipCannotRemovePieceFromMill": "Negalite paimti figūros iš malūno.",
    "@tipCannotRemovePieceFromMill": {
        "description": "You cannot remove a piece from a mill."
    },
    "tipCanMoveOnePoint": "Figūra gali judėti 1 tašku.",
    "@tipCanMoveOnePoint": {
        "description": "A piece can move 1 point."
    },
    "tipCannotMoveOpponentsPieces": "Negalite judinti priešininko figūrų.",
    "@tipCannotMoveOpponentsPieces": {
        "description": "You can't move your opponent's pieces."
    },
    "tipThreePiecesInLine": "Vienoje linijoje yra trys figūros.",
    "@tipThreePiecesInLine": {
        "description": "There are 3 pieces in a line."
    },
    "tipSelectPieceToMove": "Pasirinkite figūrėlę, kurią norite perkelti.",
    "@tipSelectPieceToMove": {
        "description": "Select your piece to move."
    },
    "tipHaveThreePiecesLeft": "Jums liko trys figūrėlės.",
    "@tipHaveThreePiecesLeft": {
        "description": "You have 3 pieces left."
    },
    "tipCanMoveToAnyPoint": "Galite judėti į bet kurį norimą tašką.",
    "@tipCanMoveToAnyPoint": {
        "description": "You can move to any point you like."
    },
    "tipToMove": " Perkelti.",
    "@tipToMove": {
        "description": " to move."
    },
    "whiteWin": "Laimi 1 žaidėjas!",
    "@whiteWin": {
        "description": "Player 1 wins!"
    },
    "blackWin": "Laimi 2 žaidėjas!",
    "@blackWin": {
        "description": "Player 2 wins!"
    },
    "won": "Laimėjo",
    "@won": {
        "description": "Won"
    },
    "lost": "Pralaimėta",
    "@lost": {
        "description": "Lost"
    },
    "aborted": "Nutrauktas",
    "@aborted": {
        "description": "Aborted"
    },
    "thinking": "Galvoju...",
    "@thinking": {
        "description": "Thinking..."
    },
    "newGame": "Naujas žaidimas",
    "@newGame": {
        "description": "New game"
    },
    "importGame": "Importuoti žaidimą",
    "@importGame": {
        "description": "Import game"
    },
    "exportGame": "Eksportuoti žaidimą",
    "@exportGame": {
        "description": "Export game"
    },
    "gameImported": "Žaidimas importuojamas iš iškarpinės.",
    "@gameImported": {
        "description": "Game imported from the clipboard."
    },
    "cannotImport": "Negalima importuoti",
    "@cannotImport": {
        "description": "Cannot import"
    },
    "movesAndRulesNotMatch": "Judesiai ir taisyklės nesutampa.",
    "@movesAndRulesNotMatch": {
        "description": "Rules and moves do not match."
    },
    "startRecording": "Pradėti įrašyti",
    "@startRecording": {
        "description": "Start recording"
    },
    "recording": "Įrašymas...",
    "@recording": {
        "description": "Recording..."
    },
    "stopRecording": "Sustabdyti įrašymą",
    "@stopRecording": {
        "description": "Stop recording"
    },
    "showRecording": "Rodyti įrašymą",
    "@showRecording": {
        "description": "Show recording"
    },
    "noRecording": "Nėra įrašymo.",
    "@noRecording": {
        "description": "No recording."
    },
    "pleaseWait": "Palaukite.",
    "@pleaseWait": {
        "description": "Please wait..."
    },
    "restartGame": "Iš naujo paleisti dabartinį žaidimą?",
    "@restartGame": {
        "description": "Restart current game?"
    },
    "restart": "Iš naujo paleisti",
    "@restart": {
        "description": "Restart"
    },
    "gameStarted": "Žaidimas pradėtas, padėkite",
    "@gameStarted": {
        "description": "Game started, please place"
    },
    "analyzing": "Analizuojant ...",
    "@analyzing": {
        "description": "Analyzing ..."
    },
    "error": "Klaida",
    "@error": {
        "description": "Error"
    },
    "winRate": "Laimėjimo rodiklis",
    "@winRate": {
        "description": "Win Rate"
    },
    "score": "Rezultatas",
    "@score": {
        "description": "Score"
    },
    "white": "1 žaidėjas",
    "@white": {
        "description": "Player 1"
    },
    "black": "2 žaidėjas",
    "@black": {
        "description": "Player 2"
    },
    "loseReasonlessThanThree": " figūrų skaičius yra mažesnis nei trys.",
    "@loseReasonlessThanThree": {
        "description": " piece count is less than three."
    },
    "loseReasonResign": " atsistatydino.",
    "@loseReasonResign": {
        "description": " resign."
    },
    "loseReasonNoWay": " tai nėra tinkamas būdas.",
    "@loseReasonNoWay": {
        "description": " is no way to go."
    },
    "loseReasonBoardIsFull": "Lenta yra pilna, ir nėra būdo eiti.",
    "@loseReasonBoardIsFull": {
        "description": "The board is full, no way to go."
    },
    "loseReasonTimeOver": "Laikas baigėsi",
    "@loseReasonTimeOver": {
        "description": "Time Over"
    },
    "drawReasonRule50": "Judėjimo fazėje per paskutinį tam tikrą ėjimų skaičių nebuvo pašalinta nė viena figūra.",
    "@drawReasonRule50": {
        "description": "In the moving phase, no piece has been removed in the last specific number of moves."
    },
    "drawReasonBoardIsFull": "Tai yra lygiosios, nes lenta yra pilna.",
    "@drawReasonBoardIsFull": {
        "description": "It is a Draw because the board is full"
    },
    "drawReasonThreefoldRepetition": "Tai yra lygiosios, nes kartojasi triskart.",
    "@drawReasonThreefoldRepetition": {
        "description": "It is a Draw because of threefold repetition."
    },
    "gameOverUnknownReason": "Žaidimas baigtas! Nežinoma priežastis.",
    "@gameOverUnknownReason": {
        "description": "Game Over! Unknown reason."
    },
    "gameOver": "Žaidimas baigtas",
    "@gameOver": {
        "description": "Game Over"
    },
    "youWin": "Jūs laimėjote! Sveikiname!",
    "@youWin": {
        "description": "You win! Congratulations!"
    },
    "challengeHarderLevel": "Iššūkis sunkesniam lygiui? Naujas lygis bus lygis ",
    "@challengeHarderLevel": {
        "description": "Challenge harder level?"
    },
    "youLose": "Jūs pralaimėjote!",
    "@youLose": {
        "description": "You Lose!"
    },
    "analyze": "Analizuokite",
    "@analyze": {
        "description": "Analyze"
    },
    "playerName": "Iš naujo paleisti dabartinį žaidimą?",
    "@playerName": {
        "description": "Player Name"
    },
    "about": "Apie",
    "@about": {
        "description": "About"
    },
    "version": "Versija",
    "@version": {
        "description": "Version"
    },
    "thanks": "Ačiū",
    "@thanks": {
        "description": "Thanks"
    },
    "settings": "Nustatymai",
    "@settings": {
        "description": "Settings"
    },
    "options": "Parinktys",
    "@options": {
        "description": "Options"
    },
    "preferences": "Nustatymai",
    "@preferences": {
        "description": "Preferences"
    },
    "skillLevel": "Sudėtingumo lygis",
    "@skillLevel": {
        "description": "Difficulty level"
    },
    "moveTime": "AI mąstymo laikas",
    "@moveTime": {
        "description": "AI thinking time"
    },
    "difficulty": "Sudėtingumas",
    "@difficulty": {
        "description": "Difficulty"
    },
    "playSounds": "Garso efektai",
    "@playSounds": {
        "description": "Sound effects"
    },
    "playSoundsInTheGame": "Garsų atkūrimas žaidime",
    "@playSoundsInTheGame": {
        "description": "Play sounds in the game"
    },
    "keepMuteWhenTakingBack": "Išlaikykite garsą išjungtą, kai grįžtate atgal",
    "@keepMuteWhenTakingBack": {
        "description": "Keep mute when taking back"
    },
    "tone": "Tonas",
    "@tone": {
        "description": "Tone"
    },
    "whoMovesFirst": "Pirmas ėjimas",
    "@whoMovesFirst": {
        "description": "First move"
    },
    "human": "Žmogus",
    "@human": {
        "description": "Human"
    },
    "ai": "AI",
    "@ai": {
        "description": "AI"
    },
    "alternate": "Pakaitinis",
    "@alternate": {
        "description": "Alternate"
    },
    "isAutoRestart": "Automatinis žaidimo paleidimas iš naujo, kai žaidimas baigiamas",
    "@isAutoRestart": {
        "description": "Auto-restart game when game over"
    },
    "isAutoChangeFirstMove": "Automatinis pirmojo ėjimo keitimas",
    "@isAutoChangeFirstMove": {
        "description": "Auto Change First Move"
    },
    "resignIfMostLose": "AI atsistatydina, jei dauguma pralaimi",
    "@resignIfMostLose": {
        "description": "AI Resign if Most Lose"
    },
    "shufflingEnabled": "Atsitiktinis ėjimas",
    "@shufflingEnabled": {
        "description": "Random move"
    },
    "learnEndgame": "Sužinoti žaidimo pabaigą",
    "@learnEndgame": {
        "description": "Learn Endgame"
    },
    "openingBook": "Atidarymo knyga",
    "@openingBook": {
        "description": "Opening Book"
    },
    "misc": "Įvairūs",
    "@misc": {
        "description": "Miscellaneous"
    },
    "rules": "Taisyklės",
    "@rules": {
        "description": "Rules"
    },
    "piecesCount": "Kiekvieno žaidėjo turimų figūrų skaičius",
    "@piecesCount": {
        "description": "The number of pieces each player has"
    },
    "piecesCount_Detail": "Kiek figūrų turi kiekvienas žaidėjas?",
    "@piecesCount_Detail": {
        "description": "How many pieces does each player have?"
    },
    "flyPieceCount": "Skrendančios figūrėlės numeris",
    "@flyPieceCount": {
        "description": "The number of the flying piece"
    },
    "flyPieceCount_Detail": "Jei įjungtas skraidančios figūrėlės režimas, kai žaidėjo figūrėlių skaičius sumažėja iki tam tikro skaičiaus, jo figūrėlės gali laisvai judėti į bet kurį laisvą tašką, o ne apsiriboti gretimais taškais, kaip likusioje žaidimo dalyje.",
    "@flyPieceCount_Detail": {
        "description": "If Flying is enabled, when a player is reduced to a specific piece count, her pieces are free to move to any unoccupied point, instead of being restricted to adjacent points as in the rest of the game."
    },
    "piecesAtLeastCount": "Mažiausiai figūrų",
    "@piecesAtLeastCount": {
        "description": "Pieces At Least"
    },
    "hasDiagonalLines": "Įstrižainės linijos",
    "@hasDiagonalLines": {
        "description": "Diagonal lines"
    },
    "hasDiagonalLines_Detail": "Pridėkite prie lentos keturias įstrižas linijas.",
    "@hasDiagonalLines_Detail": {
        "description": "Add four diagonal lines to the board."
    },
    "hasBannedLocations": "Pažymėkite ir atidėkite figūrų pašalinimą",
    "@hasBannedLocations": {
        "description": "Mark and delay removing pieces"
    },
    "hasBannedLocations_Detail": "Dėliojimo etape pašalintų figūrų taškai nebegalės būti dedami.",
    "@hasBannedLocations_Detail": {
        "description": "In the placing phase, the points of removed pieces will no longer be able to be placed unless the moving phase is entered."
    },
    "isDefenderMoveFirst": "Antrasis žaidėjas juda pirmas",
    "@isDefenderMoveFirst": {
        "description": "The second player moves first"
    },
    "isDefenderMoveFirst_Detail": "Žaidėjas, kuris padėjimo fazėje juda antras, judėjimo fazėje juda pirmas.",
    "@isDefenderMoveFirst_Detail": {
        "description": "The player who moves second in the placing phase moves first in the moving phase."
    },
    "mayRemoveMultiple": "Daugkartinis perkėlimas",
    "@mayRemoveMultiple": {
        "description": "Multi-remove"
    },
    "mayRemoveMultiple_Detail": "Jei žaidėjas vienu metu uždaro daugiau nei vieną malūnėlį, jis pašalina tiek malūnėlių, kiek jų uždarė.",
    "@mayRemoveMultiple_Detail": {
        "description": "If a player closes more than one mill at once, she will be able to remove the number of mills she closed."
    },
    "mayRemoveFromMillsAlways": "Naikinti malūnus",
    "@mayRemoveFromMillsAlways": {
        "description": "Destroy mills"
    },
    "mayRemoveFromMillsAlways_Detail": "Pagal numatytuosius nustatymus, prieš pašalindami figūrą iš suformuoto malūno, žaidėjai pirmiausia turi pašalinti visas kitas figūras. Įjunkite šią parinktį, kad šis apribojimas būtų išjungtas.",
    "@mayRemoveFromMillsAlways_Detail": {
        "description": "mayRemoveFromMillsAlways_Detail"
    },
    "isWhiteLoseButNotDrawWhenBoardFull": "Antrasis žaidėjas pralaimi, kai lenta yra pilna",
    "@isWhiteLoseButNotDrawWhenBoardFull": {
        "description": "The second player loses when the board is full"
    },
    "isWhiteLoseButNotDrawWhenBoardFull_Detail": "Kai dėjimo etapo pabaigoje lenta būna pilna, šalis, kuri deda pirma, pralaimi žaidimą. Priešingu atveju žaidimas laikomas lygiosiomis.",
    "@isWhiteLoseButNotDrawWhenBoardFull_Detail": {
        "description": "At the end of the placing phase, when the board is full, the side that places first loses the game, otherwise, the game is a draw."
    },
    "isLoseButNotChangeSideWhenNoWay": "Pralaimi, kai nėra teisėtų ėjimų",
    "@isLoseButNotChangeSideWhenNoWay": {
        "description": "Lose when no legal moves"
    },
    "isLoseButNotChangeSideWhenNoWay_Detail": "Žaidėjas pralaimi, jei jo priešininkas juos užblokuoja taip, kad jų negalima judinti. Pakeiskite pusę, kad galėtumėte judėti, jei ši parinktis išjungta.",
    "@isLoseButNotChangeSideWhenNoWay_Detail": {
        "description": "The player will lose if his opponent blocks them so that they cannot be moved. Change side to move if this option is disabled."
    },
    "mayFly": "Skrenda",
    "@mayFly": {
        "description": "Flying"
    },
    "mayFly_Detail": "Jei žaidėjui liko tik trys arba keturios (konfigūruojamos) figūrėlės, jis gali perkelti figūrėlę į bet kurį laisvą tašką.",
    "@mayFly_Detail": {
        "description": "If a player has only three or four (configurable) pieces left, she can move the piece to any free point."
    },
    "nMoveRule": "N ėjimų taisyklė",
    "@nMoveRule": {
        "description": "N-move rule"
    },
    "nMoveRule_Detail": "Žaidimas sužaidžiamas lygiosiomis, jei per tam tikrą skaičių ėjimų kiekvienas žaidėjas nepašalino nė vienos figūros.",
    "@nMoveRule_Detail": {
        "description": "The game is drawn if there has been no removal in a specific number of moves by each player."
    },
    "rollback": "Atbulinis ėjimas",
    "@rollback": {
        "description": "Rollback"
    },
    "pleaseSelect": "Pasirinkite",
    "@pleaseSelect": {
        "description": "Please select"
    },
    "copy": "Kopijuoti",
    "@copy": {
        "description": "Copy"
    },
    "moveHistoryCopied": "Ėjimų istorija nukopijuojama į iškarpinę",
    "@moveHistoryCopied": {
        "description": "Move history copied to clipboard"
    },
    "help": "Pagalba",
    "@help": {
        "description": "Help"
    },
    "feedback": "Atsiliepimai",
    "@feedback": {
        "description": "Feedback"
    },
    "exit": "Išeiti iš",
    "@exit": {
        "description": "Exit"
    },
    "ruleSettings": "Taisyklių nustatymai",
    "@ruleSettings": {
        "description": "Rule Settings"
    },
    "color": "Spalva",
    "@color": {
        "description": "Color"
    },
    "boardColor": "Lentos spalva",
    "@boardColor": {
        "description": "Board color"
    },
    "pieceColor": "Figūrėlės spalva",
    "@pieceColor": {
        "description": "Piece color"
    },
    "backgroundColor": "Fono spalva",
    "@backgroundColor": {
        "description": "Background color"
    },
    "lineColor": "Lentos linijos spalva",
    "@lineColor": {
        "description": "Board line color"
    },
    "whitePieceColor": "Žaidėjo 1 figūrėlės spalva",
    "@whitePieceColor": {
        "description": "Player 1 piece color"
    },
    "blackPieceColor": "Žaidėjo 2 figūrėlės spalva",
    "@blackPieceColor": {
        "description": "Player 2 piece color"
    },
    "messageColor": "Pranešimo spalva",
    "@messageColor": {
        "description": "Message color"
    },
    "aiIsLazy": "AI yra tingus",
    "@aiIsLazy": {
        "description": "AI is Lazy"
    },
    "isPieceCountInHandShown": "Rodyti turimų figūrų skaičių",
    "@isPieceCountInHandShown": {
        "description": "Show count of pieces in hand"
    },
    "isNotationsShown": "Rodyti užrašus ant lentos",
    "@isNotationsShown": {
        "description": "Show notations on board"
    },
    "isHistoryNavigationToolbarShown": "Rodyti istorijos naršymo įrankių juostą",
    "@isHistoryNavigationToolbarShown": {
        "description": "Show history navigation toolbar"
    },
    "display": "Rodyti",
    "@display": {
        "description": "Display"
    },
    "boardBorderLineWidth": "Lentos ribų plotis",
    "@boardBorderLineWidth": {
        "description": "Board borderline width"
    },
    "boardInnerLineWidth": "Lentos vidinės linijos plotis",
    "@boardInnerLineWidth": {
        "description": "Board inner line width"
    },
    "pieceWidth": "Gabalo plotis",
    "@pieceWidth": {
        "description": "Piece width"
    },
    "fontSize": "Šrifto dydis",
    "@fontSize": {
        "description": "Font size"
    },
    "standardNotation": "WMD užrašas",
    "@standardNotation": {
        "description": "Standard notation"
    },
    "restore": "Atkurti",
    "@restore": {
        "description": "Restore"
    },
    "restoreDefaultSettings": "Atkurti numatytuosius nustatymus",
    "@restoreDefaultSettings": {
        "description": "Restore Default Settings"
    },
    "exitApp": "Programėlė išeis.",
    "@exitApp": {
        "description": "The app will exit."
    },
    "exitAppManually": "Turite iš karto uždaryti ir vėl atidaryti programą, kad ji pradėtų veikti.",
    "@exitAppManually": {
        "description": "You have to close immediately and reopen the app to take effect."
    },
    "pick": "Pasirinkite",
    "@pick": {
        "description": "Pick "
    },
    "info": "Informacija",
    "@info": {
        "description": "Info"
    },
    "hint": "Patarimas",
    "@hint": {
        "description": "Hint"
    },
    "player": "žaidėjas",
    "@player": {
        "description": "player"
    },
    "player1": "1 žaidėjas",
    "@player1": {
        "description": "Player 1"
    },
    "player2": "2 žaidėjas",
    "@player2": {
        "description": "Player 2"
    },
    "howToPlay": "Kaip žaisti",
    "@howToPlay": {
        "description": "How to play"
    },
    "toPlacePiece": "Bakstelėkite bet kurį galimą tašką, kad padėtumėte figūrėlę.",
    "@toPlacePiece": {
        "description": "Tap on any available point to place the piece."
    },
    "toSelectPiece": "Bakstelėkite figūrėlę, kad ją perkeltumėte.",
    "@toSelectPiece": {
        "description": "Tap on a piece to move it."
    },
    "toMovePiece": "Bakstelėkite tašką, prijungtą prie figūrėlės, kad ją perkeltumėte.",
    "@toMovePiece": {
        "description": "Tap on point connected to piece to move it."
    },
    "toRemovePiece": "Bakstelėkite vieną priešininko figūrėlę, kad pašalintumėte.",
    "@toRemovePiece": {
        "description": "Tap on the opponent's one piece to remove."
    },
    "needToCreateMillFirst": "Prieš pašalindami figūrėlę pirmiausia turite sukurti malūną.",
    "@needToCreateMillFirst": {
        "description": "You need to create a mill first before you can remove a piece."
    },
    "needToPlayWithOwnPieces": "Turite žaisti su savo figūrėlėmis.",
    "@needToPlayWithOwnPieces": {
        "description": "You need to play with your pieces."
    },
    "statistics": "Statistika",
    "@statistics": {
        "description": "Statistics"
    },
    "totalGames": "Iš viso žaidimų",
    "@totalGames": {
        "description": "Total games"
    },
    "results": "Rezultatai",
    "@results": {
        "description": "Results"
    },
    "cannotRemoveFromMill": "Negalima pašalinti iš malūno.",
    "@cannotRemoveFromMill": {
        "description": "Cannot remove from the mill."
    },
    "left": "palikta",
    "@left": {
        "description": "left"
    },
    "privacyPolicy": "Privatumo politika",
    "@privacyPolicy": {
        "description": "Privacy Policy"
    },
    "privacyPolicy_Detail_1": "Atidžiai perskaitykite ir įsitikinkite, kad visiškai suprantate ir sutinkate su šia ",
    "@privacyPolicy_Detail_1": {
        "description": "Privacy Policy Detail 1"
    },
    "privacyPolicy_Detail_2": ". Jei nesutinkate su šia politika, nesinaudokite šia programėle. Naudojimasis programėle reiškia, kad sutinkate su šiomis sąlygomis.",
    "@privacyPolicy_Detail_2": {
        "description": "Privacy Policy Detail 2"
    },
    "and": " ir . ",
    "accept": "Priimti",
    "@accept": {
        "description": "Accept"
    },
    "undo": "Atšaukti",
    "@undo": {
        "description": "Undo"
    },
    "undoOption": "Panaikinimo parinktis",
    "@undoOption": {
        "description": "Undo option"
    },
    "undoOption_Detail": "Galima atšaukti perkėlimą.",
    "@undoOption_Detail": {
        "description": "It is possible to undo a move."
    },
    "takeBack": "Grįžti atgal",
    "@takeBack": {
        "description": "Take back"
    },
    "takingBack": "Grįžimas atgal",
    "@takingBack": {
        "description": "Taking back..."
    },
    "waiting": "Laukimas",
    "@waiting": {
        "description": "Waiting..."
    },
    "stepForward": "Žingsnis į priekį",
    "@stepForward": {
        "description": "Step forward"
    },
    "takeBackAll": "Atsiimti viską atgal",
    "@takeBackAll": {
        "description": "Take back all"
    },
    "stepForwardAll": "Žingsnis į priekį visi",
    "@stepForwardAll": {
        "description": "Step forward all"
    },
    "moveNow": "Judėti dabar",
    "@moveNow": {
        "description": "Move now"
    },
    "done": "Atlikta.",
    "@done": {
        "description": "Done."
    },
    "crackMill": "Krekingo malūnas",
    "@crackMill": {
        "description": "Crack-mill"
    },
    "crackMill_Detail": "Jei žaidėjas turi tik malūnuose esančias figūrėles, malūnuose esančios figūrėlės nebus užrakintos, kad būtų pašalintos.",
    "@crackMill_Detail": {
        "description": "If a player has only pieces in mills, the pieces in the mills will not lock to remove."
    },
    "animationDuration": "Animacijos trukmė",
    "@animationDuration": {
        "description": "Animation duration"
    },
    "none": "Nėra",
    "@none": {
        "description": "None"
    },
    "theme": "Tema",
    "@theme": {
        "description": "Theme"
    },
    "helpContent": "Žaidimo tikslas - palikti priešininką su mažiau nei trimis figūromis arba neturėti jokių teisėtų ėjimų.\n\nŽaidimas automatiškai sužaidžiamas lygiosiomis, jei pozicija pasitaiko trečią kartą arba per paskutinius 100 (konfigūruojamų) ėjimų nėra pašalinama.\n\nŽaidimas vyksta trimis etapais:\n\n1. Figūrų statymas į laisvus taškus\n2. Figūrėlių perkėlimas į gretimus taškus\n3. (neprivalomas etapas) Figūrėlių perkėlimas į bet kurį laisvą tašką, kai žaidėjas turi mažiau nei tris figūrėles\n\nDėliojimas\n\nŽaidimas pradedamas tuščia lenta, kurią sudaro tinklelis su dvidešimt keturiais taškais. Žaidėjai paeiliui deda savo figūrėles į laisvus taškus, kol kiekvienas žaidėjas padeda visas figūrėles ant lentos. Jei žaidėjas gali pastatyti tris savo figūrėles tiesiai, jis turi \"malūnėlį\" ir gali pašalinti nuo lentos vieną priešininko figūrėlę.\n\nPagal kai kurias taisykles žaidėjai, prieš pašalindami figūrėlę iš suformuoto malūno, pirmiausia turi pašalinti visas kitas figūrėles.\n\nKai kuriose taisyklėse negalima vėl dėti figūrų į pašalintų figūrų taškus dėjimo etape.\n\nPanaudoję visas figūrėles, žaidėjai juda paeiliui.\n\nJudėjimas\n\nNorėdamas judėti, žaidėjas perkelia vieną savo figūrėlę išilgai lentos linijos į laisvą gretimą tašką. Jei jam nepavyksta to padaryti, jis pralaimėjo žaidimą. Kaip ir padėjimo etape, žaidėjas, kuris ant lentos linijos pastato tris savo figūrėles, turi malūną ir gali pašalinti vieną iš priešininko figūrėlių. Bet kuris žaidėjas, sumažinęs savo figūrų skaičių iki dviejų, neturi galimybės suformuoti naujų malūnų, todėl pralaimi žaidimą. Žaidėjas taip pat gali pralaimėti, kai turi daugiau nei tris figūrėles, jei priešininkas blokuoja jų judėjimą.\n\nSkraidantys\n\nKai kuriuose taisyklių variantuose, kai žaidėjui lieka tik trys figūrėlės, jo figūrėlės gali skristi, šokinėti ar šokinėti į bet kuriuos laisvus taškus, ne tik į gretimus.",
    "@helpContent": {
        "description": "Help Content"
    },
    "versionInfo": "Informacija apie versiją",
    "@versionInfo": {
        "description": "Version info"
    },
    "eula": "EULA",
    "@eula": {
        "description": "EULA"
    },
    "license": "Licencija",
    "@license": {
        "description": "License"
    },
    "sourceCode": "Šaltinio kodas",
    "@sourceCode": {
        "description": "Source code"
    },
    "thirdPartyNotices": "Trečiųjų šalių pranešimai",
    "@thirdPartyNotices": {
        "description": "Third-party notices"
    },
    "appVersion": "Programėlės versija",
    "@appVersion": {
        "description": "App Version"
    },
    "general": "Bendra",
    "@general": {
        "description": "General"
    },
    "advanced": "Išplėstinė",
    "@advanced": {
        "description": "Advanced"
    },
    "placing": "talpinimas",
    "@placing": {
        "description": "Placing"
    },
    "moving": "Perkėlimas",
    "@moving": {
        "description": "Moving"
    },
    "removing": "Pašalinimas",
    "@removing": {
        "description": "Removing"
    },
    "gameOverCondition": "Žaidimo pabaigos sąlyga",
    "@gameOverCondition": {
        "description": "Game over condition"
    },
    "aisPlayStyle": "AI žaidimo stilius",
    "@aisPlayStyle": {
        "description": "AI's playstyle"
    },
    "passive": "Pasyvus",
    "@passive": {
        "description": "Passive"
    },
    "timeout": "Laiko limitas",
    "@timeout": {
        "description": "Timeout"
    },
    "personalization": "Personalizavimas",
    "@personalization": {
        "description": "Personalization"
    },
    "forDevelopers": "Kūrėjams",
    "@forDevelopers": {
        "description": "For developers"
    },
    "developerMode": "Kūrėjo režimas",
    "@developerMode": {
        "description": "Developer mode"
    },
    "drawOnHumanExperience": "Remkitės žmogaus patirtimi",
    "@drawOnHumanExperience": {
        "description": "Draw on the human experience"
    },
    "considerMobility": "Atsižvelkite į dalių mobilumą",
    "@considerMobility": {
        "description": "Consider mobility of pieces"
    },
    "pieceCount": "Gabalėlių skaičius",
    "@pieceCount": {
        "description": "Piece count"
    },
    "inHand": "laikant rankoje",
    "@inHand": {
        "description": "in hand"
    },
    "onBoard": "ant lentos",
    "@onBoard": {
        "description": "on board"
    },
    "boardTop": "lentos poslinkis nuo viršaus",
    "@boardTop": {
        "description": "Board offset from the top"
    },
    "notAIsTurn": "Tai nėra dirbtinio intelekto ėjimas.",
    "@notAIsTurn": {
        "description": "It is not the AI's turn."
    },
    "aiIsNotThinking": "AI nemąsto.",
    "@aiIsNotThinking": {
        "description": "AI is not thinking."
    },
    "autoReplay": "Automatinis pakartotinis ėjimų atkūrimas",
    "@autoReplay": {
        "description": "Auto re-play moves"
    },
    "atEnd": "Esate ėjimų sąrašo pabaigoje.",
    "@atEnd": {
        "description": "At the end of the move list."
    },
    "tapBackAgainToLeave": "Dar kartą bakstelėkite atgal, kad išeitumėte.",
    "@tapBackAgainToLeave": {
        "description": "Tap back again to leave."
    },
    "environmentVariables": "Aplinkos kintamieji",
    "@environmentVariables": {
        "description": "Environment variables"
    },
    "more": "Daugiau",
    "@more": {
        "description": "More"
    },
    "experimental": "Tai eksperimentinė funkcija.",
    "@experimental": {
        "description": "This is an experimental feature."
    },
    "experiments": "Eksperimentai",
    "@experiments": {
        "description": "Experiments"
    },
    "ossLicenses": "Atvirojo kodo licencijos",
    "@ossLicenses": {
        "description": "Open source licenses"
    },
    "language": "Kalba",
    "@language": {
        "description": "Languages"
    },
    "defaultLanguage": "Numatytoji kalba",
    "@defaultLanguage": {
        "description": "Default language"
    },
    "mayMoveInPlacingPhase": "Figūrėlės gali judėti dėjimo etape",
    "@mayMoveInPlacingPhase": {
        "description": "The pieces can move in the placing phase"
    },
    "mayMoveInPlacingPhase_Detail": "Nėra atskirų dėliojimo ir judėjimo fazių, t. y. kiekvieno ėjimo metu žaidėjai gali nuspręsti, ar jie nori dėti figūrą ant lentos, ar perkelti vieną iš savo figūrų (jei tik turi likusių figūrų, kurias galima dėti).",
    "@mayMoveInPlacingPhase_Detail": {
        "description": "There are no distinct placing and moving phases, i.e. the players can decide at every move whether they want to place a piece on the board or move one of their pieces (as long as they have remaining pieces to place)."
    },
    "drawerColor": "Meniu spalva",
    "@drawerColor": {
        "description": "Menu color"
    },
    "drawerTextColor": "Meniu teksto spalva",
    "@drawerTextColor": {
        "description": "Menu text color"
    },
    "drawerBackgroundColor": "Meniu fono spalva",
    "@drawerBackgroundColor": {
        "description": "Menu background color"
    },
    "drawerHighlightItemColor": "Meniu paryškinti elemento spalvą",
    "@drawerHighlightItemColor": {
        "description": "Menu highlight item color"
    },
    "mainToolbarBackgroundColor": "Pagrindinės įrankių juostos fono spalva",
    "@mainToolbarBackgroundColor": {
        "description": "Main toolbar background color"
    },
    "mainToolbarIconColor": "pagrindinės įrankių juostos piktogramos spalva",
    "@mainToolbarIconColor": {
        "description": "main toolbar icon color"
    },
    "navigationToolbarBackgroundColor": "Naršymo įrankių juostos fono spalva",
    "@navigationToolbarBackgroundColor": {
        "description": "Navigation toolbar background color"
    },
    "navigationToolbarIconColor": "Naršymo įrankių juostos piktogramos spalva",
    "@navigationToolbarIconColor": {
        "description": "Navigation toolbar icon color"
    },
    "autoHideToolbar": "Automatiškai slėpti įrankių juostą",
    "@autoHideToolbar": {
        "description": "Automatically hide the toolbar"
    },
    "toolbarLocationOnScreen": "Įrankių juostos vieta ekrane",
    "@toolbarLocationOnScreen": {
        "description": "Toolbar location on screen"
    },
    "top": "Į viršų",
    "@top": {
        "description": "Top"
    },
    "bottom": "Apačia",
    "@bottom": {
        "description": "Bottom"
    },
    "center": "Centras",
    "@center": {
        "description": "Center"
    },
    "solidColor": "Vienoda spalva",
    "@solidColor": {
        "description": "Solid color"
    },
    "picture": "Paveikslėlis",
    "@picture": {
        "description": "Picture"
    },
    "chooseYourPicture": "Pasirinkite savo paveikslėlį",
    "@chooseYourPicture": {
        "description": "Choose your picture"
    },
    "light": "Šviesa",
    "@light": {
        "description": "Light"
    },
    "dark": "Tamsu",
    "@dark": {
        "description": "Dark"
    },
    "themes": "Temos",
    "@themes": {
        "description": "Themes"
    },
    "currentTheme": "Dabartinė tema",
    "@currentTheme": {
        "description": "Current theme"
    },
    "saveTheme": "Išsaugoti temą",
    "@saveTheme": {
        "description": "Save theme"
    },
    "fonts": "Šriftai",
    "@fonts": {
        "description": "Fonts"
    },
    "showAnalysisGraph": "Rodyti analizės grafiką",
    "@showAnalysisGraph": {
        "description": "Show analysis graph"
    },
    "analysis": "Analizė",
    "@analysis": {
        "description": "Analysis"
    },
    "saveGame": "Išsaugoti žaidimą",
    "@saveGame": {
        "description": "Save game"
    },
    "loadGame": "Užkrauti žaidimą",
    "@loadGame": {
        "description": "Load game"
    },
    "setupPosition": "Sąrankos padėtis",
    "@setupPosition": {
        "description": "Setup position"
    },
    "showLegalMoves": "Rodyti teisėtus judesius",
    "@showLegalMoves": {
        "description": "Show legal moves"
    },
    "showLastMove": "Rodyti paskutinį žingsnį",
    "@showLastMove": {
        "description": "Show last move"
    },
    "showArrows": "Rodyti rodykles",
    "@showArrows": {
        "description": "Show arrows"
    },
    "pieces": "Pjesės",
    "@pieces": {
        "description": "Pieces"
    },
    "showAnalysis": "Rodyti analizę",
    "@showAnalysis": {
        "description": "Show analysis"
    },
    "threads": "Siūlai",
    "@threads": {
        "description": "Threads"
    },
    "getInvolved": "Įsitraukite",
    "@getInvolved": {
        "description": "Get Involved"
    },
    "helpImproveTranslate": "Padėkite tobulinti vertimą",
    "@helpImproveTranslate": {
        "description": "Help improve translate"
    },
    "tutorial": "Pamoka",
    "@tutorial": {
        "description": "Tutorial"
    },
    "classicMill": "Klasikinis malūnas",
    "@classicMill": {
        "description": "Classic Mill"
    },
    "mixedMill": "Mišrus malūnas",
    "@mixedMill": {
        "description": "Mixed Mill"
    },
    "ceylonMill": "Ceilono malūnas",
    "@ceylonMill": {
        "description": "Ceylon Mill"
    },
    "mayBreakAndRemakeMillRepeatedly": "Malūnas gali būti sulaužytas ir pakartotinai perdarytas",
    "@mayBreakAndRemakeMillRepeatedly": {
        "description": "Mill may be broken and remade repeatedly"
    },
    "mayBreakAndRemakeMillRepeatedly_Detail": "Jei žaidėjas sulaužo malūną ir nedelsdamas sukuria naują malūną, toks žaidėjas gali perkelti tokį kūrinį atgal į pradinę sankryžą kitame savo žingsnyje, jei jis padarys naują malūną.",
    "@mayBreakAndRemakeMillRepeatedly_Detail": {
        "description": "If a player breaks a mill to create a new mill immediately, such player can move such piece back to the original junction in his next move if it makes a new mill."
    },
    "drawIfNoRemovalWithinTenMovesWhenThreeLeft": "Žaidimas yra lygus, jei žaidėjas turi tris figūras ir po dešimties judesių nė vienas žaidėjas nepašalina varžovo figūrų",
    "@drawIfNoRemovalWithinTenMovesWhenThreeLeft": {
        "description": "The game is drawn if a player has three pieces and after ten moves neither player removes the opponent's pieces"
    },
    "drawIfNoRemovalWithinTenMovesWhenThreeLeft_Detail": "Kai žaidėjas nesiekia trijų dalių ir nė vienas žaidėjas negali pašalinti priešininko figūros per dešimt ėjimų, žaidimas yra lygus.",
    "@drawIfNoRemovalWithinTenMovesWhenThreeLeft_Detail": {
        "description": "When a player is down to three pieces, and neither player can remove an opponent's piece within ten moves, the game is a draw."
    },
    "close": "Uždaryti",
    "@close": {
        "description": "Close"
    },
    "whitePiece": "Baltas gabalas",
    "@whitePiece": {
        "description": "White piece"
    },
    "blackPiece": "Juodas gabalas",
    "@blackPiece": {
        "description": "Black piece"
    },
    "banPoint": "Draudimo taškas",
    "@banPoint": {
        "description": "Ban point"
    },
    "emptyPoint": "Tuščias taškas",
    "@emptyPoint": {
        "description": "Empty point"
    },
    "noPoint": "Nėra prasmės",
    "@noPoint": {
        "description": "No point"
    },
    "placingPhase": "Įdėjimo fazė",
    "@placingPhase": {
        "placingPhase": "Placing phase"
    },
    "movingPhase": "Judėjimo fazė",
    "@movingPhase": {
        "description": "Moving phase"
    },
    "flyingPhase": "Skraidymo fazė",
    "@flyingPhase": {
        "description": "Flying phase"
    },
    "sideToMove": "Šonas judėti",
    "@sideToMove": {
        "description": "Side to move"
    },
    "lastMove": "Paskutinis ėjimas",
    "@lastMove": {
        "description": "Last move"
    },
    "selected": "Pasirinkta",
    "@selected": {
        "description": "Selected"
    },
    "mainMenu": "Pagrindinis meniu",
    "@mainMenu": {
        "description": "Main menu"
    },
    "accessibility": "Prieinamumas",
    "@accessibility": {
        "description": "Accessibility"
    },
    "screenReaderSupport": "Ekrano skaitytuvo palaikymas",
    "@screenReaderSupport": {
        "description": "Screen reader support"
    },
    "isDraw": "Tai Lygiosios",
    "@isDraw": {
        "description": "It is a Draw!"
    },
    "draw": "Lygiosios",
    "@draw": {
        "description": "Draw"
    },
    "pieceHighlightColor": "Kūrinio paryškinimo spalva",
    "@pieceHighlightColor": {
        "description": "Piece highlight color"
    },
    "algorithm": "Algoritmas",
    "@algorithm": {
        "description": "Algorithm"
    },
    "removeUnplacedPiece": "Pašalinkite neįdėtą gabalą",
    "@removeUnplacedPiece": {
        "description": "Remove unplaced piece"
    },
    "removeUnplacedPiece_Detail": "Jei žaidėjas suformuoja malūną dėjimo stadijoje, ji pašalina priešininko nepadėtą figūrą ir toliau daro ėjimą.",
    "@removeUnplacedPiece_Detail": {
        "description": "If a player forms the mill in the placing phase, she will remove the opponent's unplaced piece and continue to make a move."
    },
    "endgameNMoveRule": "„Endgame N-Move“ taisyklė",
    "@endgameNMoveRule": {
        "description": "Endgame N-Move rule"
    },
    "endgameNMoveRule_Detail": "Jei kuris nors žaidėjas turi tik tris figūras ir nė vienas žaidėjas nepaima gabalo per tam tikrus judesius, žaidimas ištraukiamas.",
    "@endgameNMoveRule_Detail": {
        "description": "If either player has only three pieces and neither player removes a piece within a specific moves, the game is drawn."
    },
    "drawReasonEndgameRule50": "Bet kuris žaidėjas turi tik tris gabalus ir nė vienas žaidėjas nepašalina gabalo per tam tikrus judesius.",
    "@drawReasonEndgameRule50": {
        "description": "Either player has only three pieces and neither player removes a piece within a specific moves."
    },
    "threefoldRepetitionRule": "Trijų kartų pasikartojimo taisyklė",
    "@threefoldRepetitionRule": {
        "description": "Threefold repetition rule"
    },
    "threefoldRepetitionRule_Detail": "Žaidimas ištraukiamas, jei pozicija įvyksta trečią kartą.",
    "@threefoldRepetitionRule_Detail": {
        "description": "The game is drawn if a position occurs for the third time."
    },
    "continueToMakeMove": "Malūnas! Tęskite žingsnį.",
    "@continueToMakeMove": {
        "description": "Mill! Continue to make a move."
    },
    "pointStyle": "Taškinis stilius",
    "@pointStyle": {
        "description": "Point style"
    },
    "pointWidth": "Taško plotis",
    "@pointWidth": {
        "description": "Point width"
    },
    "solid": "Tvirtas",
    "@solid": {
        "description": "Solid"
    },
    "hollow": "Tuščiaviduriai",
    "@hollow": {
        "description": "Hollow"
=======
  "appName": "Malūnas",
  "@appName": {
    "description": "The app name"
  },
  "welcome": "Sveiki atvykę",
  "@welcome": {
    "description": "Welcome"
  },
  "yes": "Taip",
  "@yes": {
    "description": "Yes"
  },
  "no": "Ne",
  "@no": {
    "description": "No"
  },
  "game": "Žaidimas",
  "@game": {
    "description": "Game"
  },
  "humanVsAi": "Žmogus prieš dirbtinį intelektą",
  "@humanVsAi": {
    "description": "Human Vs AI"
  },
  "humanVsHuman": "Žmogus prieš žmogų",
  "@humanVsHuman": {
    "description": "Human Vs Human"
  },
  "aiVsAi": "AI prieš AI",
  "@aiVsAi": {
    "description": "AI Vs AI"
  },
  "humanVsCloud": "Žmogus prieš debesį",
  "@humanVsCloud": {
    "description": "Human Vs Cloud"
  },
  "humanVsLAN": "Žmogus prieš LAN",
  "@humanVsLAN": {
    "description": "Human Vs LAN"
  },
  "testViaLAN": "Bandymas per LAN",
  "@testViaLAN": {
    "description": "Test Via LAN"
  },
  "move": "Perkelti",
  "@move": {
    "description": "Move"
  },
  "showMoveList": "Judesių sąrašas",
  "@showMoveList": {
    "description": "Move list"
  },
  "moveList": "Judesių sąrašas",
  "@moveList": {
    "description": "Move list"
  },
  "noGameRecord": "Nėra įrašo",
  "@noGameRecord": {
    "description": "No record"
  },
  "ok": "GERAI",
  "@ok": {
    "description": "OK"
  },
  "confirm": "Patvirtinti",
  "@confirm": {
    "description": "Confirm"
  },
  "cancel": "Atšaukti",
  "@cancel": {
    "description": "Cancel"
  },
  "tipSelectWrong": "Pasirinktas netinkamas elementas.",
  "@tipSelectWrong": {
    "description": "Select the wrong piece."
  },
  "tipPlace": "Padėkite savo dalis.",
  "@tipPlace": {
    "description": "Place your pieces."
  },
  "tipBanPlace": "Čia negalima įdėti.",
  "@tipBanPlace": {
    "description": "Cannot place it here."
  },
  "tipPlaced": "Jūs įdėjote.",
  "@tipPlaced": {
    "description": "Placed."
  },
  "tipRemove": "Pašalinkite figūrėlę.",
  "@tipRemove": {
    "description": "Remove a piece."
  },
  "tipBanRemove": "Jūs negalite jos pašalinti.",
  "@tipBanRemove": {
    "description": "Cannot remove."
  },
  "tipRemoved": "Jūs pašalinote.",
  "@tipRemoved": {
    "description": "Removed."
  },
  "tipMove": "Perkelkite figūrėlę.",
  "@tipMove": {
    "description": "Move a piece."
  },
  "tipCannotPlace": "Jūs negalite čia padėti figūrėlės.",
  "@tipCannotPlace": {
    "description": "You can't place your piece here."
  },
  "tipCannotMove": "Jūs negalite perkelti savo figūrėlės čia.",
  "@tipCannotMove": {
    "description": "You can't move your piece here."
  },
  "tipMill": "Malūnas! Paimkite priešininko figūrėlę.",
  "@tipMill": {
    "description": "Mill! Take your opponent's piece."
  },
  "tipContinueMill": "Toliau imkite priešininko figūrą.",
  "@tipContinueMill": {
    "description": "Continue to take your opponent's piece."
  },
  "tipSelectOpponentsPiece": "Pasirinkite vieną iš priešininko figūrų.",
  "@tipSelectOpponentsPiece": {
    "description": "Select one of your opponent's pieces."
  },
  "tipCannotRemovePieceFromMill": "Negalite paimti figūros iš malūno.",
  "@tipCannotRemovePieceFromMill": {
    "description": "You cannot remove a piece from a mill."
  },
  "tipCanMoveOnePoint": "Figūra gali judėti 1 tašku.",
  "@tipCanMoveOnePoint": {
    "description": "A piece can move 1 point."
  },
  "tipCannotMoveOpponentsPieces": "Negalite judinti priešininko figūrų.",
  "@tipCannotMoveOpponentsPieces": {
    "description": "You can't move your opponent's pieces."
  },
  "tipSelectPieceToMove": "Pasirinkite figūrėlę, kurią norite perkelti.",
  "@tipSelectPieceToMove": {
    "description": "Select your piece to move."
  },
  "tipHaveThreePiecesLeft": "Jums liko trys figūrėlės.",
  "@tipHaveThreePiecesLeft": {
    "description": "You have 3 pieces left."
  },
  "tipCanMoveToAnyPoint": "Galite judėti į bet kurį norimą tašką.",
  "@tipCanMoveToAnyPoint": {
    "description": "You can move to any point you like."
  },
  "tipToMove": "{player}, kad judėtumėte.",
  "@tipToMove": {
    "description": " to move."
  },
  "whiteWin": "Laimi 1 žaidėjas!",
  "@whiteWin": {
    "description": "Player 1 wins!"
  },
  "blackWin": "Laimi 2 žaidėjas!",
  "@blackWin": {
    "description": "Player 2 wins!"
  },
  "won": "Laimėjo",
  "@won": {
    "description": "Won"
  },
  "lost": "Pralaimėta",
  "@lost": {
    "description": "Lost"
  },
  "thinking": "Galvoju…",
  "@thinking": {
    "description": "Thinking..."
  },
  "newGame": "Naujas žaidimas",
  "@newGame": {
    "description": "New game"
  },
  "importGame": "Importuoti žaidimą",
  "@importGame": {
    "description": "Import game"
  },
  "exportGame": "Eksportuoti žaidimą",
  "@exportGame": {
    "description": "Export game"
  },
  "gameImported": "Žaidimas importuojamas iš iškarpinės.",
  "@gameImported": {
    "description": "Game imported from the clipboard."
  },
  "cannotImport": "Negalima importuoti {invalidMove}",
  "@cannotImport": {
    "description": "Cannot import"
  },
  "movesAndRulesNotMatch": "Judesiai ir taisyklės nesutampa.",
  "@movesAndRulesNotMatch": {
    "description": "Rules and moves do not match."
  },
  "pleaseWait": "Palaukite.",
  "@pleaseWait": {
    "description": "Please wait..."
  },
  "restartGame": "Iš naujo paleisti dabartinį žaidimą?",
  "@restartGame": {
    "description": "Restart current game?"
  },
  "restart": "Iš naujo paleisti",
  "@restart": {
    "description": "Restart"
  },
  "gameStarted": "Žaidimas pradėtas, padėkite.",
  "@gameStarted": {
    "description": "Game started, please place"
  },
  "analyzing": "Analizuojant…",
  "@analyzing": {
    "description": "Analyzing ..."
  },
  "error": "Klaida: {message}",
  "@error": {
    "description": "Error"
  },
  "winRate": "Laimėjimo rodiklis",
  "@winRate": {
    "description": "Win Rate"
  },
  "score": "Rezultatas:",
  "@score": {
    "description": "Score"
  },
  "white": "1 žaidėjas",
  "@white": {
    "description": "Player 1"
  },
  "black": "2 žaidėjas",
  "@black": {
    "description": "Player 2"
  },
  "loseReasonlessThanThree": "{player} vienetų skaičius yra mažesnis nei trys.",
  "@loseReasonlessThanThree": {
    "description": " piece count is less than three."
  },
  "loseReasonResign": "{player} atsistatydino.",
  "@loseReasonResign": {
    "description": " resign."
  },
  "loseReasonNoWay": "{player} nebėra kelio.",
  "@loseReasonNoWay": {
    "description": " is no way to go."
  },
  "loseReasonBoardIsFull": "Lenta pilna, o {player} nebėra kelio.",
  "@loseReasonBoardIsFull": {
    "description": "The board is full, no way to go."
  },
  "loseReasonTimeOver": "Laikas baigėsi, {player} prarastas.",
  "@loseReasonTimeOver": {
    "description": "Time Over"
  },
  "drawReasonRule50": "Judėjimo fazėje per paskutinį tam tikrą ėjimų skaičių nebuvo pašalinta nė viena figūra.",
  "@drawReasonRule50": {
    "description": "In the moving phase, no piece has been removed in the last specific number of moves."
  },
  "drawReasonBoardIsFull": "Tai yra lygiosios, nes lenta yra pilna.",
  "@drawReasonBoardIsFull": {
    "description": "It is a Draw because the board is full"
  },
  "drawReasonThreefoldRepetition": "Tai yra lygiosios, nes kartojasi triskart.",
  "@drawReasonThreefoldRepetition": {
    "description": "It is a Draw because of threefold repetition."
  },
  "gameOverUnknownReason": "Žaidimas baigtas! Nežinoma priežastis.",
  "@gameOverUnknownReason": {
    "description": "Game Over! Unknown reason."
  },
  "gameOver": "Žaidimas baigtas",
  "@gameOver": {
    "description": "Game Over"
  },
  "youWin": "Jūs laimėjote! Sveikiname!",
  "@youWin": {
    "description": "You win! Congratulations!"
  },
  "challengeHarderLevel": "Iššūkis sunkesnis lygis? Naujas lygis bus {level} lygis!",
  "@challengeHarderLevel": {
    "description": "Challenge harder level?"
  },
  "youLose": "Jūs pralaimėjote!",
  "@youLose": {
    "description": "You Lose!"
  },
  "analyze": "Analizuokite",
  "@analyze": {
    "description": "Analyze"
  },
  "about": "Apie",
  "@about": {
    "description": "About"
  },
  "version": "Versija: {versionNumber}",
  "@version": {
    "description": "Version"
  },
  "thanks": "Ačiū",
  "@thanks": {
    "description": "Thanks"
  },
  "settings": "Nustatymai",
  "@settings": {
    "description": "Settings"
  },
  "options": "Parinktys",
  "@options": {
    "description": "Options"
  },
  "generalSettings": "Bendrieji nustatymai",
  "@generalSettings": {
    "description": "General Settings"
  },
  "skillLevel": "Sudėtingumo lygis",
  "@skillLevel": {
    "description": "Difficulty level"
  },
  "moveTime": "AI mąstymo laikas",
  "@moveTime": {
    "description": "AI thinking time"
  },
  "difficulty": "Sudėtingumas",
  "@difficulty": {
    "description": "Difficulty"
  },
  "playSounds": "Garso efektai",
  "@playSounds": {
    "description": "Sound effects"
  },
  "playSoundsInTheGame": "Garsų atkūrimas žaidime",
  "@playSoundsInTheGame": {
    "description": "Play sounds in the game"
  },
  "keepMuteWhenTakingBack": "Išlaikykite garsą išjungtą, kai grįžtate atgal",
  "@keepMuteWhenTakingBack": {
    "description": "Keep mute when taking back"
  },
  "tone": "Tonas",
  "@tone": {
    "description": "Tone"
  },
  "whoMovesFirst": "Pirmas ėjimas",
  "@whoMovesFirst": {
    "description": "First move"
  },
  "human": "Žmogus",
  "@human": {
    "description": "Human"
  },
  "ai": "AI",
  "@ai": {
    "description": "AI"
  },
  "alternate": "Pakaitinis",
  "@alternate": {
    "description": "Alternate"
  },
  "isAutoRestart": "Automatinis žaidimo paleidimas iš naujo, kai žaidimas baigiamas",
  "@isAutoRestart": {
    "description": "Auto-restart game when game over"
  },
  "isAutoChangeFirstMove": "Automatinis pirmojo ėjimo keitimas",
  "@isAutoChangeFirstMove": {
    "description": "Auto Change First Move"
  },
  "shufflingEnabled": "Atsitiktinis ėjimas",
  "@shufflingEnabled": {
    "description": "Random move"
  },
  "misc": "Įvairūs",
  "@misc": {
    "description": "Miscellaneous"
  },
  "rules": "Taisyklės",
  "@rules": {
    "description": "Rules"
  },
  "piecesCount": "Kiekvieno žaidėjo turimų figūrų skaičius",
  "@piecesCount": {
    "description": "The number of pieces each player has"
  },
  "piecesCount_Detail": "Kiek figūrų turi kiekvienas žaidėjas?",
  "@piecesCount_Detail": {
    "description": "How many pieces does each player have?"
  },
  "flyPieceCount": "Skrendančios figūrėlės numeris",
  "@flyPieceCount": {
    "description": "The number of the flying piece"
  },
  "flyPieceCount_Detail": "Jei įjungtas skraidančios figūrėlės režimas, kai žaidėjo figūrėlių skaičius sumažėja iki tam tikro skaičiaus, jo figūrėlės gali laisvai judėti į bet kurį laisvą tašką, o ne apsiriboti gretimais taškais, kaip likusioje žaidimo dalyje.",
  "@flyPieceCount_Detail": {
    "description": "If Flying is enabled, when a player is reduced to a specific piece count, her pieces are free to move to any unoccupied point, instead of being restricted to adjacent points as in the rest of the game."
  },
  "piecesAtLeastCount": "Mažiausiai figūrų",
  "@piecesAtLeastCount": {
    "description": "Pieces At Least"
  },
  "hasDiagonalLines": "Įstrižainės linijos",
  "@hasDiagonalLines": {
    "description": "Diagonal lines"
  },
  "hasDiagonalLines_Detail": "Pridėkite prie lentos keturias įstrižas linijas.",
  "@hasDiagonalLines_Detail": {
    "description": "Add four diagonal lines to the board."
  },
  "hasBannedLocations": "Pažymėkite ir atidėkite figūrų pašalinimą",
  "@hasBannedLocations": {
    "description": "Mark and delay removing pieces"
  },
  "hasBannedLocations_Detail": "Dėliojimo etape pašalintų figūrų taškai nebegalės būti dedami.",
  "@hasBannedLocations_Detail": {
    "description": "In the placing phase, the points of removed pieces will no longer be able to be placed unless the moving phase is entered."
  },
  "isDefenderMoveFirst": "Antrasis žaidėjas juda pirmas",
  "@isDefenderMoveFirst": {
    "description": "The second player moves first"
  },
  "isDefenderMoveFirst_Detail": "Žaidėjas, kuris padėjimo fazėje juda antras, judėjimo fazėje juda pirmas.",
  "@isDefenderMoveFirst_Detail": {
    "description": "The player who moves second in the placing phase moves first in the moving phase."
  },
  "mayRemoveMultiple": "Daugkartinis perkėlimas",
  "@mayRemoveMultiple": {
    "description": "Multi-remove"
  },
  "mayRemoveMultiple_Detail": "Jei žaidėjas vienu metu uždaro daugiau nei vieną malūnėlį, jis pašalina tiek malūnėlių, kiek jų uždarė.",
  "@mayRemoveMultiple_Detail": {
    "description": "If a player closes more than one mill at once, she will be able to remove the number of mills she closed."
  },
  "mayRemoveFromMillsAlways": "Naikinti malūnus",
  "@mayRemoveFromMillsAlways": {
    "description": "Destroy mills"
  },
  "mayRemoveFromMillsAlways_Detail": "Pagal numatytuosius nustatymus, prieš pašalindami figūrą iš suformuoto malūno, žaidėjai pirmiausia turi pašalinti visas kitas figūras. Įjunkite šią parinktį, kad šis apribojimas būtų išjungtas.",
  "@mayRemoveFromMillsAlways_Detail": {
    "description": "mayRemoveFromMillsAlways_Detail"
  },
  "isWhiteLoseButNotDrawWhenBoardFull": "Antrasis žaidėjas pralaimi, kai lenta yra pilna",
  "@isWhiteLoseButNotDrawWhenBoardFull": {
    "description": "The second player loses when the board is full"
  },
  "isWhiteLoseButNotDrawWhenBoardFull_Detail": "Kai dėjimo etapo pabaigoje lenta būna pilna, šalis, kuri deda pirma, pralaimi žaidimą. Priešingu atveju žaidimas laikomas lygiosiomis.",
  "@isWhiteLoseButNotDrawWhenBoardFull_Detail": {
    "description": "At the end of the placing phase, when the board is full, the side that places first loses the game, otherwise, the game is a draw."
  },
  "isLoseButNotChangeSideWhenNoWay": "Pralaimi, kai nėra teisėtų ėjimų",
  "@isLoseButNotChangeSideWhenNoWay": {
    "description": "Lose when no legal moves"
  },
  "isLoseButNotChangeSideWhenNoWay_Detail": "Žaidėjas pralaimi, jei jo priešininkas juos užblokuoja taip, kad jų negalima judinti. Pakeiskite pusę, kad galėtumėte judėti, jei ši parinktis išjungta.",
  "@isLoseButNotChangeSideWhenNoWay_Detail": {
    "description": "The player will lose if his opponent blocks them so that they cannot be moved. Change side to move if this option is disabled."
  },
  "mayFly": "Skrenda",
  "@mayFly": {
    "description": "Flying"
  },
  "mayFly_Detail": "Jei žaidėjui liko tik trys arba keturios (konfigūruojamos) figūrėlės, jis gali perkelti figūrėlę į bet kurį laisvą tašką.",
  "@mayFly_Detail": {
    "description": "If a player has only three or four (configurable) pieces left, she can move the piece to any free point."
  },
  "nMoveRule": "N ėjimų taisyklė",
  "@nMoveRule": {
    "description": "N-move rule"
  },
  "nMoveRule_Detail": "Žaidimas sužaidžiamas lygiosiomis, jei per tam tikrą skaičių ėjimų kiekvienas žaidėjas nepašalino nė vienos figūros.",
  "@nMoveRule_Detail": {
    "description": "The game is drawn if there has been no removal in a specific number of moves by each player."
  },
  "rollback": "Atbulinis ėjimas",
  "@rollback": {
    "description": "Rollback"
  },
  "pleaseSelect": "Pasirinkite",
  "@pleaseSelect": {
    "description": "Please select"
  },
  "copy": "Kopijuoti",
  "@copy": {
    "description": "Copy"
  },
  "moveHistoryCopied": "Ėjimų istorija nukopijuojama į iškarpinę.",
  "@moveHistoryCopied": {
    "description": "Move history copied to clipboard"
  },
  "help": "Pagalba",
  "@help": {
    "description": "Help"
  },
  "feedback": "Atsiliepimai",
  "@feedback": {
    "description": "Feedback"
  },
  "exit": "Išeiti iš",
  "@exit": {
    "description": "Exit"
  },
  "ruleSettings": "Taisyklių nustatymai",
  "@ruleSettings": {
    "description": "Rule Settings"
  },
  "color": "Spalva",
  "@color": {
    "description": "Color"
  },
  "boardColor": "Lentos spalva",
  "@boardColor": {
    "description": "Board color"
  },
  "pieceColor": "Figūrėlės spalva",
  "@pieceColor": {
    "description": "Piece color"
  },
  "backgroundColor": "Fono spalva",
  "@backgroundColor": {
    "description": "Background color"
  },
  "lineColor": "Lentos linijos spalva",
  "@lineColor": {
    "description": "Board line color"
  },
  "whitePieceColor": "Žaidėjo 1 figūrėlės spalva",
  "@whitePieceColor": {
    "description": "Player 1 piece color"
  },
  "blackPieceColor": "Žaidėjo 2 figūrėlės spalva",
  "@blackPieceColor": {
    "description": "Player 2 piece color"
  },
  "messageColor": "Pranešimo spalva",
  "@messageColor": {
    "description": "Message color"
  },
  "isPieceCountInHandShown": "Rodyti turimų figūrų skaičių",
  "@isPieceCountInHandShown": {
    "description": "Show count of pieces in hand"
  },
  "isNotationsShown": "Rodyti užrašus ant lentos",
  "@isNotationsShown": {
    "description": "Show notations on board"
  },
  "isHistoryNavigationToolbarShown": "Rodyti istorijos naršymo įrankių juostą",
  "@isHistoryNavigationToolbarShown": {
    "description": "Show history navigation toolbar"
  },
  "display": "Rodyti",
  "@display": {
    "description": "Display"
  },
  "boardBorderLineWidth": "Lentos ribų plotis",
  "@boardBorderLineWidth": {
    "description": "Board borderline width"
  },
  "boardInnerLineWidth": "Lentos vidinės linijos plotis",
  "@boardInnerLineWidth": {
    "description": "Board inner line width"
  },
  "pieceWidth": "Gabalo plotis",
  "@pieceWidth": {
    "description": "Piece width"
  },
  "fontSize": "Šrifto dydis",
  "@fontSize": {
    "description": "Font size"
  },
  "standardNotation": "WMD užrašas",
  "@standardNotation": {
    "description": "Standard notation"
  },
  "restore": "Atkurti",
  "@restore": {
    "description": "Restore"
  },
  "restoreDefaultSettings": "Atkurti numatytuosius nustatymus",
  "@restoreDefaultSettings": {
    "description": "Restore Default Settings"
  },
  "pick": "Pasirinkite {element}",
  "@pick": {
    "description": "Pick "
  },
  "info": "Informacija",
  "@info": {
    "description": "Info"
  },
  "hint": "Patarimas",
  "@hint": {
    "description": "Hint"
  },
  "player": "žaidėjas",
  "@player": {
    "description": "player"
  },
  "player1": "1 žaidėjas",
  "@player1": {
    "description": "Player 1"
  },
  "player2": "2 žaidėjas",
  "@player2": {
    "description": "Player 2"
  },
  "howToPlay": "Kaip žaisti",
  "@howToPlay": {
    "description": "How to play"
  },
  "toPlacePiece": "Bakstelėkite bet kurį galimą tašką, kad padėtumėte figūrėlę.",
  "@toPlacePiece": {
    "description": "Tap on any available point to place the piece."
  },
  "toSelectPiece": "Bakstelėkite figūrėlę, kad ją perkeltumėte.",
  "@toSelectPiece": {
    "description": "Tap on a piece to move it."
  },
  "toMovePiece": "Bakstelėkite tašką, prijungtą prie figūrėlės, kad ją perkeltumėte.",
  "@toMovePiece": {
    "description": "Tap on point connected to piece to move it."
  },
  "toRemovePiece": "Bakstelėkite vieną priešininko figūrėlę, kad pašalintumėte.",
  "@toRemovePiece": {
    "description": "Tap on the opponent's one piece to remove."
  },
  "needToCreateMillFirst": "Prieš pašalindami figūrėlę pirmiausia turite sukurti malūną.",
  "@needToCreateMillFirst": {
    "description": "You need to create a mill first before you can remove a piece."
  },
  "needToPlayWithOwnPieces": "Turite žaisti su savo figūrėlėmis.",
  "@needToPlayWithOwnPieces": {
    "description": "You need to play with your pieces."
  },
  "statistics": "Statistika",
  "@statistics": {
    "description": "Statistics"
  },
  "totalGames": "Iš viso žaidimų",
  "@totalGames": {
    "description": "Total games"
  },
  "results": "Rezultatai",
  "@results": {
    "description": "Results"
  },
  "left": "palikta",
  "@left": {
    "description": "left"
  },
  "privacyPolicy": "Privatumo politika",
  "@privacyPolicy": {
    "description": "Privacy Policy"
  },
  "privacyPolicy_Detail_1": "Atidžiai perskaitykite ir įsitikinkite, kad visiškai suprantate ir sutinkate su šia ",
  "@privacyPolicy_Detail_1": {
    "description": "Privacy Policy Detail 1"
  },
  "privacyPolicy_Detail_2": ". Jei nesutinkate su šia politika, nesinaudokite šia programėle. Naudojimasis programėle reiškia, kad sutinkate su šiomis sąlygomis.",
  "@privacyPolicy_Detail_2": {
    "description": "Privacy Policy Detail 2"
  },
  "and": " ir . ",
  "@and": {},
  "accept": "Priimti",
  "@accept": {
    "description": "Accept"
  },
  "takeBack": "Grįžti atgal",
  "@takeBack": {
    "description": "Take back"
  },
  "takingBack": "Grįžimas atgal…",
  "@takingBack": {
    "description": "Taking back..."
  },
  "waiting": "Laukimas…",
  "@waiting": {
    "description": "Waiting..."
  },
  "stepForward": "Žingsnis į priekį",
  "@stepForward": {
    "description": "Step forward"
  },
  "takeBackAll": "Atsiimti viską atgal",
  "@takeBackAll": {
    "description": "Take back all"
  },
  "stepForwardAll": "Žingsnis į priekį visi",
  "@stepForwardAll": {
    "description": "Step forward all"
  },
  "moveNow": "Judėti dabar",
  "@moveNow": {
    "description": "Move now"
  },
  "done": "Atlikta.",
  "@done": {
    "description": "Done."
  },
  "crackMill": "Krekingo malūnas",
  "@crackMill": {
    "description": "Crack-mill"
  },
  "crackMill_Detail": "Jei žaidėjas turi tik malūnuose esančias figūrėles, malūnuose esančios figūrėlės nebus užrakintos, kad būtų pašalintos.",
  "@crackMill_Detail": {
    "description": "If a player has only pieces in mills, the pieces in the mills will not lock to remove."
  },
  "animationDuration": "Animacijos trukmė",
  "@animationDuration": {
    "description": "Animation duration"
  },
  "none": "Nėra",
  "@none": {
    "description": "None"
  },
  "theme": "Tema",
  "@theme": {
    "description": "Theme"
  },
  "helpContent": "Žaidimo tikslas - palikti priešininką su mažiau nei trimis figūromis arba neturėti jokių teisėtų ėjimų.\n\nŽaidimas automatiškai sužaidžiamas lygiosiomis, jei pozicija pasitaiko trečią kartą arba per paskutinius 100 (konfigūruojamų) ėjimų nėra pašalinama.\n\nŽaidimas vyksta trimis etapais:\n\n1. Figūrų statymas į laisvus taškus\n2. Figūrėlių perkėlimas į gretimus taškus\n3. (neprivalomas etapas) Figūrėlių perkėlimas į bet kurį laisvą tašką, kai žaidėjas turi mažiau nei tris figūrėles\n\nDėliojimas\n\nŽaidimas pradedamas tuščia lenta, kurią sudaro tinklelis su dvidešimt keturiais taškais. Žaidėjai paeiliui deda savo figūrėles į laisvus taškus, kol kiekvienas žaidėjas padeda visas figūrėles ant lentos. Jei žaidėjas gali pastatyti tris savo figūrėles tiesiai, jis turi \"malūnėlį\" ir gali pašalinti nuo lentos vieną priešininko figūrėlę.\n\nPagal kai kurias taisykles žaidėjai, prieš pašalindami figūrėlę iš suformuoto malūno, pirmiausia turi pašalinti visas kitas figūrėles.\n\nKai kuriose taisyklėse negalima vėl dėti figūrų į pašalintų figūrų taškus dėjimo etape.\n\nPanaudoję visas figūrėles, žaidėjai juda paeiliui.\n\nJudėjimas\n\nNorėdamas judėti, žaidėjas perkelia vieną savo figūrėlę išilgai lentos linijos į laisvą gretimą tašką. Jei jam nepavyksta to padaryti, jis pralaimėjo žaidimą. Kaip ir padėjimo etape, žaidėjas, kuris ant lentos linijos pastato tris savo figūrėles, turi malūną ir gali pašalinti vieną iš priešininko figūrėlių. Bet kuris žaidėjas, sumažinęs savo figūrų skaičių iki dviejų, neturi galimybės suformuoti naujų malūnų, todėl pralaimi žaidimą. Žaidėjas taip pat gali pralaimėti, kai turi daugiau nei tris figūrėles, jei priešininkas blokuoja jų judėjimą.\n\nSkraidantys\n\nKai kuriuose taisyklių variantuose, kai žaidėjui lieka tik trys figūrėlės, jo figūrėlės gali skristi, šokinėti ar šokinėti į bet kuriuos laisvus taškus, ne tik į gretimus.\n",
  "@helpContent": {
    "description": "Help Content"
  },
  "versionInfo": "Informacija apie versiją",
  "@versionInfo": {
    "description": "Version info"
  },
  "eula": "EULA",
  "@eula": {
    "description": "EULA"
  },
  "license": "Licencija",
  "@license": {
    "description": "License"
  },
  "sourceCode": "Šaltinio kodas",
  "@sourceCode": {
    "description": "Source code"
  },
  "appVersion": "Programėlės versija",
  "@appVersion": {
    "description": "App Version"
  },
  "general": "Bendra",
  "@general": {
    "description": "General"
  },
  "advanced": "Išplėstinė",
  "@advanced": {
    "description": "Advanced"
  },
  "placing": "talpinimas",
  "@placing": {
    "description": "Placing"
  },
  "moving": "Perkėlimas",
  "@moving": {
    "description": "Moving"
  },
  "removing": "Pašalinimas",
  "@removing": {
    "description": "Removing"
  },
  "gameOverCondition": "Žaidimo pabaigos sąlyga",
  "@gameOverCondition": {
    "description": "Game over condition"
  },
  "aisPlayStyle": "AI žaidimo stilius",
  "@aisPlayStyle": {
    "description": "AI's playstyle"
  },
  "passive": "Pasyvus",
  "@passive": {
    "description": "Passive"
  },
  "timeout": "Laiko limitas",
  "@timeout": {
    "description": "Timeout"
  },
  "appearance": "Išvaizda",
  "@appearance": {
    "description": "Appearance"
  },
  "drawOnHumanExperience": "Remkitės žmogaus patirtimi",
  "@drawOnHumanExperience": {
    "description": "Draw on the human experience"
  },
  "considerMobility": "Atsižvelkite į dalių mobilumą",
  "@considerMobility": {
    "description": "Consider mobility of pieces"
  },
  "pieceCount": "Gabalėlių skaičius:",
  "@pieceCount": {
    "description": "Piece count"
  },
  "inHand": "{player} rankoje: {count}",
  "@inHand": {
    "description": "in hand"
  },
  "onBoard": "{player} laive: {count}",
  "@onBoard": {
    "description": "on board"
  },
  "boardTop": "lentos poslinkis nuo viršaus",
  "@boardTop": {
    "description": "Board offset from the top"
  },
  "notAIsTurn": "Tai nėra dirbtinio intelekto ėjimas.",
  "@notAIsTurn": {
    "description": "It is not the AI's turn."
  },
  "aiIsNotThinking": "AI nemąsto.",
  "@aiIsNotThinking": {
    "description": "AI is not thinking."
  },
  "atEnd": "Esate ėjimų sąrašo pabaigoje.",
  "@atEnd": {
    "description": "At the end of the move list."
  },
  "tapBackAgainToLeave": "Dar kartą bakstelėkite atgal, kad išeitumėte.",
  "@tapBackAgainToLeave": {
    "description": "Tap back again to leave."
  },
  "more": "Daugiau",
  "@more": {
    "description": "More"
  },
  "experimental": "Tai eksperimentinė funkcija.",
  "@experimental": {
    "description": "This is an experimental feature."
  },
  "experiments": "Eksperimentai",
  "@experiments": {
    "description": "Experiments"
  },
  "ossLicenses": "Atvirojo kodo licencijos",
  "@ossLicenses": {
    "description": "Open source licenses"
  },
  "language": "Kalba",
  "@language": {
    "description": "Languages"
  },
  "defaultLanguage": "Numatytoji kalba",
  "@defaultLanguage": {
    "description": "Default language"
  },
  "mayMoveInPlacingPhase": "Figūrėlės gali judėti dėjimo etape",
  "@mayMoveInPlacingPhase": {
    "description": "The pieces can move in the placing phase"
  },
  "mayMoveInPlacingPhase_Detail": "Nėra atskirų dėliojimo ir judėjimo fazių, t. y. kiekvieno ėjimo metu žaidėjai gali nuspręsti, ar jie nori dėti figūrą ant lentos, ar perkelti vieną iš savo figūrų (jei tik turi likusių figūrų, kurias galima dėti).",
  "@mayMoveInPlacingPhase_Detail": {
    "description": "There are no distinct placing and moving phases, i.e. the players can decide at every move whether they want to place a piece on the board or move one of their pieces (as long as they have remaining pieces to place)."
  },
  "drawerColor": "Meniu spalva",
  "@drawerColor": {
    "description": "Menu color"
  },
  "drawerTextColor": "Meniu teksto spalva",
  "@drawerTextColor": {
    "description": "Menu text color"
  },
  "drawerHighlightItemColor": "Meniu paryškinti elemento spalvą",
  "@drawerHighlightItemColor": {
    "description": "Menu highlight item color"
  },
  "mainToolbarBackgroundColor": "Pagrindinės įrankių juostos fono spalva",
  "@mainToolbarBackgroundColor": {
    "description": "Main toolbar background color"
  },
  "mainToolbarIconColor": "pagrindinės įrankių juostos piktogramos spalva",
  "@mainToolbarIconColor": {
    "description": "main toolbar icon color"
  },
  "navigationToolbarBackgroundColor": "Naršymo įrankių juostos fono spalva",
  "@navigationToolbarBackgroundColor": {
    "description": "Navigation toolbar background color"
  },
  "navigationToolbarIconColor": "Naršymo įrankių juostos piktogramos spalva",
  "@navigationToolbarIconColor": {
    "description": "Navigation toolbar icon color"
  },
  "autoHideToolbar": "Automatiškai slėpti įrankių juostą",
  "@autoHideToolbar": {
    "description": "Automatically hide the toolbar"
  },
  "toolbarLocationOnScreen": "Įrankių juostos vieta ekrane",
  "@toolbarLocationOnScreen": {
    "description": "Toolbar location on screen"
  },
  "top": "Į viršų",
  "@top": {
    "description": "Top"
  },
  "bottom": "Apačia",
  "@bottom": {
    "description": "Bottom"
  },
  "center": "Centras",
  "@center": {
    "description": "Center"
  },
  "solidColor": "Vienoda spalva",
  "@solidColor": {
    "description": "Solid color"
  },
  "picture": "Paveikslėlis",
  "@picture": {
    "description": "Picture"
  },
  "chooseYourPicture": "Pasirinkite savo paveikslėlį",
  "@chooseYourPicture": {
    "description": "Choose your picture"
  },
  "light": "Šviesa",
  "@light": {
    "description": "Light"
  },
  "dark": "Tamsu",
  "@dark": {
    "description": "Dark"
  },
  "themes": "Temos",
  "@themes": {
    "description": "Themes"
  },
  "currentTheme": "Dabartinė tema",
  "@currentTheme": {
    "description": "Current theme"
  },
  "saveTheme": "Išsaugoti temą",
  "@saveTheme": {
    "description": "Save theme"
  },
  "showAnalysisGraph": "Rodyti analizės grafiką",
  "@showAnalysisGraph": {
    "description": "Show analysis graph"
  },
  "analysis": "Analizė",
  "@analysis": {
    "description": "Analysis"
  },
  "saveGame": "Išsaugoti žaidimą",
  "@saveGame": {
    "description": "Save game"
  },
  "loadGame": "Užkrauti žaidimą",
  "@loadGame": {
    "description": "Load game"
  },
  "setupPosition": "Sąrankos padėtis",
  "@setupPosition": {
    "description": "Setup position"
  },
  "showLegalMoves": "Rodyti teisėtus judesius",
  "@showLegalMoves": {
    "description": "Show legal moves"
  },
  "showLastMove": "Rodyti paskutinį žingsnį",
  "@showLastMove": {
    "description": "Show last move"
  },
  "showArrows": "Rodyti rodykles",
  "@showArrows": {
    "description": "Show arrows"
  },
  "pieces": "Pjesės",
  "@pieces": {
    "description": "Pieces"
  },
  "showAnalysis": "Rodyti analizę",
  "@showAnalysis": {
    "description": "Show analysis"
  },
  "threads": "Siūlai",
  "@threads": {
    "description": "Threads"
  },
  "getInvolved": "Įsitraukite",
  "@getInvolved": {
    "description": "Get Involved"
  },
  "helpImproveTranslate": "Padėkite tobulinti vertimą",
  "@helpImproveTranslate": {
    "description": "Help improve translate"
  },
  "tutorial": "Pamoka",
  "@tutorial": {
    "description": "Tutorial"
  },
  "classicMill": "Klasikinis malūnas",
  "@classicMill": {
    "description": "Classic Mill"
  },
  "mixedMill": "Mišrus malūnas",
  "@mixedMill": {
    "description": "Mixed Mill"
  },
  "ceylonMill": "Ceilono malūnas",
  "@ceylonMill": {
    "description": "Ceylon Mill"
  },
  "mayBreakAndRemakeMillRepeatedly": "Malūnas gali būti sulaužytas ir pakartotinai perdarytas",
  "@mayBreakAndRemakeMillRepeatedly": {
    "description": "Mill may be broken and remade repeatedly"
  },
  "mayBreakAndRemakeMillRepeatedly_Detail": "Jei žaidėjas sulaužo malūną ir nedelsdamas sukuria naują malūną, toks žaidėjas gali perkelti tokį kūrinį atgal į pradinę sankryžą kitame savo žingsnyje, jei jis padarys naują malūną.",
  "@mayBreakAndRemakeMillRepeatedly_Detail": {
    "description": "If a player breaks a mill to create a new mill immediately, such player can move such piece back to the original junction in his next move if it makes a new mill."
  },
  "drawIfNoRemovalWithinTenMovesWhenThreeLeft": "Žaidimas yra lygus, jei žaidėjas turi tris figūras ir po dešimties judesių nė vienas žaidėjas nepašalina varžovo figūrų",
  "@drawIfNoRemovalWithinTenMovesWhenThreeLeft": {
    "description": "The game is drawn if a player has three pieces and after ten moves neither player removes the opponent's pieces"
  },
  "drawIfNoRemovalWithinTenMovesWhenThreeLeft_Detail": "Kai žaidėjas nesiekia trijų dalių ir nė vienas žaidėjas negali pašalinti priešininko figūros per dešimt ėjimų, žaidimas yra lygus.",
  "@drawIfNoRemovalWithinTenMovesWhenThreeLeft_Detail": {
    "description": "When a player is down to three pieces, and neither player can remove an opponent's piece within ten moves, the game is a draw."
  },
  "close": "Uždaryti",
  "@close": {
    "description": "Close"
  },
  "whitePiece": "Baltas gabalas",
  "@whitePiece": {
    "description": "White piece"
  },
  "blackPiece": "Juodas gabalas",
  "@blackPiece": {
    "description": "Black piece"
  },
  "banPoint": "Draudimo taškas",
  "@banPoint": {
    "description": "Ban point"
  },
  "emptyPoint": "Tuščias taškas",
  "@emptyPoint": {
    "description": "Empty point"
  },
  "noPoint": "Nėra prasmės",
  "@noPoint": {
    "description": "No point"
  },
  "placingPhase": "Įdėjimo fazė",
  "@placingPhase": {
    "placingPhase": "Placing phase"
  },
  "movingPhase": "Judėjimo fazė",
  "@movingPhase": {
    "description": "Moving phase"
  },
  "flyingPhase": "Skraidymo fazė",
  "@flyingPhase": {
    "description": "Flying phase"
  },
  "sideToMove": "Perkeliama pusė: {player}",
  "@sideToMove": {
    "description": "Side to move"
  },
  "lastMove": "Paskutinis žingsnis: {move}",
  "@lastMove": {
    "description": "Last move"
  },
  "selected": "Pasirinkta",
  "@selected": {
    "description": "Selected"
  },
  "accessibility": "Prieinamumas",
  "@accessibility": {
    "description": "Accessibility"
  },
  "screenReaderSupport": "Ekrano skaitytuvo palaikymas",
  "@screenReaderSupport": {
    "description": "Screen reader support"
  },
  "isDraw": "Tai Lygiosios!",
  "@isDraw": {
    "description": "It is a Draw!"
  },
  "draw": "Lygiosios",
  "@draw": {
    "description": "Draw"
  },
  "pieceHighlightColor": "Kūrinio paryškinimo spalva",
  "@pieceHighlightColor": {
    "description": "Piece highlight color"
  },
  "algorithm": "Algoritmas",
  "@algorithm": {
    "description": "Algorithm"
  },
  "removeUnplacedPiece": "Pašalinkite neįdėtą gabalą",
  "@removeUnplacedPiece": {
    "description": "Remove unplaced piece"
  },
  "removeUnplacedPiece_Detail": "Jei žaidėjas suformuoja malūną dėjimo stadijoje, ji pašalina priešininko nepadėtą figūrą ir toliau daro ėjimą.",
  "@removeUnplacedPiece_Detail": {
    "description": "If a player forms the mill in the placing phase, she will remove the opponent's unplaced piece and continue to make a move."
  },
  "endgameNMoveRule": "„Endgame N-Move“ taisyklė",
  "@endgameNMoveRule": {
    "description": "Endgame N-Move rule"
  },
  "endgameNMoveRule_Detail": "Jei kuris nors žaidėjas turi tik tris figūras ir nė vienas žaidėjas nepaima gabalo per tam tikrus judesius, žaidimas ištraukiamas.",
  "@endgameNMoveRule_Detail": {
    "description": "If either player has only three pieces and neither player removes a piece within a specific moves, the game is drawn."
  },
  "drawReasonEndgameRule50": "Bet kuris žaidėjas turi tik tris gabalus ir nė vienas žaidėjas nepašalina gabalo per tam tikrus judesius.",
  "@drawReasonEndgameRule50": {
    "description": "Either player has only three pieces and neither player removes a piece within a specific moves."
  },
  "threefoldRepetitionRule": "Trijų kartų pasikartojimo taisyklė",
  "@threefoldRepetitionRule": {
    "description": "Threefold repetition rule"
  },
  "threefoldRepetitionRule_Detail": "Žaidimas ištraukiamas, jei pozicija įvyksta trečią kartą.",
  "@threefoldRepetitionRule_Detail": {
    "description": "The game is drawn if a position occurs for the third time."
  },
  "continueToMakeMove": "Malūnas! Tęskite žingsnį.",
  "@continueToMakeMove": {
    "description": "Mill! Continue to make a move."
  },
  "pointStyle": "Taškinis stilius",
  "@pointStyle": {
    "description": "Point style"
  },
  "pointWidth": "Taško plotis",
  "@pointWidth": {
    "description": "Point width"
  },
  "solid": "Tvirtas",
  "@solid": {
    "description": "Solid"
  },
  "hollow": "Tuščiaviduriai",
  "@hollow": {
    "description": "Hollow"
  },
  "languageName": "Lietuvis",
  "@languageName": {
    "description": "The name of the current language"
  },
  "moveNumber": "{count,plural, =0{Move}=1{{count} Perkelti}other{{count} Juda}}",
  "@moveNumber": {
    "description": "Moves to take back",
    "placeholders": {
      "count": {
        "description": "Number of Moves",
        "example": "3"
      }
>>>>>>> 92c2f33f
    }
  },
  "filename": "Failo pavadinimas",
  "@filename": {
    "description": "File name"
  },
  "browse": "Naršyti…",
  "@browse": {
    "description": "Browse…"
  },
  "gameFiles": "Žaidimų failai",
  "@gameFiles": {
    "description": "Game files"
  },
  "loadFailed": "Įkelti nepavyko.",
  "@loadFailed": {
    "description": "Load failed."
  },
  "gameSavedTo": "Žaidimas išsaugotas",
  "@gameSavedTo": {
    "description": "The game is saved to"
  }
}<|MERGE_RESOLUTION|>--- conflicted
+++ resolved
@@ -1,1255 +1,4 @@
 {
-<<<<<<< HEAD
-    "@@locale": "lt",
-    "appName": "Malūnas",
-    "@appName": {
-        "description": "The app name"
-    },
-    "welcome": "Sveiki atvykę",
-    "@welcome": {
-        "description": "Welcome"
-    },
-    "yes": "Taip",
-    "@yes": {
-        "description": "Yes"
-    },
-    "no": "Ne",
-    "@no": {
-        "description": "No"
-    },
-    "game": "Žaidimas",
-    "@game": {
-        "description": "Game"
-    },
-    "humanVsAi": "Žmogus prieš dirbtinį intelektą",
-    "@humanVsAi": {
-        "description": "Human Vs AI"
-    },
-    "humanVsHuman": "Žmogus prieš žmogų",
-    "@humanVsHuman": {
-        "description": "Human Vs Human"
-    },
-    "aiVsAi": "AI prieš AI",
-    "@aiVsAi": {
-        "description": "AI Vs AI"
-    },
-    "humanVsCloud": "Žmogus prieš debesį",
-    "@humanVsCloud": {
-        "description": "Human Vs Cloud"
-    },
-    "humanVsLAN": "Žmogus prieš LAN",
-    "@humanVsLAN": {
-        "description": "Human Vs LAN"
-    },
-    "testViaLAN": "Bandymas per LAN",
-    "@testViaLAN": {
-        "description": "Test Via LAN"
-    },
-    "move": "Perkelti",
-    "@move": {
-        "description": "Move"
-    },
-    "moves": " Perkelia",
-    "@moves": {
-        "description": " Moves"
-    },
-    "showMoveList": "Judesių sąrašas",
-    "@showMoveList": {
-        "description": "Move list"
-    },
-    "moveList": "Judesių sąrašas",
-    "@moveList": {
-        "description": "Move list"
-    },
-    "noGameRecord": "Nėra įrašo",
-    "@noGameRecord": {
-        "description": "No record"
-    },
-    "ok": "GERAI",
-    "@ok": {
-        "description": "OK"
-    },
-    "confirm": "Patvirtinti",
-    "@confirm": {
-        "description": "Confirm"
-    },
-    "cancel": "Atšaukti",
-    "@cancel": {
-        "description": "Cancel"
-    },
-    "copyright": "Autorinės teisės © 2021-2022 Calcitem Studio",
-    "@copyright": {
-        "description": "Copyright"
-    },
-    "tipSelectWrong": "Pasirinktas netinkamas elementas.",
-    "@tipSelectWrong": {
-        "description": "Select the wrong piece."
-    },
-    "tipPlace": "Padėkite savo dalis.",
-    "@tipPlace": {
-        "description": "Place your pieces."
-    },
-    "tipBanPlace": "Čia negalima įdėti.",
-    "@tipBanPlace": {
-        "description": "Cannot place it here."
-    },
-    "tipPlaced": "Jūs įdėjote.",
-    "@tipPlaced": {
-        "description": "Placed."
-    },
-    "tipRemove": "Pašalinkite figūrėlę.",
-    "@tipRemove": {
-        "description": "Remove a piece."
-    },
-    "tipBanRemove": "Jūs negalite jos pašalinti.",
-    "@tipBanRemove": {
-        "description": "Cannot remove."
-    },
-    "tipRemoved": "Jūs pašalinote.",
-    "@tipRemoved": {
-        "description": "Removed."
-    },
-    "tipMove": "Perkelkite figūrėlę.",
-    "@tipMove": {
-        "description": "Move a piece."
-    },
-    "tipCannotPlace": "Jūs negalite čia padėti figūrėlės.",
-    "@tipCannotPlace": {
-        "description": "You can't place your piece here."
-    },
-    "tipCannotMove": "Jūs negalite perkelti savo figūrėlės čia.",
-    "@tipCannotMove": {
-        "description": "You can't move your piece here."
-    },
-    "tipMill": "Malūnas! Paimkite priešininko figūrėlę.",
-    "@tipMill": {
-        "description": "Mill! Take your opponent's piece."
-    },
-    "tipContinueMill": "Toliau imkite priešininko figūrą.",
-    "@tipContinueMill": {
-        "description": "Continue to take your opponent's piece."
-    },
-    "tipSelectOpponentsPiece": "Pasirinkite vieną iš priešininko figūrų.",
-    "@tipSelectOpponentsPiece": {
-        "description": "Select one of your opponent's pieces."
-    },
-    "tipCannotRemovePieceFromMill": "Negalite paimti figūros iš malūno.",
-    "@tipCannotRemovePieceFromMill": {
-        "description": "You cannot remove a piece from a mill."
-    },
-    "tipCanMoveOnePoint": "Figūra gali judėti 1 tašku.",
-    "@tipCanMoveOnePoint": {
-        "description": "A piece can move 1 point."
-    },
-    "tipCannotMoveOpponentsPieces": "Negalite judinti priešininko figūrų.",
-    "@tipCannotMoveOpponentsPieces": {
-        "description": "You can't move your opponent's pieces."
-    },
-    "tipThreePiecesInLine": "Vienoje linijoje yra trys figūros.",
-    "@tipThreePiecesInLine": {
-        "description": "There are 3 pieces in a line."
-    },
-    "tipSelectPieceToMove": "Pasirinkite figūrėlę, kurią norite perkelti.",
-    "@tipSelectPieceToMove": {
-        "description": "Select your piece to move."
-    },
-    "tipHaveThreePiecesLeft": "Jums liko trys figūrėlės.",
-    "@tipHaveThreePiecesLeft": {
-        "description": "You have 3 pieces left."
-    },
-    "tipCanMoveToAnyPoint": "Galite judėti į bet kurį norimą tašką.",
-    "@tipCanMoveToAnyPoint": {
-        "description": "You can move to any point you like."
-    },
-    "tipToMove": " Perkelti.",
-    "@tipToMove": {
-        "description": " to move."
-    },
-    "whiteWin": "Laimi 1 žaidėjas!",
-    "@whiteWin": {
-        "description": "Player 1 wins!"
-    },
-    "blackWin": "Laimi 2 žaidėjas!",
-    "@blackWin": {
-        "description": "Player 2 wins!"
-    },
-    "won": "Laimėjo",
-    "@won": {
-        "description": "Won"
-    },
-    "lost": "Pralaimėta",
-    "@lost": {
-        "description": "Lost"
-    },
-    "aborted": "Nutrauktas",
-    "@aborted": {
-        "description": "Aborted"
-    },
-    "thinking": "Galvoju...",
-    "@thinking": {
-        "description": "Thinking..."
-    },
-    "newGame": "Naujas žaidimas",
-    "@newGame": {
-        "description": "New game"
-    },
-    "importGame": "Importuoti žaidimą",
-    "@importGame": {
-        "description": "Import game"
-    },
-    "exportGame": "Eksportuoti žaidimą",
-    "@exportGame": {
-        "description": "Export game"
-    },
-    "gameImported": "Žaidimas importuojamas iš iškarpinės.",
-    "@gameImported": {
-        "description": "Game imported from the clipboard."
-    },
-    "cannotImport": "Negalima importuoti",
-    "@cannotImport": {
-        "description": "Cannot import"
-    },
-    "movesAndRulesNotMatch": "Judesiai ir taisyklės nesutampa.",
-    "@movesAndRulesNotMatch": {
-        "description": "Rules and moves do not match."
-    },
-    "startRecording": "Pradėti įrašyti",
-    "@startRecording": {
-        "description": "Start recording"
-    },
-    "recording": "Įrašymas...",
-    "@recording": {
-        "description": "Recording..."
-    },
-    "stopRecording": "Sustabdyti įrašymą",
-    "@stopRecording": {
-        "description": "Stop recording"
-    },
-    "showRecording": "Rodyti įrašymą",
-    "@showRecording": {
-        "description": "Show recording"
-    },
-    "noRecording": "Nėra įrašymo.",
-    "@noRecording": {
-        "description": "No recording."
-    },
-    "pleaseWait": "Palaukite.",
-    "@pleaseWait": {
-        "description": "Please wait..."
-    },
-    "restartGame": "Iš naujo paleisti dabartinį žaidimą?",
-    "@restartGame": {
-        "description": "Restart current game?"
-    },
-    "restart": "Iš naujo paleisti",
-    "@restart": {
-        "description": "Restart"
-    },
-    "gameStarted": "Žaidimas pradėtas, padėkite",
-    "@gameStarted": {
-        "description": "Game started, please place"
-    },
-    "analyzing": "Analizuojant ...",
-    "@analyzing": {
-        "description": "Analyzing ..."
-    },
-    "error": "Klaida",
-    "@error": {
-        "description": "Error"
-    },
-    "winRate": "Laimėjimo rodiklis",
-    "@winRate": {
-        "description": "Win Rate"
-    },
-    "score": "Rezultatas",
-    "@score": {
-        "description": "Score"
-    },
-    "white": "1 žaidėjas",
-    "@white": {
-        "description": "Player 1"
-    },
-    "black": "2 žaidėjas",
-    "@black": {
-        "description": "Player 2"
-    },
-    "loseReasonlessThanThree": " figūrų skaičius yra mažesnis nei trys.",
-    "@loseReasonlessThanThree": {
-        "description": " piece count is less than three."
-    },
-    "loseReasonResign": " atsistatydino.",
-    "@loseReasonResign": {
-        "description": " resign."
-    },
-    "loseReasonNoWay": " tai nėra tinkamas būdas.",
-    "@loseReasonNoWay": {
-        "description": " is no way to go."
-    },
-    "loseReasonBoardIsFull": "Lenta yra pilna, ir nėra būdo eiti.",
-    "@loseReasonBoardIsFull": {
-        "description": "The board is full, no way to go."
-    },
-    "loseReasonTimeOver": "Laikas baigėsi",
-    "@loseReasonTimeOver": {
-        "description": "Time Over"
-    },
-    "drawReasonRule50": "Judėjimo fazėje per paskutinį tam tikrą ėjimų skaičių nebuvo pašalinta nė viena figūra.",
-    "@drawReasonRule50": {
-        "description": "In the moving phase, no piece has been removed in the last specific number of moves."
-    },
-    "drawReasonBoardIsFull": "Tai yra lygiosios, nes lenta yra pilna.",
-    "@drawReasonBoardIsFull": {
-        "description": "It is a Draw because the board is full"
-    },
-    "drawReasonThreefoldRepetition": "Tai yra lygiosios, nes kartojasi triskart.",
-    "@drawReasonThreefoldRepetition": {
-        "description": "It is a Draw because of threefold repetition."
-    },
-    "gameOverUnknownReason": "Žaidimas baigtas! Nežinoma priežastis.",
-    "@gameOverUnknownReason": {
-        "description": "Game Over! Unknown reason."
-    },
-    "gameOver": "Žaidimas baigtas",
-    "@gameOver": {
-        "description": "Game Over"
-    },
-    "youWin": "Jūs laimėjote! Sveikiname!",
-    "@youWin": {
-        "description": "You win! Congratulations!"
-    },
-    "challengeHarderLevel": "Iššūkis sunkesniam lygiui? Naujas lygis bus lygis ",
-    "@challengeHarderLevel": {
-        "description": "Challenge harder level?"
-    },
-    "youLose": "Jūs pralaimėjote!",
-    "@youLose": {
-        "description": "You Lose!"
-    },
-    "analyze": "Analizuokite",
-    "@analyze": {
-        "description": "Analyze"
-    },
-    "playerName": "Iš naujo paleisti dabartinį žaidimą?",
-    "@playerName": {
-        "description": "Player Name"
-    },
-    "about": "Apie",
-    "@about": {
-        "description": "About"
-    },
-    "version": "Versija",
-    "@version": {
-        "description": "Version"
-    },
-    "thanks": "Ačiū",
-    "@thanks": {
-        "description": "Thanks"
-    },
-    "settings": "Nustatymai",
-    "@settings": {
-        "description": "Settings"
-    },
-    "options": "Parinktys",
-    "@options": {
-        "description": "Options"
-    },
-    "preferences": "Nustatymai",
-    "@preferences": {
-        "description": "Preferences"
-    },
-    "skillLevel": "Sudėtingumo lygis",
-    "@skillLevel": {
-        "description": "Difficulty level"
-    },
-    "moveTime": "AI mąstymo laikas",
-    "@moveTime": {
-        "description": "AI thinking time"
-    },
-    "difficulty": "Sudėtingumas",
-    "@difficulty": {
-        "description": "Difficulty"
-    },
-    "playSounds": "Garso efektai",
-    "@playSounds": {
-        "description": "Sound effects"
-    },
-    "playSoundsInTheGame": "Garsų atkūrimas žaidime",
-    "@playSoundsInTheGame": {
-        "description": "Play sounds in the game"
-    },
-    "keepMuteWhenTakingBack": "Išlaikykite garsą išjungtą, kai grįžtate atgal",
-    "@keepMuteWhenTakingBack": {
-        "description": "Keep mute when taking back"
-    },
-    "tone": "Tonas",
-    "@tone": {
-        "description": "Tone"
-    },
-    "whoMovesFirst": "Pirmas ėjimas",
-    "@whoMovesFirst": {
-        "description": "First move"
-    },
-    "human": "Žmogus",
-    "@human": {
-        "description": "Human"
-    },
-    "ai": "AI",
-    "@ai": {
-        "description": "AI"
-    },
-    "alternate": "Pakaitinis",
-    "@alternate": {
-        "description": "Alternate"
-    },
-    "isAutoRestart": "Automatinis žaidimo paleidimas iš naujo, kai žaidimas baigiamas",
-    "@isAutoRestart": {
-        "description": "Auto-restart game when game over"
-    },
-    "isAutoChangeFirstMove": "Automatinis pirmojo ėjimo keitimas",
-    "@isAutoChangeFirstMove": {
-        "description": "Auto Change First Move"
-    },
-    "resignIfMostLose": "AI atsistatydina, jei dauguma pralaimi",
-    "@resignIfMostLose": {
-        "description": "AI Resign if Most Lose"
-    },
-    "shufflingEnabled": "Atsitiktinis ėjimas",
-    "@shufflingEnabled": {
-        "description": "Random move"
-    },
-    "learnEndgame": "Sužinoti žaidimo pabaigą",
-    "@learnEndgame": {
-        "description": "Learn Endgame"
-    },
-    "openingBook": "Atidarymo knyga",
-    "@openingBook": {
-        "description": "Opening Book"
-    },
-    "misc": "Įvairūs",
-    "@misc": {
-        "description": "Miscellaneous"
-    },
-    "rules": "Taisyklės",
-    "@rules": {
-        "description": "Rules"
-    },
-    "piecesCount": "Kiekvieno žaidėjo turimų figūrų skaičius",
-    "@piecesCount": {
-        "description": "The number of pieces each player has"
-    },
-    "piecesCount_Detail": "Kiek figūrų turi kiekvienas žaidėjas?",
-    "@piecesCount_Detail": {
-        "description": "How many pieces does each player have?"
-    },
-    "flyPieceCount": "Skrendančios figūrėlės numeris",
-    "@flyPieceCount": {
-        "description": "The number of the flying piece"
-    },
-    "flyPieceCount_Detail": "Jei įjungtas skraidančios figūrėlės režimas, kai žaidėjo figūrėlių skaičius sumažėja iki tam tikro skaičiaus, jo figūrėlės gali laisvai judėti į bet kurį laisvą tašką, o ne apsiriboti gretimais taškais, kaip likusioje žaidimo dalyje.",
-    "@flyPieceCount_Detail": {
-        "description": "If Flying is enabled, when a player is reduced to a specific piece count, her pieces are free to move to any unoccupied point, instead of being restricted to adjacent points as in the rest of the game."
-    },
-    "piecesAtLeastCount": "Mažiausiai figūrų",
-    "@piecesAtLeastCount": {
-        "description": "Pieces At Least"
-    },
-    "hasDiagonalLines": "Įstrižainės linijos",
-    "@hasDiagonalLines": {
-        "description": "Diagonal lines"
-    },
-    "hasDiagonalLines_Detail": "Pridėkite prie lentos keturias įstrižas linijas.",
-    "@hasDiagonalLines_Detail": {
-        "description": "Add four diagonal lines to the board."
-    },
-    "hasBannedLocations": "Pažymėkite ir atidėkite figūrų pašalinimą",
-    "@hasBannedLocations": {
-        "description": "Mark and delay removing pieces"
-    },
-    "hasBannedLocations_Detail": "Dėliojimo etape pašalintų figūrų taškai nebegalės būti dedami.",
-    "@hasBannedLocations_Detail": {
-        "description": "In the placing phase, the points of removed pieces will no longer be able to be placed unless the moving phase is entered."
-    },
-    "isDefenderMoveFirst": "Antrasis žaidėjas juda pirmas",
-    "@isDefenderMoveFirst": {
-        "description": "The second player moves first"
-    },
-    "isDefenderMoveFirst_Detail": "Žaidėjas, kuris padėjimo fazėje juda antras, judėjimo fazėje juda pirmas.",
-    "@isDefenderMoveFirst_Detail": {
-        "description": "The player who moves second in the placing phase moves first in the moving phase."
-    },
-    "mayRemoveMultiple": "Daugkartinis perkėlimas",
-    "@mayRemoveMultiple": {
-        "description": "Multi-remove"
-    },
-    "mayRemoveMultiple_Detail": "Jei žaidėjas vienu metu uždaro daugiau nei vieną malūnėlį, jis pašalina tiek malūnėlių, kiek jų uždarė.",
-    "@mayRemoveMultiple_Detail": {
-        "description": "If a player closes more than one mill at once, she will be able to remove the number of mills she closed."
-    },
-    "mayRemoveFromMillsAlways": "Naikinti malūnus",
-    "@mayRemoveFromMillsAlways": {
-        "description": "Destroy mills"
-    },
-    "mayRemoveFromMillsAlways_Detail": "Pagal numatytuosius nustatymus, prieš pašalindami figūrą iš suformuoto malūno, žaidėjai pirmiausia turi pašalinti visas kitas figūras. Įjunkite šią parinktį, kad šis apribojimas būtų išjungtas.",
-    "@mayRemoveFromMillsAlways_Detail": {
-        "description": "mayRemoveFromMillsAlways_Detail"
-    },
-    "isWhiteLoseButNotDrawWhenBoardFull": "Antrasis žaidėjas pralaimi, kai lenta yra pilna",
-    "@isWhiteLoseButNotDrawWhenBoardFull": {
-        "description": "The second player loses when the board is full"
-    },
-    "isWhiteLoseButNotDrawWhenBoardFull_Detail": "Kai dėjimo etapo pabaigoje lenta būna pilna, šalis, kuri deda pirma, pralaimi žaidimą. Priešingu atveju žaidimas laikomas lygiosiomis.",
-    "@isWhiteLoseButNotDrawWhenBoardFull_Detail": {
-        "description": "At the end of the placing phase, when the board is full, the side that places first loses the game, otherwise, the game is a draw."
-    },
-    "isLoseButNotChangeSideWhenNoWay": "Pralaimi, kai nėra teisėtų ėjimų",
-    "@isLoseButNotChangeSideWhenNoWay": {
-        "description": "Lose when no legal moves"
-    },
-    "isLoseButNotChangeSideWhenNoWay_Detail": "Žaidėjas pralaimi, jei jo priešininkas juos užblokuoja taip, kad jų negalima judinti. Pakeiskite pusę, kad galėtumėte judėti, jei ši parinktis išjungta.",
-    "@isLoseButNotChangeSideWhenNoWay_Detail": {
-        "description": "The player will lose if his opponent blocks them so that they cannot be moved. Change side to move if this option is disabled."
-    },
-    "mayFly": "Skrenda",
-    "@mayFly": {
-        "description": "Flying"
-    },
-    "mayFly_Detail": "Jei žaidėjui liko tik trys arba keturios (konfigūruojamos) figūrėlės, jis gali perkelti figūrėlę į bet kurį laisvą tašką.",
-    "@mayFly_Detail": {
-        "description": "If a player has only three or four (configurable) pieces left, she can move the piece to any free point."
-    },
-    "nMoveRule": "N ėjimų taisyklė",
-    "@nMoveRule": {
-        "description": "N-move rule"
-    },
-    "nMoveRule_Detail": "Žaidimas sužaidžiamas lygiosiomis, jei per tam tikrą skaičių ėjimų kiekvienas žaidėjas nepašalino nė vienos figūros.",
-    "@nMoveRule_Detail": {
-        "description": "The game is drawn if there has been no removal in a specific number of moves by each player."
-    },
-    "rollback": "Atbulinis ėjimas",
-    "@rollback": {
-        "description": "Rollback"
-    },
-    "pleaseSelect": "Pasirinkite",
-    "@pleaseSelect": {
-        "description": "Please select"
-    },
-    "copy": "Kopijuoti",
-    "@copy": {
-        "description": "Copy"
-    },
-    "moveHistoryCopied": "Ėjimų istorija nukopijuojama į iškarpinę",
-    "@moveHistoryCopied": {
-        "description": "Move history copied to clipboard"
-    },
-    "help": "Pagalba",
-    "@help": {
-        "description": "Help"
-    },
-    "feedback": "Atsiliepimai",
-    "@feedback": {
-        "description": "Feedback"
-    },
-    "exit": "Išeiti iš",
-    "@exit": {
-        "description": "Exit"
-    },
-    "ruleSettings": "Taisyklių nustatymai",
-    "@ruleSettings": {
-        "description": "Rule Settings"
-    },
-    "color": "Spalva",
-    "@color": {
-        "description": "Color"
-    },
-    "boardColor": "Lentos spalva",
-    "@boardColor": {
-        "description": "Board color"
-    },
-    "pieceColor": "Figūrėlės spalva",
-    "@pieceColor": {
-        "description": "Piece color"
-    },
-    "backgroundColor": "Fono spalva",
-    "@backgroundColor": {
-        "description": "Background color"
-    },
-    "lineColor": "Lentos linijos spalva",
-    "@lineColor": {
-        "description": "Board line color"
-    },
-    "whitePieceColor": "Žaidėjo 1 figūrėlės spalva",
-    "@whitePieceColor": {
-        "description": "Player 1 piece color"
-    },
-    "blackPieceColor": "Žaidėjo 2 figūrėlės spalva",
-    "@blackPieceColor": {
-        "description": "Player 2 piece color"
-    },
-    "messageColor": "Pranešimo spalva",
-    "@messageColor": {
-        "description": "Message color"
-    },
-    "aiIsLazy": "AI yra tingus",
-    "@aiIsLazy": {
-        "description": "AI is Lazy"
-    },
-    "isPieceCountInHandShown": "Rodyti turimų figūrų skaičių",
-    "@isPieceCountInHandShown": {
-        "description": "Show count of pieces in hand"
-    },
-    "isNotationsShown": "Rodyti užrašus ant lentos",
-    "@isNotationsShown": {
-        "description": "Show notations on board"
-    },
-    "isHistoryNavigationToolbarShown": "Rodyti istorijos naršymo įrankių juostą",
-    "@isHistoryNavigationToolbarShown": {
-        "description": "Show history navigation toolbar"
-    },
-    "display": "Rodyti",
-    "@display": {
-        "description": "Display"
-    },
-    "boardBorderLineWidth": "Lentos ribų plotis",
-    "@boardBorderLineWidth": {
-        "description": "Board borderline width"
-    },
-    "boardInnerLineWidth": "Lentos vidinės linijos plotis",
-    "@boardInnerLineWidth": {
-        "description": "Board inner line width"
-    },
-    "pieceWidth": "Gabalo plotis",
-    "@pieceWidth": {
-        "description": "Piece width"
-    },
-    "fontSize": "Šrifto dydis",
-    "@fontSize": {
-        "description": "Font size"
-    },
-    "standardNotation": "WMD užrašas",
-    "@standardNotation": {
-        "description": "Standard notation"
-    },
-    "restore": "Atkurti",
-    "@restore": {
-        "description": "Restore"
-    },
-    "restoreDefaultSettings": "Atkurti numatytuosius nustatymus",
-    "@restoreDefaultSettings": {
-        "description": "Restore Default Settings"
-    },
-    "exitApp": "Programėlė išeis.",
-    "@exitApp": {
-        "description": "The app will exit."
-    },
-    "exitAppManually": "Turite iš karto uždaryti ir vėl atidaryti programą, kad ji pradėtų veikti.",
-    "@exitAppManually": {
-        "description": "You have to close immediately and reopen the app to take effect."
-    },
-    "pick": "Pasirinkite",
-    "@pick": {
-        "description": "Pick "
-    },
-    "info": "Informacija",
-    "@info": {
-        "description": "Info"
-    },
-    "hint": "Patarimas",
-    "@hint": {
-        "description": "Hint"
-    },
-    "player": "žaidėjas",
-    "@player": {
-        "description": "player"
-    },
-    "player1": "1 žaidėjas",
-    "@player1": {
-        "description": "Player 1"
-    },
-    "player2": "2 žaidėjas",
-    "@player2": {
-        "description": "Player 2"
-    },
-    "howToPlay": "Kaip žaisti",
-    "@howToPlay": {
-        "description": "How to play"
-    },
-    "toPlacePiece": "Bakstelėkite bet kurį galimą tašką, kad padėtumėte figūrėlę.",
-    "@toPlacePiece": {
-        "description": "Tap on any available point to place the piece."
-    },
-    "toSelectPiece": "Bakstelėkite figūrėlę, kad ją perkeltumėte.",
-    "@toSelectPiece": {
-        "description": "Tap on a piece to move it."
-    },
-    "toMovePiece": "Bakstelėkite tašką, prijungtą prie figūrėlės, kad ją perkeltumėte.",
-    "@toMovePiece": {
-        "description": "Tap on point connected to piece to move it."
-    },
-    "toRemovePiece": "Bakstelėkite vieną priešininko figūrėlę, kad pašalintumėte.",
-    "@toRemovePiece": {
-        "description": "Tap on the opponent's one piece to remove."
-    },
-    "needToCreateMillFirst": "Prieš pašalindami figūrėlę pirmiausia turite sukurti malūną.",
-    "@needToCreateMillFirst": {
-        "description": "You need to create a mill first before you can remove a piece."
-    },
-    "needToPlayWithOwnPieces": "Turite žaisti su savo figūrėlėmis.",
-    "@needToPlayWithOwnPieces": {
-        "description": "You need to play with your pieces."
-    },
-    "statistics": "Statistika",
-    "@statistics": {
-        "description": "Statistics"
-    },
-    "totalGames": "Iš viso žaidimų",
-    "@totalGames": {
-        "description": "Total games"
-    },
-    "results": "Rezultatai",
-    "@results": {
-        "description": "Results"
-    },
-    "cannotRemoveFromMill": "Negalima pašalinti iš malūno.",
-    "@cannotRemoveFromMill": {
-        "description": "Cannot remove from the mill."
-    },
-    "left": "palikta",
-    "@left": {
-        "description": "left"
-    },
-    "privacyPolicy": "Privatumo politika",
-    "@privacyPolicy": {
-        "description": "Privacy Policy"
-    },
-    "privacyPolicy_Detail_1": "Atidžiai perskaitykite ir įsitikinkite, kad visiškai suprantate ir sutinkate su šia ",
-    "@privacyPolicy_Detail_1": {
-        "description": "Privacy Policy Detail 1"
-    },
-    "privacyPolicy_Detail_2": ". Jei nesutinkate su šia politika, nesinaudokite šia programėle. Naudojimasis programėle reiškia, kad sutinkate su šiomis sąlygomis.",
-    "@privacyPolicy_Detail_2": {
-        "description": "Privacy Policy Detail 2"
-    },
-    "and": " ir . ",
-    "accept": "Priimti",
-    "@accept": {
-        "description": "Accept"
-    },
-    "undo": "Atšaukti",
-    "@undo": {
-        "description": "Undo"
-    },
-    "undoOption": "Panaikinimo parinktis",
-    "@undoOption": {
-        "description": "Undo option"
-    },
-    "undoOption_Detail": "Galima atšaukti perkėlimą.",
-    "@undoOption_Detail": {
-        "description": "It is possible to undo a move."
-    },
-    "takeBack": "Grįžti atgal",
-    "@takeBack": {
-        "description": "Take back"
-    },
-    "takingBack": "Grįžimas atgal",
-    "@takingBack": {
-        "description": "Taking back..."
-    },
-    "waiting": "Laukimas",
-    "@waiting": {
-        "description": "Waiting..."
-    },
-    "stepForward": "Žingsnis į priekį",
-    "@stepForward": {
-        "description": "Step forward"
-    },
-    "takeBackAll": "Atsiimti viską atgal",
-    "@takeBackAll": {
-        "description": "Take back all"
-    },
-    "stepForwardAll": "Žingsnis į priekį visi",
-    "@stepForwardAll": {
-        "description": "Step forward all"
-    },
-    "moveNow": "Judėti dabar",
-    "@moveNow": {
-        "description": "Move now"
-    },
-    "done": "Atlikta.",
-    "@done": {
-        "description": "Done."
-    },
-    "crackMill": "Krekingo malūnas",
-    "@crackMill": {
-        "description": "Crack-mill"
-    },
-    "crackMill_Detail": "Jei žaidėjas turi tik malūnuose esančias figūrėles, malūnuose esančios figūrėlės nebus užrakintos, kad būtų pašalintos.",
-    "@crackMill_Detail": {
-        "description": "If a player has only pieces in mills, the pieces in the mills will not lock to remove."
-    },
-    "animationDuration": "Animacijos trukmė",
-    "@animationDuration": {
-        "description": "Animation duration"
-    },
-    "none": "Nėra",
-    "@none": {
-        "description": "None"
-    },
-    "theme": "Tema",
-    "@theme": {
-        "description": "Theme"
-    },
-    "helpContent": "Žaidimo tikslas - palikti priešininką su mažiau nei trimis figūromis arba neturėti jokių teisėtų ėjimų.\n\nŽaidimas automatiškai sužaidžiamas lygiosiomis, jei pozicija pasitaiko trečią kartą arba per paskutinius 100 (konfigūruojamų) ėjimų nėra pašalinama.\n\nŽaidimas vyksta trimis etapais:\n\n1. Figūrų statymas į laisvus taškus\n2. Figūrėlių perkėlimas į gretimus taškus\n3. (neprivalomas etapas) Figūrėlių perkėlimas į bet kurį laisvą tašką, kai žaidėjas turi mažiau nei tris figūrėles\n\nDėliojimas\n\nŽaidimas pradedamas tuščia lenta, kurią sudaro tinklelis su dvidešimt keturiais taškais. Žaidėjai paeiliui deda savo figūrėles į laisvus taškus, kol kiekvienas žaidėjas padeda visas figūrėles ant lentos. Jei žaidėjas gali pastatyti tris savo figūrėles tiesiai, jis turi \"malūnėlį\" ir gali pašalinti nuo lentos vieną priešininko figūrėlę.\n\nPagal kai kurias taisykles žaidėjai, prieš pašalindami figūrėlę iš suformuoto malūno, pirmiausia turi pašalinti visas kitas figūrėles.\n\nKai kuriose taisyklėse negalima vėl dėti figūrų į pašalintų figūrų taškus dėjimo etape.\n\nPanaudoję visas figūrėles, žaidėjai juda paeiliui.\n\nJudėjimas\n\nNorėdamas judėti, žaidėjas perkelia vieną savo figūrėlę išilgai lentos linijos į laisvą gretimą tašką. Jei jam nepavyksta to padaryti, jis pralaimėjo žaidimą. Kaip ir padėjimo etape, žaidėjas, kuris ant lentos linijos pastato tris savo figūrėles, turi malūną ir gali pašalinti vieną iš priešininko figūrėlių. Bet kuris žaidėjas, sumažinęs savo figūrų skaičių iki dviejų, neturi galimybės suformuoti naujų malūnų, todėl pralaimi žaidimą. Žaidėjas taip pat gali pralaimėti, kai turi daugiau nei tris figūrėles, jei priešininkas blokuoja jų judėjimą.\n\nSkraidantys\n\nKai kuriuose taisyklių variantuose, kai žaidėjui lieka tik trys figūrėlės, jo figūrėlės gali skristi, šokinėti ar šokinėti į bet kuriuos laisvus taškus, ne tik į gretimus.",
-    "@helpContent": {
-        "description": "Help Content"
-    },
-    "versionInfo": "Informacija apie versiją",
-    "@versionInfo": {
-        "description": "Version info"
-    },
-    "eula": "EULA",
-    "@eula": {
-        "description": "EULA"
-    },
-    "license": "Licencija",
-    "@license": {
-        "description": "License"
-    },
-    "sourceCode": "Šaltinio kodas",
-    "@sourceCode": {
-        "description": "Source code"
-    },
-    "thirdPartyNotices": "Trečiųjų šalių pranešimai",
-    "@thirdPartyNotices": {
-        "description": "Third-party notices"
-    },
-    "appVersion": "Programėlės versija",
-    "@appVersion": {
-        "description": "App Version"
-    },
-    "general": "Bendra",
-    "@general": {
-        "description": "General"
-    },
-    "advanced": "Išplėstinė",
-    "@advanced": {
-        "description": "Advanced"
-    },
-    "placing": "talpinimas",
-    "@placing": {
-        "description": "Placing"
-    },
-    "moving": "Perkėlimas",
-    "@moving": {
-        "description": "Moving"
-    },
-    "removing": "Pašalinimas",
-    "@removing": {
-        "description": "Removing"
-    },
-    "gameOverCondition": "Žaidimo pabaigos sąlyga",
-    "@gameOverCondition": {
-        "description": "Game over condition"
-    },
-    "aisPlayStyle": "AI žaidimo stilius",
-    "@aisPlayStyle": {
-        "description": "AI's playstyle"
-    },
-    "passive": "Pasyvus",
-    "@passive": {
-        "description": "Passive"
-    },
-    "timeout": "Laiko limitas",
-    "@timeout": {
-        "description": "Timeout"
-    },
-    "personalization": "Personalizavimas",
-    "@personalization": {
-        "description": "Personalization"
-    },
-    "forDevelopers": "Kūrėjams",
-    "@forDevelopers": {
-        "description": "For developers"
-    },
-    "developerMode": "Kūrėjo režimas",
-    "@developerMode": {
-        "description": "Developer mode"
-    },
-    "drawOnHumanExperience": "Remkitės žmogaus patirtimi",
-    "@drawOnHumanExperience": {
-        "description": "Draw on the human experience"
-    },
-    "considerMobility": "Atsižvelkite į dalių mobilumą",
-    "@considerMobility": {
-        "description": "Consider mobility of pieces"
-    },
-    "pieceCount": "Gabalėlių skaičius",
-    "@pieceCount": {
-        "description": "Piece count"
-    },
-    "inHand": "laikant rankoje",
-    "@inHand": {
-        "description": "in hand"
-    },
-    "onBoard": "ant lentos",
-    "@onBoard": {
-        "description": "on board"
-    },
-    "boardTop": "lentos poslinkis nuo viršaus",
-    "@boardTop": {
-        "description": "Board offset from the top"
-    },
-    "notAIsTurn": "Tai nėra dirbtinio intelekto ėjimas.",
-    "@notAIsTurn": {
-        "description": "It is not the AI's turn."
-    },
-    "aiIsNotThinking": "AI nemąsto.",
-    "@aiIsNotThinking": {
-        "description": "AI is not thinking."
-    },
-    "autoReplay": "Automatinis pakartotinis ėjimų atkūrimas",
-    "@autoReplay": {
-        "description": "Auto re-play moves"
-    },
-    "atEnd": "Esate ėjimų sąrašo pabaigoje.",
-    "@atEnd": {
-        "description": "At the end of the move list."
-    },
-    "tapBackAgainToLeave": "Dar kartą bakstelėkite atgal, kad išeitumėte.",
-    "@tapBackAgainToLeave": {
-        "description": "Tap back again to leave."
-    },
-    "environmentVariables": "Aplinkos kintamieji",
-    "@environmentVariables": {
-        "description": "Environment variables"
-    },
-    "more": "Daugiau",
-    "@more": {
-        "description": "More"
-    },
-    "experimental": "Tai eksperimentinė funkcija.",
-    "@experimental": {
-        "description": "This is an experimental feature."
-    },
-    "experiments": "Eksperimentai",
-    "@experiments": {
-        "description": "Experiments"
-    },
-    "ossLicenses": "Atvirojo kodo licencijos",
-    "@ossLicenses": {
-        "description": "Open source licenses"
-    },
-    "language": "Kalba",
-    "@language": {
-        "description": "Languages"
-    },
-    "defaultLanguage": "Numatytoji kalba",
-    "@defaultLanguage": {
-        "description": "Default language"
-    },
-    "mayMoveInPlacingPhase": "Figūrėlės gali judėti dėjimo etape",
-    "@mayMoveInPlacingPhase": {
-        "description": "The pieces can move in the placing phase"
-    },
-    "mayMoveInPlacingPhase_Detail": "Nėra atskirų dėliojimo ir judėjimo fazių, t. y. kiekvieno ėjimo metu žaidėjai gali nuspręsti, ar jie nori dėti figūrą ant lentos, ar perkelti vieną iš savo figūrų (jei tik turi likusių figūrų, kurias galima dėti).",
-    "@mayMoveInPlacingPhase_Detail": {
-        "description": "There are no distinct placing and moving phases, i.e. the players can decide at every move whether they want to place a piece on the board or move one of their pieces (as long as they have remaining pieces to place)."
-    },
-    "drawerColor": "Meniu spalva",
-    "@drawerColor": {
-        "description": "Menu color"
-    },
-    "drawerTextColor": "Meniu teksto spalva",
-    "@drawerTextColor": {
-        "description": "Menu text color"
-    },
-    "drawerBackgroundColor": "Meniu fono spalva",
-    "@drawerBackgroundColor": {
-        "description": "Menu background color"
-    },
-    "drawerHighlightItemColor": "Meniu paryškinti elemento spalvą",
-    "@drawerHighlightItemColor": {
-        "description": "Menu highlight item color"
-    },
-    "mainToolbarBackgroundColor": "Pagrindinės įrankių juostos fono spalva",
-    "@mainToolbarBackgroundColor": {
-        "description": "Main toolbar background color"
-    },
-    "mainToolbarIconColor": "pagrindinės įrankių juostos piktogramos spalva",
-    "@mainToolbarIconColor": {
-        "description": "main toolbar icon color"
-    },
-    "navigationToolbarBackgroundColor": "Naršymo įrankių juostos fono spalva",
-    "@navigationToolbarBackgroundColor": {
-        "description": "Navigation toolbar background color"
-    },
-    "navigationToolbarIconColor": "Naršymo įrankių juostos piktogramos spalva",
-    "@navigationToolbarIconColor": {
-        "description": "Navigation toolbar icon color"
-    },
-    "autoHideToolbar": "Automatiškai slėpti įrankių juostą",
-    "@autoHideToolbar": {
-        "description": "Automatically hide the toolbar"
-    },
-    "toolbarLocationOnScreen": "Įrankių juostos vieta ekrane",
-    "@toolbarLocationOnScreen": {
-        "description": "Toolbar location on screen"
-    },
-    "top": "Į viršų",
-    "@top": {
-        "description": "Top"
-    },
-    "bottom": "Apačia",
-    "@bottom": {
-        "description": "Bottom"
-    },
-    "center": "Centras",
-    "@center": {
-        "description": "Center"
-    },
-    "solidColor": "Vienoda spalva",
-    "@solidColor": {
-        "description": "Solid color"
-    },
-    "picture": "Paveikslėlis",
-    "@picture": {
-        "description": "Picture"
-    },
-    "chooseYourPicture": "Pasirinkite savo paveikslėlį",
-    "@chooseYourPicture": {
-        "description": "Choose your picture"
-    },
-    "light": "Šviesa",
-    "@light": {
-        "description": "Light"
-    },
-    "dark": "Tamsu",
-    "@dark": {
-        "description": "Dark"
-    },
-    "themes": "Temos",
-    "@themes": {
-        "description": "Themes"
-    },
-    "currentTheme": "Dabartinė tema",
-    "@currentTheme": {
-        "description": "Current theme"
-    },
-    "saveTheme": "Išsaugoti temą",
-    "@saveTheme": {
-        "description": "Save theme"
-    },
-    "fonts": "Šriftai",
-    "@fonts": {
-        "description": "Fonts"
-    },
-    "showAnalysisGraph": "Rodyti analizės grafiką",
-    "@showAnalysisGraph": {
-        "description": "Show analysis graph"
-    },
-    "analysis": "Analizė",
-    "@analysis": {
-        "description": "Analysis"
-    },
-    "saveGame": "Išsaugoti žaidimą",
-    "@saveGame": {
-        "description": "Save game"
-    },
-    "loadGame": "Užkrauti žaidimą",
-    "@loadGame": {
-        "description": "Load game"
-    },
-    "setupPosition": "Sąrankos padėtis",
-    "@setupPosition": {
-        "description": "Setup position"
-    },
-    "showLegalMoves": "Rodyti teisėtus judesius",
-    "@showLegalMoves": {
-        "description": "Show legal moves"
-    },
-    "showLastMove": "Rodyti paskutinį žingsnį",
-    "@showLastMove": {
-        "description": "Show last move"
-    },
-    "showArrows": "Rodyti rodykles",
-    "@showArrows": {
-        "description": "Show arrows"
-    },
-    "pieces": "Pjesės",
-    "@pieces": {
-        "description": "Pieces"
-    },
-    "showAnalysis": "Rodyti analizę",
-    "@showAnalysis": {
-        "description": "Show analysis"
-    },
-    "threads": "Siūlai",
-    "@threads": {
-        "description": "Threads"
-    },
-    "getInvolved": "Įsitraukite",
-    "@getInvolved": {
-        "description": "Get Involved"
-    },
-    "helpImproveTranslate": "Padėkite tobulinti vertimą",
-    "@helpImproveTranslate": {
-        "description": "Help improve translate"
-    },
-    "tutorial": "Pamoka",
-    "@tutorial": {
-        "description": "Tutorial"
-    },
-    "classicMill": "Klasikinis malūnas",
-    "@classicMill": {
-        "description": "Classic Mill"
-    },
-    "mixedMill": "Mišrus malūnas",
-    "@mixedMill": {
-        "description": "Mixed Mill"
-    },
-    "ceylonMill": "Ceilono malūnas",
-    "@ceylonMill": {
-        "description": "Ceylon Mill"
-    },
-    "mayBreakAndRemakeMillRepeatedly": "Malūnas gali būti sulaužytas ir pakartotinai perdarytas",
-    "@mayBreakAndRemakeMillRepeatedly": {
-        "description": "Mill may be broken and remade repeatedly"
-    },
-    "mayBreakAndRemakeMillRepeatedly_Detail": "Jei žaidėjas sulaužo malūną ir nedelsdamas sukuria naują malūną, toks žaidėjas gali perkelti tokį kūrinį atgal į pradinę sankryžą kitame savo žingsnyje, jei jis padarys naują malūną.",
-    "@mayBreakAndRemakeMillRepeatedly_Detail": {
-        "description": "If a player breaks a mill to create a new mill immediately, such player can move such piece back to the original junction in his next move if it makes a new mill."
-    },
-    "drawIfNoRemovalWithinTenMovesWhenThreeLeft": "Žaidimas yra lygus, jei žaidėjas turi tris figūras ir po dešimties judesių nė vienas žaidėjas nepašalina varžovo figūrų",
-    "@drawIfNoRemovalWithinTenMovesWhenThreeLeft": {
-        "description": "The game is drawn if a player has three pieces and after ten moves neither player removes the opponent's pieces"
-    },
-    "drawIfNoRemovalWithinTenMovesWhenThreeLeft_Detail": "Kai žaidėjas nesiekia trijų dalių ir nė vienas žaidėjas negali pašalinti priešininko figūros per dešimt ėjimų, žaidimas yra lygus.",
-    "@drawIfNoRemovalWithinTenMovesWhenThreeLeft_Detail": {
-        "description": "When a player is down to three pieces, and neither player can remove an opponent's piece within ten moves, the game is a draw."
-    },
-    "close": "Uždaryti",
-    "@close": {
-        "description": "Close"
-    },
-    "whitePiece": "Baltas gabalas",
-    "@whitePiece": {
-        "description": "White piece"
-    },
-    "blackPiece": "Juodas gabalas",
-    "@blackPiece": {
-        "description": "Black piece"
-    },
-    "banPoint": "Draudimo taškas",
-    "@banPoint": {
-        "description": "Ban point"
-    },
-    "emptyPoint": "Tuščias taškas",
-    "@emptyPoint": {
-        "description": "Empty point"
-    },
-    "noPoint": "Nėra prasmės",
-    "@noPoint": {
-        "description": "No point"
-    },
-    "placingPhase": "Įdėjimo fazė",
-    "@placingPhase": {
-        "placingPhase": "Placing phase"
-    },
-    "movingPhase": "Judėjimo fazė",
-    "@movingPhase": {
-        "description": "Moving phase"
-    },
-    "flyingPhase": "Skraidymo fazė",
-    "@flyingPhase": {
-        "description": "Flying phase"
-    },
-    "sideToMove": "Šonas judėti",
-    "@sideToMove": {
-        "description": "Side to move"
-    },
-    "lastMove": "Paskutinis ėjimas",
-    "@lastMove": {
-        "description": "Last move"
-    },
-    "selected": "Pasirinkta",
-    "@selected": {
-        "description": "Selected"
-    },
-    "mainMenu": "Pagrindinis meniu",
-    "@mainMenu": {
-        "description": "Main menu"
-    },
-    "accessibility": "Prieinamumas",
-    "@accessibility": {
-        "description": "Accessibility"
-    },
-    "screenReaderSupport": "Ekrano skaitytuvo palaikymas",
-    "@screenReaderSupport": {
-        "description": "Screen reader support"
-    },
-    "isDraw": "Tai Lygiosios",
-    "@isDraw": {
-        "description": "It is a Draw!"
-    },
-    "draw": "Lygiosios",
-    "@draw": {
-        "description": "Draw"
-    },
-    "pieceHighlightColor": "Kūrinio paryškinimo spalva",
-    "@pieceHighlightColor": {
-        "description": "Piece highlight color"
-    },
-    "algorithm": "Algoritmas",
-    "@algorithm": {
-        "description": "Algorithm"
-    },
-    "removeUnplacedPiece": "Pašalinkite neįdėtą gabalą",
-    "@removeUnplacedPiece": {
-        "description": "Remove unplaced piece"
-    },
-    "removeUnplacedPiece_Detail": "Jei žaidėjas suformuoja malūną dėjimo stadijoje, ji pašalina priešininko nepadėtą figūrą ir toliau daro ėjimą.",
-    "@removeUnplacedPiece_Detail": {
-        "description": "If a player forms the mill in the placing phase, she will remove the opponent's unplaced piece and continue to make a move."
-    },
-    "endgameNMoveRule": "„Endgame N-Move“ taisyklė",
-    "@endgameNMoveRule": {
-        "description": "Endgame N-Move rule"
-    },
-    "endgameNMoveRule_Detail": "Jei kuris nors žaidėjas turi tik tris figūras ir nė vienas žaidėjas nepaima gabalo per tam tikrus judesius, žaidimas ištraukiamas.",
-    "@endgameNMoveRule_Detail": {
-        "description": "If either player has only three pieces and neither player removes a piece within a specific moves, the game is drawn."
-    },
-    "drawReasonEndgameRule50": "Bet kuris žaidėjas turi tik tris gabalus ir nė vienas žaidėjas nepašalina gabalo per tam tikrus judesius.",
-    "@drawReasonEndgameRule50": {
-        "description": "Either player has only three pieces and neither player removes a piece within a specific moves."
-    },
-    "threefoldRepetitionRule": "Trijų kartų pasikartojimo taisyklė",
-    "@threefoldRepetitionRule": {
-        "description": "Threefold repetition rule"
-    },
-    "threefoldRepetitionRule_Detail": "Žaidimas ištraukiamas, jei pozicija įvyksta trečią kartą.",
-    "@threefoldRepetitionRule_Detail": {
-        "description": "The game is drawn if a position occurs for the third time."
-    },
-    "continueToMakeMove": "Malūnas! Tęskite žingsnį.",
-    "@continueToMakeMove": {
-        "description": "Mill! Continue to make a move."
-    },
-    "pointStyle": "Taškinis stilius",
-    "@pointStyle": {
-        "description": "Point style"
-    },
-    "pointWidth": "Taško plotis",
-    "@pointWidth": {
-        "description": "Point width"
-    },
-    "solid": "Tvirtas",
-    "@solid": {
-        "description": "Solid"
-    },
-    "hollow": "Tuščiaviduriai",
-    "@hollow": {
-        "description": "Hollow"
-=======
   "appName": "Malūnas",
   "@appName": {
     "description": "The app name"
@@ -2400,7 +1149,6 @@
         "description": "Number of Moves",
         "example": "3"
       }
->>>>>>> 92c2f33f
     }
   },
   "filename": "Failo pavadinimas",
