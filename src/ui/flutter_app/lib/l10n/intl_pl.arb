--- conflicted
+++ resolved
@@ -1,1255 +1,4 @@
 {
-<<<<<<< HEAD
-    "@@locale": "pl",
-    "appName": "Młyn",
-    "@appName": {
-        "description": "The app name"
-    },
-    "welcome": "Witamy",
-    "@welcome": {
-        "description": "Welcome"
-    },
-    "yes": "Tak",
-    "@yes": {
-        "description": "Yes"
-    },
-    "no": "Nie",
-    "@no": {
-        "description": "No"
-    },
-    "game": "Gra",
-    "@game": {
-        "description": "Game"
-    },
-    "humanVsAi": "Człowiek kontra SI",
-    "@humanVsAi": {
-        "description": "Human Vs AI"
-    },
-    "humanVsHuman": "Człowiek kontra człowiek",
-    "@humanVsHuman": {
-        "description": "Human Vs Human"
-    },
-    "aiVsAi": "AI kontra AI",
-    "@aiVsAi": {
-        "description": "AI Vs AI"
-    },
-    "humanVsCloud": "Ludzie kontra chmury",
-    "@humanVsCloud": {
-        "description": "Human Vs Cloud"
-    },
-    "humanVsLAN": "Człowiek kontra sieć LAN",
-    "@humanVsLAN": {
-        "description": "Human Vs LAN"
-    },
-    "testViaLAN": "Testy przez sieć LAN",
-    "@testViaLAN": {
-        "description": "Test Via LAN"
-    },
-    "move": "Przesuń",
-    "@move": {
-        "description": "Move"
-    },
-    "moves": " Moves",
-    "@moves": {
-        "description": " Moves"
-    },
-    "showMoveList": "Lista ruchów",
-    "@showMoveList": {
-        "description": "Move list"
-    },
-    "moveList": "Lista ruchów",
-    "@moveList": {
-        "description": "Move list"
-    },
-    "noGameRecord": "Brak zapisu",
-    "@noGameRecord": {
-        "description": "No record"
-    },
-    "ok": "OK",
-    "@ok": {
-        "description": "OK"
-    },
-    "confirm": "Potwierdź",
-    "@confirm": {
-        "description": "Confirm"
-    },
-    "cancel": "Anuluj",
-    "@cancel": {
-        "description": "Cancel"
-    },
-    "copyright": "Copyright © 2021-2022 Studio Calcitem",
-    "@copyright": {
-        "description": "Copyright"
-    },
-    "tipSelectWrong": "Wybierz niewłaściwy element.",
-    "@tipSelectWrong": {
-        "description": "Select the wrong piece."
-    },
-    "tipPlace": "Umieść swoje elementy.",
-    "@tipPlace": {
-        "description": "Place your pieces."
-    },
-    "tipBanPlace": "Nie można go tu umieścić.",
-    "@tipBanPlace": {
-        "description": "Cannot place it here."
-    },
-    "tipPlaced": "Umieszczone.",
-    "@tipPlaced": {
-        "description": "Placed."
-    },
-    "tipRemove": "Usuń element.",
-    "@tipRemove": {
-        "description": "Remove a piece."
-    },
-    "tipBanRemove": "Nie można usunąć.",
-    "@tipBanRemove": {
-        "description": "Cannot remove."
-    },
-    "tipRemoved": "Usunięty.",
-    "@tipRemoved": {
-        "description": "Removed."
-    },
-    "tipMove": "Przesuń element.",
-    "@tipMove": {
-        "description": "Move a piece."
-    },
-    "tipCannotPlace": "Nie możesz umieścić swojego kawałka tutaj.",
-    "@tipCannotPlace": {
-        "description": "You can't place your piece here."
-    },
-    "tipCannotMove": "Nie możesz przesunąć swojego kawałka tutaj.",
-    "@tipCannotMove": {
-        "description": "You can't move your piece here."
-    },
-    "tipMill": "Młyn! Zabierz kawałek przeciwnika.",
-    "@tipMill": {
-        "description": "Mill! Take your opponent's piece."
-    },
-    "tipContinueMill": "Kontynuuj zabieranie pionka przeciwnika.",
-    "@tipContinueMill": {
-        "description": "Continue to take your opponent's piece."
-    },
-    "tipSelectOpponentsPiece": "Wybierz jedną z figur przeciwnika.",
-    "@tipSelectOpponentsPiece": {
-        "description": "Select one of your opponent's pieces."
-    },
-    "tipCannotRemovePieceFromMill": "Nie można usunąć pionka z młyna.",
-    "@tipCannotRemovePieceFromMill": {
-        "description": "You cannot remove a piece from a mill."
-    },
-    "tipCanMoveOnePoint": "Kawałek może poruszyć się o 1 punkt.",
-    "@tipCanMoveOnePoint": {
-        "description": "A piece can move 1 point."
-    },
-    "tipCannotMoveOpponentsPieces": "Nie możesz poruszyć kawałków przeciwnika.",
-    "@tipCannotMoveOpponentsPieces": {
-        "description": "You can't move your opponent's pieces."
-    },
-    "tipThreePiecesInLine": "W jednej linii są 3 bierki.",
-    "@tipThreePiecesInLine": {
-        "description": "There are 3 pieces in a line."
-    },
-    "tipSelectPieceToMove": "Wybierz swoją figurkę, którą chcesz poruszyć.",
-    "@tipSelectPieceToMove": {
-        "description": "Select your piece to move."
-    },
-    "tipHaveThreePiecesLeft": "Zostały Ci 3 sztuki.",
-    "@tipHaveThreePiecesLeft": {
-        "description": "You have 3 pieces left."
-    },
-    "tipCanMoveToAnyPoint": "Możesz poruszyć się do dowolnego punktu.",
-    "@tipCanMoveToAnyPoint": {
-        "description": "You can move to any point you like."
-    },
-    "tipToMove": " aby się poruszyć.",
-    "@tipToMove": {
-        "description": " to move."
-    },
-    "whiteWin": "Gracz 1 wygrywa!",
-    "@whiteWin": {
-        "description": "Player 1 wins!"
-    },
-    "blackWin": "Gracz 2 wygrywa!",
-    "@blackWin": {
-        "description": "Player 2 wins!"
-    },
-    "won": "Wygrana",
-    "@won": {
-        "description": "Won"
-    },
-    "lost": "Przegrany",
-    "@lost": {
-        "description": "Lost"
-    },
-    "aborted": "Przerwane",
-    "@aborted": {
-        "description": "Aborted"
-    },
-    "thinking": "Myśląc...",
-    "@thinking": {
-        "description": "Thinking..."
-    },
-    "newGame": "Nowa gra",
-    "@newGame": {
-        "description": "New game"
-    },
-    "importGame": "Importuj grę",
-    "@importGame": {
-        "description": "Import game"
-    },
-    "exportGame": "Eksportuj grę",
-    "@exportGame": {
-        "description": "Export game"
-    },
-    "gameImported": "Gra zaimportowana z schowka.",
-    "@gameImported": {
-        "description": "Game imported from the clipboard."
-    },
-    "cannotImport": "Nie można zaimportować",
-    "@cannotImport": {
-        "description": "Cannot import"
-    },
-    "movesAndRulesNotMatch": "Ruchy i zasady nie pasują do siebie.",
-    "@movesAndRulesNotMatch": {
-        "description": "Rules and moves do not match."
-    },
-    "startRecording": "Rozpocznij nagrywanie",
-    "@startRecording": {
-        "description": "Start recording"
-    },
-    "recording": "Nagrywanie...",
-    "@recording": {
-        "description": "Recording..."
-    },
-    "stopRecording": "Zatrzymaj nagrywanie",
-    "@stopRecording": {
-        "description": "Stop recording"
-    },
-    "showRecording": "Pokaż nagranie.",
-    "@showRecording": {
-        "description": "Show recording"
-    },
-    "noRecording": "Brak nagrania.",
-    "@noRecording": {
-        "description": "No recording."
-    },
-    "pleaseWait": "Proszę czekać...",
-    "@pleaseWait": {
-        "description": "Please wait..."
-    },
-    "restartGame": "Zrestartować bieżącą grę?",
-    "@restartGame": {
-        "description": "Restart current game?"
-    },
-    "restart": "Uruchom ponownie",
-    "@restart": {
-        "description": "Restart"
-    },
-    "gameStarted": "Gra rozpoczęta, proszę umieścić",
-    "@gameStarted": {
-        "description": "Game started, please place"
-    },
-    "analyzing": "Analizuję...",
-    "@analyzing": {
-        "description": "Analyzing ..."
-    },
-    "error": "Błąd",
-    "@error": {
-        "description": "Error"
-    },
-    "winRate": "Wskaźnik zwycięstwa",
-    "@winRate": {
-        "description": "Win Rate"
-    },
-    "score": "Wynik",
-    "@score": {
-        "description": "Score"
-    },
-    "white": "Gracz 1",
-    "@white": {
-        "description": "Player 1"
-    },
-    "black": "Gracz 2",
-    "@black": {
-        "description": "Player 2"
-    },
-    "loseReasonlessThanThree": " liczba sztuk jest mniejsza niż trzy.",
-    "@loseReasonlessThanThree": {
-        "description": " piece count is less than three."
-    },
-    "loseReasonResign": " zrezygnuj.",
-    "@loseReasonResign": {
-        "description": " resign."
-    },
-    "loseReasonNoWay": " nie ma możliwości przejścia.",
-    "@loseReasonNoWay": {
-        "description": " is no way to go."
-    },
-    "loseReasonBoardIsFull": "Plansza jest pełna, nie ma możliwości przejścia.",
-    "@loseReasonBoardIsFull": {
-        "description": "The board is full, no way to go."
-    },
-    "loseReasonTimeOver": "Czas minął",
-    "@loseReasonTimeOver": {
-        "description": "Time Over"
-    },
-    "drawReasonRule50": "W fazie ruchu, żaden element nie został usunięty w ciągu ostatniej określonej liczby ruchów.",
-    "@drawReasonRule50": {
-        "description": "In the moving phase, no piece has been removed in the last specific number of moves."
-    },
-    "drawReasonBoardIsFull": "Jest to remis, ponieważ plansza jest pełna.",
-    "@drawReasonBoardIsFull": {
-        "description": "It is a Draw because the board is full"
-    },
-    "drawReasonThreefoldRepetition": "Jest to Remis z powodu potrójnego powtórzenia.",
-    "@drawReasonThreefoldRepetition": {
-        "description": "It is a Draw because of threefold repetition."
-    },
-    "gameOverUnknownReason": "Koniec gry! Nieznany powód.",
-    "@gameOverUnknownReason": {
-        "description": "Game Over! Unknown reason."
-    },
-    "gameOver": "Game Over",
-    "@gameOver": {
-        "description": "Game Over"
-    },
-    "youWin": "Wygrałeś! Gratulacje!",
-    "@youWin": {
-        "description": "You win! Congratulations!"
-    },
-    "challengeHarderLevel": "Wyzwanie trudniejszy poziom?\nNowym poziomem będzie poziom ",
-    "@challengeHarderLevel": {
-        "description": "Challenge harder level?"
-    },
-    "youLose": "Przegrałeś!",
-    "@youLose": {
-        "description": "You Lose!"
-    },
-    "analyze": "Przeanalizuj",
-    "@analyze": {
-        "description": "Analyze"
-    },
-    "playerName": "Nazwa gracza",
-    "@playerName": {
-        "description": "Player Name"
-    },
-    "about": "Informacje o",
-    "@about": {
-        "description": "About"
-    },
-    "version": "Wersja",
-    "@version": {
-        "description": "Version"
-    },
-    "thanks": "Dzięki",
-    "@thanks": {
-        "description": "Thanks"
-    },
-    "settings": "Ustawienia",
-    "@settings": {
-        "description": "Settings"
-    },
-    "options": "Opcje",
-    "@options": {
-        "description": "Options"
-    },
-    "preferences": "Preferencje",
-    "@preferences": {
-        "description": "Preferences"
-    },
-    "skillLevel": "Poziom trudności",
-    "@skillLevel": {
-        "description": "Difficulty level"
-    },
-    "moveTime": "Czas myślenia AI",
-    "@moveTime": {
-        "description": "AI thinking time"
-    },
-    "difficulty": "Trudność",
-    "@difficulty": {
-        "description": "Difficulty"
-    },
-    "playSounds": "Efekty dźwiękowe",
-    "@playSounds": {
-        "description": "Sound effects"
-    },
-    "playSoundsInTheGame": "Odtwarzaj dźwięki w grze",
-    "@playSoundsInTheGame": {
-        "description": "Play sounds in the game"
-    },
-    "keepMuteWhenTakingBack": "Wyciszenie podczas odbierania",
-    "@keepMuteWhenTakingBack": {
-        "description": "Keep mute when taking back"
-    },
-    "tone": "Dźwięk",
-    "@tone": {
-        "description": "Tone"
-    },
-    "whoMovesFirst": "Pierwszy ruch",
-    "@whoMovesFirst": {
-        "description": "First move"
-    },
-    "human": "Człowiek",
-    "@human": {
-        "description": "Human"
-    },
-    "ai": "AI",
-    "@ai": {
-        "description": "AI"
-    },
-    "alternate": "Alternatywna strona",
-    "@alternate": {
-        "description": "Alternate"
-    },
-    "isAutoRestart": "Automatyczny restart gry po zakończeniu gry",
-    "@isAutoRestart": {
-        "description": "Auto-restart game when game over"
-    },
-    "isAutoChangeFirstMove": "Automatyczna zmiana pierwszego ruchu",
-    "@isAutoChangeFirstMove": {
-        "description": "Auto Change First Move"
-    },
-    "resignIfMostLose": "AI rezygnuje, jeśli większość przegra",
-    "@resignIfMostLose": {
-        "description": "AI Resign if Most Lose"
-    },
-    "shufflingEnabled": "Losowy ruch",
-    "@shufflingEnabled": {
-        "description": "Random move"
-    },
-    "learnEndgame": "Naucz się gry końcowej",
-    "@learnEndgame": {
-        "description": "Learn Endgame"
-    },
-    "openingBook": "Księga Otwarcia",
-    "@openingBook": {
-        "description": "Opening Book"
-    },
-    "misc": "Różne",
-    "@misc": {
-        "description": "Miscellaneous"
-    },
-    "rules": "Zasady",
-    "@rules": {
-        "description": "Rules"
-    },
-    "piecesCount": "Liczba pionów, które ma każdy gracz",
-    "@piecesCount": {
-        "description": "The number of pieces each player has"
-    },
-    "piecesCount_Detail": "Ile pionów ma każdy z graczy?",
-    "@piecesCount_Detail": {
-        "description": "How many pieces does each player have?"
-    },
-    "flyPieceCount": "Numer latającego pionka",
-    "@flyPieceCount": {
-        "description": "The number of the flying piece"
-    },
-    "flyPieceCount_Detail": "Jeśli latanie jest włączone, to gdy gracz jest zredukowany do określonej liczby elementów, jego elementy mogą poruszać się do dowolnego niezajętego punktu, zamiast być ograniczone do sąsiednich punktów, jak w pozostałej części gry.",
-    "@flyPieceCount_Detail": {
-        "description": "If Flying is enabled, when a player is reduced to a specific piece count, her pieces are free to move to any unoccupied point, instead of being restricted to adjacent points as in the rest of the game."
-    },
-    "piecesAtLeastCount": "Co najmniej",
-    "@piecesAtLeastCount": {
-        "description": "Pieces At Least"
-    },
-    "hasDiagonalLines": "Linie ukośne",
-    "@hasDiagonalLines": {
-        "description": "Diagonal lines"
-    },
-    "hasDiagonalLines_Detail": "Dodaj cztery linie ukośne do planszy.",
-    "@hasDiagonalLines_Detail": {
-        "description": "Add four diagonal lines to the board."
-    },
-    "hasBannedLocations": "Oznaczanie i opóźnianie usuwania elementów",
-    "@hasBannedLocations": {
-        "description": "Mark and delay removing pieces"
-    },
-    "hasBannedLocations_Detail": "W fazie umieszczania, punkty usuniętych elementów nie będą już mogły być umieszczane.",
-    "@hasBannedLocations_Detail": {
-        "description": "In the placing phase, the points of removed pieces will no longer be able to be placed unless the moving phase is entered."
-    },
-    "isDefenderMoveFirst": "Drugi gracz porusza się jako pierwszy",
-    "@isDefenderMoveFirst": {
-        "description": "The second player moves first"
-    },
-    "isDefenderMoveFirst_Detail": "Gracz, który porusza się jako drugi w fazie układania, porusza się jako pierwszy w fazie ruchu.",
-    "@isDefenderMoveFirst_Detail": {
-        "description": "The player who moves second in the placing phase moves first in the moving phase."
-    },
-    "mayRemoveMultiple": "Multi-remove",
-    "@mayRemoveMultiple": {
-        "description": "Multi-remove"
-    },
-    "mayRemoveMultiple_Detail": "Jeśli gracz zamknie więcej niż jeden młyn na raz, będzie mógł usunąć tyle młynów, ile zamknął.",
-    "@mayRemoveMultiple_Detail": {
-        "description": "If a player closes more than one mill at once, she will be able to remove the number of mills she closed."
-    },
-    "mayRemoveFromMillsAlways": "Niszczenie młynów",
-    "@mayRemoveFromMillsAlways": {
-        "description": "Destroy mills"
-    },
-    "mayRemoveFromMillsAlways_Detail": "Domyślnie, gracze muszą najpierw usunąć wszystkie inne elementy, zanim usuną element z uformowanego młyna. Włącz tę opcję, aby wyłączyć to ograniczenie.",
-    "@mayRemoveFromMillsAlways_Detail": {
-        "description": "mayRemoveFromMillsAlways_Detail"
-    },
-    "isWhiteLoseButNotDrawWhenBoardFull": "Drugi gracz przegrywa, gdy plansza jest pełna",
-    "@isWhiteLoseButNotDrawWhenBoardFull": {
-        "description": "The second player loses when the board is full"
-    },
-    "isWhiteLoseButNotDrawWhenBoardFull_Detail": "Na koniec fazy układania, gdy plansza jest pełna, strona, która ułożyła planszę jako pierwsza, przegrywa grę, w przeciwnym razie gra jest remisowa.",
-    "@isWhiteLoseButNotDrawWhenBoardFull_Detail": {
-        "description": "At the end of the placing phase, when the board is full, the side that places first loses the game, otherwise, the game is a draw."
-    },
-    "isLoseButNotChangeSideWhenNoWay": "Przegrana, gdy nie ma legalnych ruchów",
-    "@isLoseButNotChangeSideWhenNoWay": {
-        "description": "Lose when no legal moves"
-    },
-    "isLoseButNotChangeSideWhenNoWay_Detail": "Gracz przegra, jeśli jego przeciwnik zablokuje go tak, że nie będzie mógł go ruszyć. Zmień stronę na ruch, jeśli ta opcja jest wyłączona.",
-    "@isLoseButNotChangeSideWhenNoWay_Detail": {
-        "description": "The player will lose if his opponent blocks them so that they cannot be moved. Change side to move if this option is disabled."
-    },
-    "mayFly": "Latający",
-    "@mayFly": {
-        "description": "Flying"
-    },
-    "mayFly_Detail": "Jeśli graczowi pozostały tylko trzy lub cztery (konfigurowalne) figury, może je przenieść do dowolnego wolnego punktu.",
-    "@mayFly_Detail": {
-        "description": "If a player has only three or four (configurable) pieces left, she can move the piece to any free point."
-    },
-    "nMoveRule": "Zasada N ruchów",
-    "@nMoveRule": {
-        "description": "N-move rule"
-    },
-    "nMoveRule_Detail": "Gra jest remisowana, jeśli w określonej liczbie ruchów każdy z graczy nie wykonał żadnego ruchu.",
-    "@nMoveRule_Detail": {
-        "description": "The game is drawn if there has been no removal in a specific number of moves by each player."
-    },
-    "rollback": "Rollback",
-    "@rollback": {
-        "description": "Rollback"
-    },
-    "pleaseSelect": "Proszę wybrać",
-    "@pleaseSelect": {
-        "description": "Please select"
-    },
-    "copy": "Kopiuj",
-    "@copy": {
-        "description": "Copy"
-    },
-    "moveHistoryCopied": "Historia ruchów skopiowana do schowka",
-    "@moveHistoryCopied": {
-        "description": "Move history copied to clipboard"
-    },
-    "help": "Pomoc",
-    "@help": {
-        "description": "Help"
-    },
-    "feedback": "Opinie",
-    "@feedback": {
-        "description": "Feedback"
-    },
-    "exit": "Wyjdź z",
-    "@exit": {
-        "description": "Exit"
-    },
-    "ruleSettings": "Ustawienia reguł",
-    "@ruleSettings": {
-        "description": "Rule Settings"
-    },
-    "color": "Kolor",
-    "@color": {
-        "description": "Color"
-    },
-    "boardColor": "Kolor planszy",
-    "@boardColor": {
-        "description": "Board color"
-    },
-    "pieceColor": "Kolor elementów",
-    "@pieceColor": {
-        "description": "Piece color"
-    },
-    "backgroundColor": "Kolor tła",
-    "@backgroundColor": {
-        "description": "Background color"
-    },
-    "lineColor": "Kolor linii planszy",
-    "@lineColor": {
-        "description": "Board line color"
-    },
-    "whitePieceColor": "Kolor elementu gracza 1",
-    "@whitePieceColor": {
-        "description": "Player 1 piece color"
-    },
-    "blackPieceColor": "Kolor elementu gracza 2",
-    "@blackPieceColor": {
-        "description": "Player 2 piece color"
-    },
-    "messageColor": "Kolor wiadomości",
-    "@messageColor": {
-        "description": "Message color"
-    },
-    "aiIsLazy": "AI jest leniwe",
-    "@aiIsLazy": {
-        "description": "AI is Lazy"
-    },
-    "isPieceCountInHandShown": "Pokazanie liczby sztuk w ręku",
-    "@isPieceCountInHandShown": {
-        "description": "Show count of pieces in hand"
-    },
-    "isNotationsShown": "Pokaż notacje na planszy",
-    "@isNotationsShown": {
-        "description": "Show notations on board"
-    },
-    "isHistoryNavigationToolbarShown": "Pokaż pasek nawigacyjny historii",
-    "@isHistoryNavigationToolbarShown": {
-        "description": "Show history navigation toolbar"
-    },
-    "display": "Wyświetl",
-    "@display": {
-        "description": "Display"
-    },
-    "boardBorderLineWidth": "Szerokość linii granicznej planszy",
-    "@boardBorderLineWidth": {
-        "description": "Board borderline width"
-    },
-    "boardInnerLineWidth": "Szerokość wewnętrznej linii planszy",
-    "@boardInnerLineWidth": {
-        "description": "Board inner line width"
-    },
-    "pieceWidth": "Szerokość elementu",
-    "@pieceWidth": {
-        "description": "Piece width"
-    },
-    "fontSize": "Rozmiar czcionki",
-    "@fontSize": {
-        "description": "Font size"
-    },
-    "standardNotation": "Notacja WMD",
-    "@standardNotation": {
-        "description": "Standard notation"
-    },
-    "restore": "Przywróć",
-    "@restore": {
-        "description": "Restore"
-    },
-    "restoreDefaultSettings": "Przywróć ustawienia domyślne",
-    "@restoreDefaultSettings": {
-        "description": "Restore Default Settings"
-    },
-    "exitApp": "Aplikacja zostanie zamknięta.",
-    "@exitApp": {
-        "description": "The app will exit."
-    },
-    "exitAppManually": "Musisz natychmiast zamknąć i ponownie otworzyć aplikację, aby zaczęła działać.",
-    "@exitAppManually": {
-        "description": "You have to close immediately and reopen the app to take effect."
-    },
-    "pick": "Wybierz",
-    "@pick": {
-        "description": "Pick "
-    },
-    "info": "Info",
-    "@info": {
-        "description": "Info"
-    },
-    "hint": "Wskazówka",
-    "@hint": {
-        "description": "Hint"
-    },
-    "player": "gracz",
-    "@player": {
-        "description": "player"
-    },
-    "player1": "Gracz 1",
-    "@player1": {
-        "description": "Player 1"
-    },
-    "player2": "Gracz 2",
-    "@player2": {
-        "description": "Player 2"
-    },
-    "howToPlay": "Jak grać",
-    "@howToPlay": {
-        "description": "How to play"
-    },
-    "toPlacePiece": "Stuknij w dowolny dostępny punkt, aby umieścić kawałek.",
-    "@toPlacePiece": {
-        "description": "Tap on any available point to place the piece."
-    },
-    "toSelectPiece": "Naciśnij na element, aby go przesunąć.",
-    "@toSelectPiece": {
-        "description": "Tap on a piece to move it."
-    },
-    "toMovePiece": "Stuknij w punkt połączony z elementem, aby go przesunąć.",
-    "@toMovePiece": {
-        "description": "Tap on point connected to piece to move it."
-    },
-    "toRemovePiece": "Stuknij w jeden z elementów przeciwnika, aby go usunąć.",
-    "@toRemovePiece": {
-        "description": "Tap on the opponent's one piece to remove."
-    },
-    "needToCreateMillFirst": "Musisz najpierw stworzyć młyn, zanim będziesz mógł usunąć kawałek.",
-    "@needToCreateMillFirst": {
-        "description": "You need to create a mill first before you can remove a piece."
-    },
-    "needToPlayWithOwnPieces": "Musisz grać swoimi kawałkami.",
-    "@needToPlayWithOwnPieces": {
-        "description": "You need to play with your pieces."
-    },
-    "statistics": "Statystyki",
-    "@statistics": {
-        "description": "Statistics"
-    },
-    "totalGames": "Łączna liczba gier",
-    "@totalGames": {
-        "description": "Total games"
-    },
-    "results": "Wyniki",
-    "@results": {
-        "description": "Results"
-    },
-    "cannotRemoveFromMill": "Nie można usunąć z młyna.",
-    "@cannotRemoveFromMill": {
-        "description": "Cannot remove from the mill."
-    },
-    "left": "w lewo",
-    "@left": {
-        "description": "left"
-    },
-    "privacyPolicy": "Polityka Prywatności",
-    "@privacyPolicy": {
-        "description": "Privacy Policy"
-    },
-    "privacyPolicy_Detail_1": "Proszę przeczytać uważnie i upewnić się, że w pełni rozumiesz i zgadzasz się z tym ",
-    "@privacyPolicy_Detail_1": {
-        "description": "Privacy Policy Detail 1"
-    },
-    "privacyPolicy_Detail_2": ". Jeśli nie zgadzasz się z niniejszą Polityką, prosimy nie korzystać z Aplikacji. Korzystanie z Aplikacji oznacza, że akceptujecie Państwo te warunki.",
-    "@privacyPolicy_Detail_2": {
-        "description": "Privacy Policy Detail 2"
-    },
-    "and": " oraz . ",
-    "accept": "Zaakceptuj",
-    "@accept": {
-        "description": "Accept"
-    },
-    "undo": "Cofnij",
-    "@undo": {
-        "description": "Undo"
-    },
-    "undoOption": "Opcja Cofnij",
-    "@undoOption": {
-        "description": "Undo option"
-    },
-    "undoOption_Detail": "Istnieje możliwość cofnięcia wykonanego ruchu.",
-    "@undoOption_Detail": {
-        "description": "It is possible to undo a move."
-    },
-    "takeBack": "Cofnij",
-    "@takeBack": {
-        "description": "Take back"
-    },
-    "takingBack": "Cofnij...",
-    "@takingBack": {
-        "description": "Taking back..."
-    },
-    "waiting": "Czekanie...",
-    "@waiting": {
-        "description": "Waiting..."
-    },
-    "stepForward": "Krok do przodu",
-    "@stepForward": {
-        "description": "Step forward"
-    },
-    "takeBackAll": "Cofnij wszystko",
-    "@takeBackAll": {
-        "description": "Take back all"
-    },
-    "stepForwardAll": "Krok do przodu wszyscy",
-    "@stepForwardAll": {
-        "description": "Step forward all"
-    },
-    "moveNow": "Teraz.",
-    "@moveNow": {
-        "description": "Move now"
-    },
-    "done": "Gotowe.",
-    "@done": {
-        "description": "Done."
-    },
-    "crackMill": "Pęknięty młyn",
-    "@crackMill": {
-        "description": "Crack-mill"
-    },
-    "crackMill_Detail": "Jeśli gracz ma tylko elementy w młynach, elementy w młynach nie będą blokowane do usunięcia.",
-    "@crackMill_Detail": {
-        "description": "If a player has only pieces in mills, the pieces in the mills will not lock to remove."
-    },
-    "animationDuration": "Czas trwania animacji",
-    "@animationDuration": {
-        "description": "Animation duration"
-    },
-    "none": "Brak",
-    "@none": {
-        "description": "None"
-    },
-    "theme": "Temat",
-    "@theme": {
-        "description": "Theme"
-    },
-    "helpContent": "Celem gry jest pozostawienie przeciwnika z mniej niż trzema pionami lub bez legalnego ruchu.\n\nGra jest automatycznie remisowana, jeśli pozycja pojawia się po raz trzeci lub jeśli w ciągu ostatnich 100 (konfigurowalnych) ruchów nie został wykonany żaden ruch.\n\nGra przebiega w trzech fazach:\n\n1. Umieszczanie pionków na wolnych punktach\n2. Przesunięcie pionków na sąsiednie punkty\n3. (faza opcjonalna) Przenoszenie pionów na dowolny wolny punkt, gdy gracz został zredukowany do trzech pionów\n\nUmieszczanie\n\nGra rozpoczyna się od pustej planszy, która składa się z siatki z dwudziestoma czterema punktami. Gracze na zmianę umieszczają swoje kamienie na wolnych punktach, aż każdy z nich umieści wszystkie kamienie na planszy. Jeśli gracz umieści trzy swoje elementy w linii prostej, ma \"młyn\" i może usunąć jeden z elementów przeciwnika z planszy.\n\nW niektórych wariantach zasad, gracze muszą najpierw usunąć wszystkie inne elementy, zanim usuną element z uformowanego młyna.\n\nW niektórych wariantach zasad, wszystkie punkty z usuniętych elementów nie mogą być ponownie umieszczone w fazie umieszczania.\n\nGdy wszystkie elementy zostaną wykorzystane, gracze poruszają się na zmianę.\n\nPoruszanie się\n\nAby się poruszyć, gracz przesuwa jedną ze swoich figur wzdłuż linii planszy do wolnego sąsiedniego punktu. Jeśli nie może tego zrobić, przegrywa grę. Podobnie jak w fazie układania, gracz, który ustawi trzy swoje figurki na linii planszy, ma młyn i może usunąć jedną figurkę przeciwnika. Gracz, który zredukuje się do dwóch sztuk i nie ma możliwości utworzenia nowych młynów, przegrywa grę. Gracz może również przegrać z więcej niż trzema elementami, jeśli jego przeciwnik zablokuje je tak, że nie będzie mógł ich ruszyć.\n\nFlying\n\nW niektórych wariantach zasad, gdy graczowi pozostaną tylko trzy pionki, jego pionki mogą \"latać\", \"skakać\" lub \"przeskakiwać\" na dowolne wolne punkty, nie tylko sąsiednie.\n",
-    "@helpContent": {
-        "description": "Help Content"
-    },
-    "versionInfo": "Informacje o wersji",
-    "@versionInfo": {
-        "description": "Version info"
-    },
-    "eula": "EULA",
-    "@eula": {
-        "description": "EULA"
-    },
-    "license": "Licencja",
-    "@license": {
-        "description": "License"
-    },
-    "sourceCode": "Kod źródłowy",
-    "@sourceCode": {
-        "description": "Source code"
-    },
-    "thirdPartyNotices": "Informacje o osobach trzecich",
-    "@thirdPartyNotices": {
-        "description": "Third-party notices"
-    },
-    "appVersion": "Wersja aplikacji",
-    "@appVersion": {
-        "description": "App Version"
-    },
-    "general": "Ogólne",
-    "@general": {
-        "description": "General"
-    },
-    "advanced": "Zaawansowane",
-    "@advanced": {
-        "description": "Advanced"
-    },
-    "placing": "Umieszczanie",
-    "@placing": {
-        "description": "Placing"
-    },
-    "moving": "Przenoszenie",
-    "@moving": {
-        "description": "Moving"
-    },
-    "removing": "Usuwanie",
-    "@removing": {
-        "description": "Removing"
-    },
-    "gameOverCondition": "Warunek zakończenia gry",
-    "@gameOverCondition": {
-        "description": "Game over condition"
-    },
-    "aisPlayStyle": "Styl gry AI",
-    "@aisPlayStyle": {
-        "description": "AI's playstyle"
-    },
-    "passive": "Pasywne",
-    "@passive": {
-        "description": "Passive"
-    },
-    "timeout": "Timeout",
-    "@timeout": {
-        "description": "Timeout"
-    },
-    "personalization": "Personalizacja",
-    "@personalization": {
-        "description": "Personalization"
-    },
-    "forDevelopers": "Dla deweloperów",
-    "@forDevelopers": {
-        "description": "For developers"
-    },
-    "developerMode": "Tryb dewelopera",
-    "@developerMode": {
-        "description": "Developer mode"
-    },
-    "drawOnHumanExperience": "Czerpanie z ludzkiego doświadczenia",
-    "@drawOnHumanExperience": {
-        "description": "Draw on the human experience"
-    },
-    "considerMobility": "Uwzględnij mobilność elementów",
-    "@considerMobility": {
-        "description": "Consider mobility of pieces"
-    },
-    "pieceCount": "Liczba elementów",
-    "@pieceCount": {
-        "description": "Piece count"
-    },
-    "inHand": "w ręku",
-    "@inHand": {
-        "description": "in hand"
-    },
-    "onBoard": "na planszy",
-    "@onBoard": {
-        "description": "on board"
-    },
-    "boardTop": "Przesunięcie planszy od góry",
-    "@boardTop": {
-        "description": "Board offset from the top"
-    },
-    "notAIsTurn": "To nie jest kolej SI.",
-    "@notAIsTurn": {
-        "description": "It is not the AI's turn."
-    },
-    "aiIsNotThinking": "SI nie myśli.",
-    "@aiIsNotThinking": {
-        "description": "AI is not thinking."
-    },
-    "autoReplay": "Automatyczne ponawianie ruchów",
-    "@autoReplay": {
-        "description": "Auto re-play moves"
-    },
-    "atEnd": "Na końcu listy ruchów.",
-    "@atEnd": {
-        "description": "At the end of the move list."
-    },
-    "tapBackAgainToLeave": "Stuknij ponownie w tył, aby wyjść.",
-    "@tapBackAgainToLeave": {
-        "description": "Tap back again to leave."
-    },
-    "environmentVariables": "Zmienne środowiskowe",
-    "@environmentVariables": {
-        "description": "Environment variables"
-    },
-    "more": "Więcej",
-    "@more": {
-        "description": "More"
-    },
-    "experimental": "Jest to funkcja eksperymentalna.",
-    "@experimental": {
-        "description": "This is an experimental feature."
-    },
-    "experiments": "Eksperymenty",
-    "@experiments": {
-        "description": "Experiments"
-    },
-    "ossLicenses": "Licencje open source",
-    "@ossLicenses": {
-        "description": "Open source licenses"
-    },
-    "language": "Język",
-    "@language": {
-        "description": "Languages"
-    },
-    "defaultLanguage": "Domyślny język",
-    "@defaultLanguage": {
-        "description": "Default language"
-    },
-    "mayMoveInPlacingPhase": "Figurki mogą się poruszać w fazie umieszczania",
-    "@mayMoveInPlacingPhase": {
-        "description": "The pieces can move in the placing phase"
-    },
-    "mayMoveInPlacingPhase_Detail": "Nie ma oddzielnych faz umieszczania i poruszania, tzn. gracze mogą w każdym ruchu zdecydować, czy chcą umieścić element na planszy, czy poruszyć jeden ze swoich elementów (tak długo, jak długo mają pozostałe elementy do umieszczenia).",
-    "@mayMoveInPlacingPhase_Detail": {
-        "description": "There are no distinct placing and moving phases, i.e. the players can decide at every move whether they want to place a piece on the board or move one of their pieces (as long as they have remaining pieces to place)."
-    },
-    "drawerColor": "Kolor menu",
-    "@drawerColor": {
-        "description": "Menu color"
-    },
-    "drawerTextColor": "Kolor tekstu menu Menu",
-    "@drawerTextColor": {
-        "description": "Menu text color"
-    },
-    "drawerBackgroundColor": "Kolor tła menu",
-    "@drawerBackgroundColor": {
-        "description": "Menu background color"
-    },
-    "drawerHighlightItemColor": "Kolor elementu podświetlenia menu",
-    "@drawerHighlightItemColor": {
-        "description": "Menu highlight item color"
-    },
-    "mainToolbarBackgroundColor": "Kolor tła głównego paska narzędzi",
-    "@mainToolbarBackgroundColor": {
-        "description": "Main toolbar background color"
-    },
-    "mainToolbarIconColor": "kolor ikony głównego paska narzędzi",
-    "@mainToolbarIconColor": {
-        "description": "main toolbar icon color"
-    },
-    "navigationToolbarBackgroundColor": "Kolor tła paska nawigacyjnego",
-    "@navigationToolbarBackgroundColor": {
-        "description": "Navigation toolbar background color"
-    },
-    "navigationToolbarIconColor": "Kolor ikony paska nawigacyjnego",
-    "@navigationToolbarIconColor": {
-        "description": "Navigation toolbar icon color"
-    },
-    "autoHideToolbar": "Automatycznie ukryj pasek narzędzi",
-    "@autoHideToolbar": {
-        "description": "Automatically hide the toolbar"
-    },
-    "toolbarLocationOnScreen": "Lokalizacja paska narzędzi na ekranie",
-    "@toolbarLocationOnScreen": {
-        "description": "Toolbar location on screen"
-    },
-    "top": "Top",
-    "@top": {
-        "description": "Top"
-    },
-    "bottom": "Dolny",
-    "@bottom": {
-        "description": "Bottom"
-    },
-    "center": "Środek",
-    "@center": {
-        "description": "Center"
-    },
-    "solidColor": "Jednolity kolor",
-    "@solidColor": {
-        "description": "Solid color"
-    },
-    "picture": "Obrazek",
-    "@picture": {
-        "description": "Picture"
-    },
-    "chooseYourPicture": "Wybierz swoje zdjęcie",
-    "@chooseYourPicture": {
-        "description": "Choose your picture"
-    },
-    "light": "Lekki",
-    "@light": {
-        "description": "Light"
-    },
-    "dark": "Ciemny",
-    "@dark": {
-        "description": "Dark"
-    },
-    "themes": "Motywy",
-    "@themes": {
-        "description": "Themes"
-    },
-    "currentTheme": "Aktualny motyw",
-    "@currentTheme": {
-        "description": "Current theme"
-    },
-    "saveTheme": "Zapisz motyw",
-    "@saveTheme": {
-        "description": "Save theme"
-    },
-    "fonts": "Czcionki",
-    "@fonts": {
-        "description": "Fonts"
-    },
-    "showAnalysisGraph": "Pokaż wykres analizy",
-    "@showAnalysisGraph": {
-        "description": "Show analysis graph"
-    },
-    "analysis": "Analiza",
-    "@analysis": {
-        "description": "Analysis"
-    },
-    "saveGame": "Zapisz grę",
-    "@saveGame": {
-        "description": "Save game"
-    },
-    "loadGame": "Wczytaj grę",
-    "@loadGame": {
-        "description": "Load game"
-    },
-    "setupPosition": "Pozycja ustawienia",
-    "@setupPosition": {
-        "description": "Setup position"
-    },
-    "showLegalMoves": "Pokaż legalne ruchy",
-    "@showLegalMoves": {
-        "description": "Show legal moves"
-    },
-    "showLastMove": "Pokaż ostatni ruch",
-    "@showLastMove": {
-        "description": "Show last move"
-    },
-    "showArrows": "Pokaż strzałki",
-    "@showArrows": {
-        "description": "Show arrows"
-    },
-    "pieces": "Kawałki",
-    "@pieces": {
-        "description": "Pieces"
-    },
-    "showAnalysis": "Pokaż analizę",
-    "@showAnalysis": {
-        "description": "Show analysis"
-    },
-    "threads": "Wątki",
-    "@threads": {
-        "description": "Threads"
-    },
-    "getInvolved": "Zaangażować się",
-    "@getInvolved": {
-        "description": "Get Involved"
-    },
-    "helpImproveTranslate": "Pomóż ulepszyć tłumaczenie",
-    "@helpImproveTranslate": {
-        "description": "Help improve translate"
-    },
-    "tutorial": "Instruktaż",
-    "@tutorial": {
-        "description": "Tutorial"
-    },
-    "classicMill": "Klasyczny młyn",
-    "@classicMill": {
-        "description": "Classic Mill"
-    },
-    "mixedMill": "Młyn mieszany",
-    "@mixedMill": {
-        "description": "Mixed Mill"
-    },
-    "ceylonMill": "Cejloński młyn",
-    "@ceylonMill": {
-        "description": "Ceylon Mill"
-    },
-    "mayBreakAndRemakeMillRepeatedly": "Młyn może być zepsuty i wielokrotnie przerabiany",
-    "@mayBreakAndRemakeMillRepeatedly": {
-        "description": "Mill may be broken and remade repeatedly"
-    },
-    "mayBreakAndRemakeMillRepeatedly_Detail": "Jeśli gracz rozbije młyn, aby natychmiast stworzyć nowy młyn, taki gracz może przesunąć taki element z powrotem do pierwotnego skrzyżowania w swoim następnym ruchu, jeśli zrobi nowy młyn.",
-    "@mayBreakAndRemakeMillRepeatedly_Detail": {
-        "description": "If a player breaks a mill to create a new mill immediately, such player can move such piece back to the original junction in his next move if it makes a new mill."
-    },
-    "drawIfNoRemovalWithinTenMovesWhenThreeLeft": "Gra jest remisowana, jeśli gracz ma trzy pionki i po dziesięciu ruchach żaden z graczy nie usuwa pionów przeciwnika",
-    "@drawIfNoRemovalWithinTenMovesWhenThreeLeft": {
-        "description": "The game is drawn if a player has three pieces and after ten moves neither player removes the opponent's pieces"
-    },
-    "drawIfNoRemovalWithinTenMovesWhenThreeLeft_Detail": "Kiedy gracz ma do trzech pionów i żaden z graczy nie może usunąć pionka przeciwnika w ciągu dziesięciu ruchów, gra kończy się remisem.",
-    "@drawIfNoRemovalWithinTenMovesWhenThreeLeft_Detail": {
-        "description": "When a player is down to three pieces, and neither player can remove an opponent's piece within ten moves, the game is a draw."
-    },
-    "close": "Blisko",
-    "@close": {
-        "description": "Close"
-    },
-    "whitePiece": "Biały kawałek",
-    "@whitePiece": {
-        "description": "White piece"
-    },
-    "blackPiece": "Czarny kawałek",
-    "@blackPiece": {
-        "description": "Black piece"
-    },
-    "banPoint": "Punkt zakazu",
-    "@banPoint": {
-        "description": "Ban point"
-    },
-    "emptyPoint": "Pusty punkt",
-    "@emptyPoint": {
-        "description": "Empty point"
-    },
-    "noPoint": "Bez sensu",
-    "@noPoint": {
-        "description": "No point"
-    },
-    "placingPhase": "Faza rozmieszczania",
-    "@placingPhase": {
-        "placingPhase": "Placing phase"
-    },
-    "movingPhase": "Faza ruchu",
-    "@movingPhase": {
-        "description": "Moving phase"
-    },
-    "flyingPhase": "Faza latania",
-    "@flyingPhase": {
-        "description": "Flying phase"
-    },
-    "sideToMove": "Strona do ruchu",
-    "@sideToMove": {
-        "description": "Side to move"
-    },
-    "lastMove": "Ostatni ruch",
-    "@lastMove": {
-        "description": "Last move"
-    },
-    "selected": "Wybrany",
-    "@selected": {
-        "description": "Selected"
-    },
-    "mainMenu": "Menu główne",
-    "@mainMenu": {
-        "description": "Main menu"
-    },
-    "accessibility": "Dostępność",
-    "@accessibility": {
-        "description": "Accessibility"
-    },
-    "screenReaderSupport": "Obsługa czytników ekranu",
-    "@screenReaderSupport": {
-        "description": "Screen reader support"
-    },
-    "isDraw": "To jest remis!",
-    "@isDraw": {
-        "description": "It is a Draw!"
-    },
-    "draw": "Remis",
-    "@draw": {
-        "description": "Draw"
-    },
-    "pieceHighlightColor": "Kolor podświetlenia kawałka",
-    "@pieceHighlightColor": {
-        "description": "Piece highlight color"
-    },
-    "algorithm": "Algorytm",
-    "@algorithm": {
-        "description": "Algorithm"
-    },
-    "removeUnplacedPiece": "Usuń nieumieszczony kawałek",
-    "@removeUnplacedPiece": {
-        "description": "Remove unplaced piece"
-    },
-    "removeUnplacedPiece_Detail": "Jeśli gracz utworzy młyn w fazie układania, usunie nieumieszczony pion przeciwnika i kontynuuje ruch.",
-    "@removeUnplacedPiece_Detail": {
-        "description": "If a player forms the mill in the placing phase, she will remove the opponent's unplaced piece and continue to make a move."
-    },
-    "endgameNMoveRule": "Endgame zasada N-Move",
-    "@endgameNMoveRule": {
-        "description": "Endgame N-Move rule"
-    },
-    "endgameNMoveRule_Detail": "Jeśli któryś z graczy ma tylko trzy pionki i żaden z nich nie usunie pionka w ramach określonych ruchów, gra jest remisowana.",
-    "@endgameNMoveRule_Detail": {
-        "description": "If either player has only three pieces and neither player removes a piece within a specific moves, the game is drawn."
-    },
-    "drawReasonEndgameRule50": "Każdy z graczy ma tylko trzy pionki i żaden z graczy nie usuwa pionka w ramach określonych ruchów.",
-    "@drawReasonEndgameRule50": {
-        "description": "Either player has only three pieces and neither player removes a piece within a specific moves."
-    },
-    "threefoldRepetitionRule": "Zasada potrójnej powtarzalności",
-    "@threefoldRepetitionRule": {
-        "description": "Threefold repetition rule"
-    },
-    "threefoldRepetitionRule_Detail": "Gra jest remisowana, jeśli pozycja wystąpi po raz trzeci.",
-    "@threefoldRepetitionRule_Detail": {
-        "description": "The game is drawn if a position occurs for the third time."
-    },
-    "continueToMakeMove": "Młyn! Kontynuuj ruch.",
-    "@continueToMakeMove": {
-        "description": "Mill! Continue to make a move."
-    },
-    "pointStyle": "Styl punktowy",
-    "@pointStyle": {
-        "description": "Point style"
-    },
-    "pointWidth": "Szerokość punktu",
-    "@pointWidth": {
-        "description": "Point width"
-    },
-    "solid": "Solidny",
-    "@solid": {
-        "description": "Solid"
-    },
-    "hollow": "Dziurawy",
-    "@hollow": {
-        "description": "Hollow"
-=======
   "appName": "Młynek",
   "@appName": {
     "description": "The app name"
@@ -2400,7 +1149,6 @@
         "description": "Number of Moves",
         "example": "3"
       }
->>>>>>> 92c2f33f
     }
   },
   "loadFailed": "Ładowanie nie powiodło się.",
