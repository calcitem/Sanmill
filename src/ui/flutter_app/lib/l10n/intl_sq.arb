--- conflicted
+++ resolved
@@ -1,1255 +1,4 @@
 {
-<<<<<<< HEAD
-    "@@locale": "sq",
-    "appName": "Mulliri",
-    "@appName": {
-        "description": "The app name"
-    },
-    "welcome": "Mirëseardhje",
-    "@welcome": {
-        "description": "Welcome"
-    },
-    "yes": "po",
-    "@yes": {
-        "description": "Yes"
-    },
-    "no": "Jo",
-    "@no": {
-        "description": "No"
-    },
-    "game": "Lojë",
-    "@game": {
-        "description": "Game"
-    },
-    "humanVsAi": "Njeriu Vs AI",
-    "@humanVsAi": {
-        "description": "Human Vs AI"
-    },
-    "humanVsHuman": "Njeriu Vs Njeriu",
-    "@humanVsHuman": {
-        "description": "Human Vs Human"
-    },
-    "aiVsAi": "AI Vs AI",
-    "@aiVsAi": {
-        "description": "AI Vs AI"
-    },
-    "humanVsCloud": "Re njerëzore Vs",
-    "@humanVsCloud": {
-        "description": "Human Vs Cloud"
-    },
-    "humanVsLAN": "LAN i njeriut Vs",
-    "@humanVsLAN": {
-        "description": "Human Vs LAN"
-    },
-    "testViaLAN": "Test përmes LAN",
-    "@testViaLAN": {
-        "description": "Test Via LAN"
-    },
-    "move": "Lëviz",
-    "@move": {
-        "description": "Move"
-    },
-    "moves": "  Lëviz",
-    "@moves": {
-        "description": " Moves"
-    },
-    "showMoveList": "Zhvendos listën",
-    "@showMoveList": {
-        "description": "Move list"
-    },
-    "moveList": "Zhvendos listën",
-    "@moveList": {
-        "description": "Move list"
-    },
-    "noGameRecord": "Asnje rekord",
-    "@noGameRecord": {
-        "description": "No record"
-    },
-    "ok": "Ne rregull",
-    "@ok": {
-        "description": "OK"
-    },
-    "confirm": "Konfirmo",
-    "@confirm": {
-        "description": "Confirm"
-    },
-    "cancel": "Anulo",
-    "@cancel": {
-        "description": "Cancel"
-    },
-    "copyright": "Të drejtat e autorit © 2021-2022 Studio Calcitem",
-    "@copyright": {
-        "description": "Copyright"
-    },
-    "tipSelectWrong": "Zgjidhni pjesën e gabuar.",
-    "@tipSelectWrong": {
-        "description": "Select the wrong piece."
-    },
-    "tipPlace": "Vendosni pjesët tuaja.",
-    "@tipPlace": {
-        "description": "Place your pieces."
-    },
-    "tipBanPlace": "Nuk mund ta vendos këtu.",
-    "@tipBanPlace": {
-        "description": "Cannot place it here."
-    },
-    "tipPlaced": "Vendosur",
-    "@tipPlaced": {
-        "description": "Placed."
-    },
-    "tipRemove": "Hiqni një copë.",
-    "@tipRemove": {
-        "description": "Remove a piece."
-    },
-    "tipBanRemove": "Ju nuk mund ta hiqni atë.",
-    "@tipBanRemove": {
-        "description": "Cannot remove."
-    },
-    "tipRemoved": "Ju hiqët.",
-    "@tipRemoved": {
-        "description": "Removed."
-    },
-    "tipMove": "Lëviz një copë.",
-    "@tipMove": {
-        "description": "Move a piece."
-    },
-    "tipCannotPlace": "Ju nuk mund ta vendosni copën tuaj këtu.",
-    "@tipCannotPlace": {
-        "description": "You can't place your piece here."
-    },
-    "tipCannotMove": "Ju nuk mund ta lëvizni copën tuaj këtu.",
-    "@tipCannotMove": {
-        "description": "You can't move your piece here."
-    },
-    "tipMill": "Mulli! Merrni copën e kundërshtarit tuaj.",
-    "@tipMill": {
-        "description": "Mill! Take your opponent's piece."
-    },
-    "tipContinueMill": "Vazhdoni të merrni pjesën e kundërshtarit tuaj.",
-    "@tipContinueMill": {
-        "description": "Continue to take your opponent's piece."
-    },
-    "tipSelectOpponentsPiece": "Zgjidhni një nga pjesët e kundërshtarit tuaj.",
-    "@tipSelectOpponentsPiece": {
-        "description": "Select one of your opponent's pieces."
-    },
-    "tipCannotRemovePieceFromMill": "Ju nuk mund të hiqni një copë nga një mulli.",
-    "@tipCannotRemovePieceFromMill": {
-        "description": "You cannot remove a piece from a mill."
-    },
-    "tipCanMoveOnePoint": "Një pjesë mund të lëvizë 1 pikë.",
-    "@tipCanMoveOnePoint": {
-        "description": "A piece can move 1 point."
-    },
-    "tipCannotMoveOpponentsPieces": "Ju nuk mund të lëvizni copat e kundërshtarit tuaj.",
-    "@tipCannotMoveOpponentsPieces": {
-        "description": "You can't move your opponent's pieces."
-    },
-    "tipThreePiecesInLine": "Ekzistojnë 3 pjesë në një linjë.",
-    "@tipThreePiecesInLine": {
-        "description": "There are 3 pieces in a line."
-    },
-    "tipSelectPieceToMove": "Zgjidhni pjesën tuaj për të lëvizur.",
-    "@tipSelectPieceToMove": {
-        "description": "Select your piece to move."
-    },
-    "tipHaveThreePiecesLeft": "Ju kanë mbetur 3 copë.",
-    "@tipHaveThreePiecesLeft": {
-        "description": "You have 3 pieces left."
-    },
-    "tipCanMoveToAnyPoint": "Ju mund të lëvizni në çdo pikë që ju pëlqen.",
-    "@tipCanMoveToAnyPoint": {
-        "description": "You can move to any point you like."
-    },
-    "tipToMove": "  për të lëvizur.",
-    "@tipToMove": {
-        "description": " to move."
-    },
-    "whiteWin": "Lojtari 1 fiton!",
-    "@whiteWin": {
-        "description": "Player 1 wins!"
-    },
-    "blackWin": "Lojtari 2 fiton!",
-    "@blackWin": {
-        "description": "Player 2 wins!"
-    },
-    "won": "Fitoi",
-    "@won": {
-        "description": "Won"
-    },
-    "lost": "I humbur",
-    "@lost": {
-        "description": "Lost"
-    },
-    "aborted": "U ndërpre",
-    "@aborted": {
-        "description": "Aborted"
-    },
-    "thinking": "Duke menduar ...",
-    "@thinking": {
-        "description": "Thinking..."
-    },
-    "newGame": "Lojë e re",
-    "@newGame": {
-        "description": "New game"
-    },
-    "importGame": "Importo lojën",
-    "@importGame": {
-        "description": "Import game"
-    },
-    "exportGame": "Lojë eksportuese",
-    "@exportGame": {
-        "description": "Export game"
-    },
-    "gameImported": "Lojë e importuar nga kujtesa e fragmenteve.",
-    "@gameImported": {
-        "description": "Game imported from the clipboard."
-    },
-    "cannotImport": "Nuk mund të importohet",
-    "@cannotImport": {
-        "description": "Cannot import"
-    },
-    "movesAndRulesNotMatch": "Lëvizjet dhe rregullat nuk përputhen.",
-    "@movesAndRulesNotMatch": {
-        "description": "Rules and moves do not match."
-    },
-    "startRecording": "Filloni regjistrimin",
-    "@startRecording": {
-        "description": "Start recording"
-    },
-    "recording": "Regjistrimi ...",
-    "@recording": {
-        "description": "Recording..."
-    },
-    "stopRecording": "Ndaloni regjistrimin",
-    "@stopRecording": {
-        "description": "Stop recording"
-    },
-    "showRecording": "Shfaq regjistrimin",
-    "@showRecording": {
-        "description": "Show recording"
-    },
-    "noRecording": "Pa regjistrim.",
-    "@noRecording": {
-        "description": "No recording."
-    },
-    "pleaseWait": "Te lutem prit...",
-    "@pleaseWait": {
-        "description": "Please wait..."
-    },
-    "restartGame": "Të riniset loja aktuale?",
-    "@restartGame": {
-        "description": "Restart current game?"
-    },
-    "restart": "Rifillo, fillo përsëri",
-    "@restart": {
-        "description": "Restart"
-    },
-    "gameStarted": "Loja filloi, ju lutem vendosni",
-    "@gameStarted": {
-        "description": "Game started, please place"
-    },
-    "analyzing": "Duke analizuar ...",
-    "@analyzing": {
-        "description": "Analyzing ..."
-    },
-    "error": "Gabim",
-    "@error": {
-        "description": "Error"
-    },
-    "winRate": "Fito fitimin",
-    "@winRate": {
-        "description": "Win Rate"
-    },
-    "score": "Rezultati",
-    "@score": {
-        "description": "Score"
-    },
-    "white": "Lojtari 1",
-    "@white": {
-        "description": "Player 1"
-    },
-    "black": "Lojtari 2",
-    "@black": {
-        "description": "Player 2"
-    },
-    "loseReasonlessThanThree": "  numërimi i pjesëve është më pak se tre.",
-    "@loseReasonlessThanThree": {
-        "description": " piece count is less than three."
-    },
-    "loseReasonResign": "jep dorëheqjen",
-    "@loseReasonResign": {
-        "description": " resign."
-    },
-    "loseReasonNoWay": "  nuk ka asnjë mënyrë për të shkuar.",
-    "@loseReasonNoWay": {
-        "description": " is no way to go."
-    },
-    "loseReasonBoardIsFull": "Bordi është plot, nuk ka si të shkojë.",
-    "@loseReasonBoardIsFull": {
-        "description": "The board is full, no way to go."
-    },
-    "loseReasonTimeOver": "Koha e mbaruar",
-    "@loseReasonTimeOver": {
-        "description": "Time Over"
-    },
-    "drawReasonRule50": "Në fazën e lëvizjes, asnjë pjesë nuk është hequr në numrin e fundit specifik të lëvizjeve.",
-    "@drawReasonRule50": {
-        "description": "In the moving phase, no piece has been removed in the last specific number of moves."
-    },
-    "drawReasonBoardIsFull": "Isshtë një Vizatim sepse tabela është plot",
-    "@drawReasonBoardIsFull": {
-        "description": "It is a Draw because the board is full"
-    },
-    "drawReasonThreefoldRepetition": "Isshtë një barazim për shkak të përsëritjes së trefishtë.",
-    "@drawReasonThreefoldRepetition": {
-        "description": "It is a Draw because of threefold repetition."
-    },
-    "gameOverUnknownReason": "Loja mbaroi! Arsye e panjohur.",
-    "@gameOverUnknownReason": {
-        "description": "Game Over! Unknown reason."
-    },
-    "gameOver": "Loja mbaroi",
-    "@gameOver": {
-        "description": "Game Over"
-    },
-    "youWin": "Ti fitove! Urime!",
-    "@youWin": {
-        "description": "You win! Congratulations!"
-    },
-    "challengeHarderLevel": "Sfidoni nivelin më të vështirë? Niveli i ri do të jetë Niveli",
-    "@challengeHarderLevel": {
-        "description": "Challenge harder level?"
-    },
-    "youLose": "Ti humbe!",
-    "@youLose": {
-        "description": "You Lose!"
-    },
-    "analyze": "Analizoni",
-    "@analyze": {
-        "description": "Analyze"
-    },
-    "playerName": "Emri i lojtarit",
-    "@playerName": {
-        "description": "Player Name"
-    },
-    "about": "Rreth",
-    "@about": {
-        "description": "About"
-    },
-    "version": "Version",
-    "@version": {
-        "description": "Version"
-    },
-    "thanks": "Faleminderit",
-    "@thanks": {
-        "description": "Thanks"
-    },
-    "settings": "Cilësimet",
-    "@settings": {
-        "description": "Settings"
-    },
-    "options": "Opsione",
-    "@options": {
-        "description": "Options"
-    },
-    "preferences": "Preferencat",
-    "@preferences": {
-        "description": "Preferences"
-    },
-    "skillLevel": "Niveli i vështirësisë",
-    "@skillLevel": {
-        "description": "Difficulty level"
-    },
-    "moveTime": "Koha e të menduarit në AI",
-    "@moveTime": {
-        "description": "AI thinking time"
-    },
-    "difficulty": "Vështirësia",
-    "@difficulty": {
-        "description": "Difficulty"
-    },
-    "playSounds": "Efektet e zërit",
-    "@playSounds": {
-        "description": "Sound effects"
-    },
-    "playSoundsInTheGame": "Luaj tingujt në lojë",
-    "@playSoundsInTheGame": {
-        "description": "Play sounds in the game"
-    },
-    "keepMuteWhenTakingBack": "Mbani memec kur merrni përsëri",
-    "@keepMuteWhenTakingBack": {
-        "description": "Keep mute when taking back"
-    },
-    "tone": "Ton",
-    "@tone": {
-        "description": "Tone"
-    },
-    "whoMovesFirst": "Lëvizja e parë",
-    "@whoMovesFirst": {
-        "description": "First move"
-    },
-    "human": "Njeriu",
-    "@human": {
-        "description": "Human"
-    },
-    "ai": "AI",
-    "@ai": {
-        "description": "AI"
-    },
-    "alternate": "Alternative",
-    "@alternate": {
-        "description": "Alternate"
-    },
-    "isAutoRestart": "Rinis automatikisht lojën kur loja mbaron",
-    "@isAutoRestart": {
-        "description": "Auto-restart game when game over"
-    },
-    "isAutoChangeFirstMove": "Ndryshimi automatik i lëvizjes së parë",
-    "@isAutoChangeFirstMove": {
-        "description": "Auto Change First Move"
-    },
-    "resignIfMostLose": "Dorëheqja e AI nëse Humbin Më Shumë",
-    "@resignIfMostLose": {
-        "description": "AI Resign if Most Lose"
-    },
-    "shufflingEnabled": "Lëvizje e rastësishme",
-    "@shufflingEnabled": {
-        "description": "Random move"
-    },
-    "learnEndgame": "Mëso Endgame",
-    "@learnEndgame": {
-        "description": "Learn Endgame"
-    },
-    "openingBook": "Libri i hapjes",
-    "@openingBook": {
-        "description": "Opening Book"
-    },
-    "misc": "Të ndryshme",
-    "@misc": {
-        "description": "Miscellaneous"
-    },
-    "rules": "Rregullat",
-    "@rules": {
-        "description": "Rules"
-    },
-    "piecesCount": "Numri i pjesëve që ka secili lojtar",
-    "@piecesCount": {
-        "description": "The number of pieces each player has"
-    },
-    "piecesCount_Detail": "Sa pjesë ka secili lojtar?",
-    "@piecesCount_Detail": {
-        "description": "How many pieces does each player have?"
-    },
-    "flyPieceCount": "Numri i pjesës fluturuese",
-    "@flyPieceCount": {
-        "description": "The number of the flying piece"
-    },
-    "flyPieceCount_Detail": "Nëse Fluturimi është i aktivizuar, kur një lojtar zvogëlohet në një numër specifik të pjesëve, pjesët e saj janë të lira të lëvizin në çdo pikë të zënë në vend që të kufizohen në pikat ngjitur si në pjesën tjetër të lojës.",
-    "@flyPieceCount_Detail": {
-        "description": "If Flying is enabled, when a player is reduced to a specific piece count, her pieces are free to move to any unoccupied point, instead of being restricted to adjacent points as in the rest of the game."
-    },
-    "piecesAtLeastCount": "Pjesë Të paktën",
-    "@piecesAtLeastCount": {
-        "description": "Pieces At Least"
-    },
-    "hasDiagonalLines": "Vijat diagonale",
-    "@hasDiagonalLines": {
-        "description": "Diagonal lines"
-    },
-    "hasDiagonalLines_Detail": "Shtoni katër vija diagonale në tabelë.",
-    "@hasDiagonalLines_Detail": {
-        "description": "Add four diagonal lines to the board."
-    },
-    "hasBannedLocations": "Shënoni dhe vononi heqjen e pjesëve",
-    "@hasBannedLocations": {
-        "description": "Mark and delay removing pieces"
-    },
-    "hasBannedLocations_Detail": "Në fazën e vendosjes, pikat e pjesëve të hequra nuk do të mund të vendosen më.",
-    "@hasBannedLocations_Detail": {
-        "description": "In the placing phase, the points of removed pieces will no longer be able to be placed unless the moving phase is entered."
-    },
-    "isDefenderMoveFirst": "Lojtari i dytë lëviz i pari",
-    "@isDefenderMoveFirst": {
-        "description": "The second player moves first"
-    },
-    "isDefenderMoveFirst_Detail": "Lojtari që lëviz i dyti në fazën e vendosjes lëviz i pari në fazën e lëvizjes.",
-    "@isDefenderMoveFirst_Detail": {
-        "description": "The player who moves second in the placing phase moves first in the moving phase."
-    },
-    "mayRemoveMultiple": "Shumë-hiqni",
-    "@mayRemoveMultiple": {
-        "description": "Multi-remove"
-    },
-    "mayRemoveMultiple_Detail": "Nëse një lojtar mbyll më shumë se një mulli në të njëjtën kohë, ajo do të jetë në gjendje të heq numrin e mullinjve që mbylli.",
-    "@mayRemoveMultiple_Detail": {
-        "description": "If a player closes more than one mill at once, she will be able to remove the number of mills she closed."
-    },
-    "mayRemoveFromMillsAlways": "Shkatërroni mullinjtë",
-    "@mayRemoveFromMillsAlways": {
-        "description": "Destroy mills"
-    },
-    "mayRemoveFromMillsAlways_Detail": "Si parazgjedhje, lojtarët duhet të heqin çdo pjesë tjetër së pari para se të heqin një copë nga një mulli i formuar. Aktivizoni këtë mundësi për të çaktivizuar kufizimin.",
-    "@mayRemoveFromMillsAlways_Detail": {
-        "description": "mayRemoveFromMillsAlways_Detail"
-    },
-    "isWhiteLoseButNotDrawWhenBoardFull": "Lojtari i dytë humbet kur bordi është i mbushur",
-    "@isWhiteLoseButNotDrawWhenBoardFull": {
-        "description": "The second player loses when the board is full"
-    },
-    "isWhiteLoseButNotDrawWhenBoardFull_Detail": "Në fund të fazës së vendosjes, kur tabela është e mbushur, pala që vendoset e para humb lojën, përndryshe, loja është barazim.",
-    "@isWhiteLoseButNotDrawWhenBoardFull_Detail": {
-        "description": "At the end of the placing phase, when the board is full, the side that places first loses the game, otherwise, the game is a draw."
-    },
-    "isLoseButNotChangeSideWhenNoWay": "Humb kur nuk ka lëvizje ligjore",
-    "@isLoseButNotChangeSideWhenNoWay": {
-        "description": "Lose when no legal moves"
-    },
-    "isLoseButNotChangeSideWhenNoWay_Detail": "Lojtari do të humbasë nëse kundërshtari i bllokon ata në mënyrë që ata të mos lëvizen. Ndryshoni anën për të lëvizur nëse ky opsion është me aftësi të kufizuara.",
-    "@isLoseButNotChangeSideWhenNoWay_Detail": {
-        "description": "The player will lose if his opponent blocks them so that they cannot be moved. Change side to move if this option is disabled."
-    },
-    "mayFly": "Fluturimi",
-    "@mayFly": {
-        "description": "Flying"
-    },
-    "mayFly_Detail": "Nëse një lojtar i kanë mbetur vetëm tre ose katër pjesë (të rregullueshme), ajo mund ta zhvendosë pjesën në ndonjë pikë të lirë.",
-    "@mayFly_Detail": {
-        "description": "If a player has only three or four (configurable) pieces left, she can move the piece to any free point."
-    },
-    "nMoveRule": "Rregulli i lëvizjes N",
-    "@nMoveRule": {
-        "description": "N-move rule"
-    },
-    "nMoveRule_Detail": "Loja është tërhequr nëse nuk ka pasur heqje në një numër të caktuar lëvizjesh nga secili lojtar.",
-    "@nMoveRule_Detail": {
-        "description": "The game is drawn if there has been no removal in a specific number of moves by each player."
-    },
-    "rollback": "Rikthim mbrapa",
-    "@rollback": {
-        "description": "Rollback"
-    },
-    "pleaseSelect": "Ju lutem zgjidhni",
-    "@pleaseSelect": {
-        "description": "Please select"
-    },
-    "copy": "Kopjoni",
-    "@copy": {
-        "description": "Copy"
-    },
-    "moveHistoryCopied": "Zhvendos historinë e kopjuar në clipboard",
-    "@moveHistoryCopied": {
-        "description": "Move history copied to clipboard"
-    },
-    "help": "Ndihmoni",
-    "@help": {
-        "description": "Help"
-    },
-    "feedback": "Reagime",
-    "@feedback": {
-        "description": "Feedback"
-    },
-    "exit": "Dalja",
-    "@exit": {
-        "description": "Exit"
-    },
-    "ruleSettings": "Cilësimet e Rregullave",
-    "@ruleSettings": {
-        "description": "Rule Settings"
-    },
-    "color": "Ngjyrë",
-    "@color": {
-        "description": "Color"
-    },
-    "boardColor": "Ngjyra e bordit",
-    "@boardColor": {
-        "description": "Board color"
-    },
-    "pieceColor": "Ngjyra e copës",
-    "@pieceColor": {
-        "description": "Piece color"
-    },
-    "backgroundColor": "Ngjyrë e sfondit",
-    "@backgroundColor": {
-        "description": "Background color"
-    },
-    "lineColor": "Ngjyra e vijës së bordit",
-    "@lineColor": {
-        "description": "Board line color"
-    },
-    "whitePieceColor": "Lojtar 1 ngjyrë copë",
-    "@whitePieceColor": {
-        "description": "Player 1 piece color"
-    },
-    "blackPieceColor": "Lojtar 2 ngjyra copë",
-    "@blackPieceColor": {
-        "description": "Player 2 piece color"
-    },
-    "messageColor": "Ngjyra e mesazhit",
-    "@messageColor": {
-        "description": "Message color"
-    },
-    "aiIsLazy": "AI është dembel",
-    "@aiIsLazy": {
-        "description": "AI is Lazy"
-    },
-    "isPieceCountInHandShown": "Trego numrin e pjesëve në dorë",
-    "@isPieceCountInHandShown": {
-        "description": "Show count of pieces in hand"
-    },
-    "isNotationsShown": "Trego shënimet në bord",
-    "@isNotationsShown": {
-        "description": "Show notations on board"
-    },
-    "isHistoryNavigationToolbarShown": "Shfaq shiritin e mjeteve të navigimit të historisë",
-    "@isHistoryNavigationToolbarShown": {
-        "description": "Show history navigation toolbar"
-    },
-    "display": "Ekran",
-    "@display": {
-        "description": "Display"
-    },
-    "boardBorderLineWidth": "Gjerësia e kufirit të bordit",
-    "@boardBorderLineWidth": {
-        "description": "Board borderline width"
-    },
-    "boardInnerLineWidth": "Gjerësia e linjës së brendshme të bordit",
-    "@boardInnerLineWidth": {
-        "description": "Board inner line width"
-    },
-    "pieceWidth": "Gjerësia e copës",
-    "@pieceWidth": {
-        "description": "Piece width"
-    },
-    "fontSize": "Përmasa e germave",
-    "@fontSize": {
-        "description": "Font size"
-    },
-    "standardNotation": "Shënimi i WMD",
-    "@standardNotation": {
-        "description": "Standard notation"
-    },
-    "restore": "Rikthe",
-    "@restore": {
-        "description": "Restore"
-    },
-    "restoreDefaultSettings": "Rikthe cilësimet e parazgjedhura",
-    "@restoreDefaultSettings": {
-        "description": "Restore Default Settings"
-    },
-    "exitApp": "Aplikacioni do të dalë.",
-    "@exitApp": {
-        "description": "The app will exit."
-    },
-    "exitAppManually": "Duhet të mbylleni menjëherë dhe të rihapni aplikacionin që të hyjë në fuqi.",
-    "@exitAppManually": {
-        "description": "You have to close immediately and reopen the app to take effect."
-    },
-    "pick": "Zgjidh",
-    "@pick": {
-        "description": "Pick "
-    },
-    "info": "Info",
-    "@info": {
-        "description": "Info"
-    },
-    "hint": "Aluzion",
-    "@hint": {
-        "description": "Hint"
-    },
-    "player": "lojtar",
-    "@player": {
-        "description": "player"
-    },
-    "player1": "Lojtari 1",
-    "@player1": {
-        "description": "Player 1"
-    },
-    "player2": "Lojtari 2",
-    "@player2": {
-        "description": "Player 2"
-    },
-    "howToPlay": "Si të luajmë",
-    "@howToPlay": {
-        "description": "How to play"
-    },
-    "toPlacePiece": "Trokitni lehtë mbi çdo pikë të disponueshme për të vendosur pjesën.",
-    "@toPlacePiece": {
-        "description": "Tap on any available point to place the piece."
-    },
-    "toSelectPiece": "Trokitni lehtë mbi një pjesë për ta lëvizur.",
-    "@toSelectPiece": {
-        "description": "Tap on a piece to move it."
-    },
-    "toMovePiece": "Trokitni lehtë mbi pikën e lidhur me copë për ta lëvizur.",
-    "@toMovePiece": {
-        "description": "Tap on point connected to piece to move it."
-    },
-    "toRemovePiece": "Trokitni lehtë mbi një pjesë të kundërshtarit për ta hequr.",
-    "@toRemovePiece": {
-        "description": "Tap on the opponent's one piece to remove."
-    },
-    "needToCreateMillFirst": "Së pari duhet të krijoni një mulli përpara se të hiqni një copë.",
-    "@needToCreateMillFirst": {
-        "description": "You need to create a mill first before you can remove a piece."
-    },
-    "needToPlayWithOwnPieces": "Ju duhet të luani me pjesët tuaja.",
-    "@needToPlayWithOwnPieces": {
-        "description": "You need to play with your pieces."
-    },
-    "statistics": "Statistikat",
-    "@statistics": {
-        "description": "Statistics"
-    },
-    "totalGames": "Lojërat totale",
-    "@totalGames": {
-        "description": "Total games"
-    },
-    "results": "Rezultatet",
-    "@results": {
-        "description": "Results"
-    },
-    "cannotRemoveFromMill": "Nuk mund të hiqet nga mulli.",
-    "@cannotRemoveFromMill": {
-        "description": "Cannot remove from the mill."
-    },
-    "left": "u largua",
-    "@left": {
-        "description": "left"
-    },
-    "privacyPolicy": "Politika e privatësisë",
-    "@privacyPolicy": {
-        "description": "Privacy Policy"
-    },
-    "privacyPolicy_Detail_1": "Ju lutemi lexoni me kujdes dhe sigurohuni që e kuptoni plotësisht dhe pajtoheni me këtë",
-    "@privacyPolicy_Detail_1": {
-        "description": "Privacy Policy Detail 1"
-    },
-    "privacyPolicy_Detail_2": ". Nëse nuk jeni dakord me këtë politikë, ju lutemi mos e përdorni këtë Aplikacion. Përdorimi i Aplikacionit nënkupton që ju t'i pranoni këto kushte.",
-    "@privacyPolicy_Detail_2": {
-        "description": "Privacy Policy Detail 2"
-    },
-    "and": "  dhe",
-    "accept": "Pranoj",
-    "@accept": {
-        "description": "Accept"
-    },
-    "undo": "Zhbëj",
-    "@undo": {
-        "description": "Undo"
-    },
-    "undoOption": "Zhbëj opsionin",
-    "@undoOption": {
-        "description": "Undo option"
-    },
-    "undoOption_Detail": "Possibleshtë e mundur të zhbësh një lëvizje.",
-    "@undoOption_Detail": {
-        "description": "It is possible to undo a move."
-    },
-    "takeBack": "Merrni mbrapa",
-    "@takeBack": {
-        "description": "Take back"
-    },
-    "takingBack": "Marrja mbrapa",
-    "@takingBack": {
-        "description": "Taking back..."
-    },
-    "waiting": "Ne pritje",
-    "@waiting": {
-        "description": "Waiting..."
-    },
-    "stepForward": "Hap përpara",
-    "@stepForward": {
-        "description": "Step forward"
-    },
-    "takeBackAll": "Merrni mbrapa të gjitha",
-    "@takeBackAll": {
-        "description": "Take back all"
-    },
-    "stepForwardAll": "Hapi përpara të gjithë",
-    "@stepForwardAll": {
-        "description": "Step forward all"
-    },
-    "moveNow": "Lëviz tani",
-    "@moveNow": {
-        "description": "Move now"
-    },
-    "done": "Bërë",
-    "@done": {
-        "description": "Done."
-    },
-    "crackMill": "Mulli plasaritje",
-    "@crackMill": {
-        "description": "Crack-mill"
-    },
-    "crackMill_Detail": "Nëse një lojtar ka vetëm copa në mulli, pjesët në mulli nuk do të bllokohen për t'u hequr.",
-    "@crackMill_Detail": {
-        "description": "If a player has only pieces in mills, the pieces in the mills will not lock to remove."
-    },
-    "animationDuration": "Kohëzgjatja e animacionit",
-    "@animationDuration": {
-        "description": "Animation duration"
-    },
-    "none": "Asnje",
-    "@none": {
-        "description": "None"
-    },
-    "theme": "Tema",
-    "@theme": {
-        "description": "Theme"
-    },
-    "helpContent": "Loja synon ta lërë kundërshtarin me më pak se tre pjesë ose pa lëvizje ligjore.\n\nLoja tërheq automatikisht nëse një pozicion ndodh për herë të tretë ose nuk bën asnjë heqje në 100 lëvizjet e fundit (të konfigurueshme).\n\nLoja vazhdon në tre faza:\n\n1. Vendosja e pjesëve në pikat e lira\n2. Lëvizja e pjesëve në pikat ngjitur\n3. (faza opsionale) Zhvendosja e pjesëve në çdo pikë të lirë kur zvogëloni lojtarin në tre pjesë\n\nVendosja\n\nLoja fillon me një tabelë bosh, e cila përbëhet nga një rrjet me njëzet e katër pikë. Lojtarët vendosin me radhë pjesët e tyre në pikat e lira derisa secili lojtar të vendosë të gjitha pjesët në tabelë. Nëse një lojtar mund të vendosë tre nga pjesët e tij drejt, ai ka një \"mulli\" dhe mund të heqë një nga pjesët e kundërshtarit të tij nga bordi.\n\nNë disa rregulla, lojtarët duhet të heqin çdo pjesë tjetër së pari para se të heqin një copë nga një mulli i formuar.\n\nJu nuk mund t'i vendosni copat në pikat e pjesëve të hequra përsëri në fazën e vendosjes në disa rregulla.\n\nPasi të përdorin të gjitha pjesët, lojtarët lëvizin me radhë.\n\nLëviz\n\nPër të lëvizur, një lojtar lëviz një nga pjesët e tij përgjatë një linje bordi në një pikë të zbrazët ngjitur. Nëse nuk mund ta bëjë këtë, ai e ka humbur lojën. Ashtu si në fazën e vendosjes, një lojtar që rendit tre nga pjesët e tij në një bord të bordit ka një mulli dhe mund të heqë një nga pjesët e kundërshtarit të tij. Çdo lojtar zvogëlohet në dy pjesë, nuk ka mundësi të formojë mullinj të rinj dhe kështu e humb lojën. Një lojtar gjithashtu mund të humbasë kur më shumë se tre pjesë nëse kundërshtari i tij i bllokon ata të lëvizin.\n\nFluturimi\n\nNë disa variante të rregullave, pasi një lojtar të ketë vetëm tre pjesë, pjesët e tij mund të fluturojnë, të kërcejnë ose të kërcejnë në ndonjë pikë të lirë, jo vetëm ato ngjitur.",
-    "@helpContent": {
-        "description": "Help Content"
-    },
-    "versionInfo": "Informacioni i versionit",
-    "@versionInfo": {
-        "description": "Version info"
-    },
-    "eula": "EULA",
-    "@eula": {
-        "description": "EULA"
-    },
-    "license": "Liçensë",
-    "@license": {
-        "description": "License"
-    },
-    "sourceCode": "Kodi i burimit",
-    "@sourceCode": {
-        "description": "Source code"
-    },
-    "thirdPartyNotices": "Njoftimet e palëve të treta",
-    "@thirdPartyNotices": {
-        "description": "Third-party notices"
-    },
-    "appVersion": "Versioni i aplikacionit",
-    "@appVersion": {
-        "description": "App Version"
-    },
-    "general": "Gjeneral",
-    "@general": {
-        "description": "General"
-    },
-    "advanced": "Avancuar",
-    "@advanced": {
-        "description": "Advanced"
-    },
-    "placing": "Vendosja",
-    "@placing": {
-        "description": "Placing"
-    },
-    "moving": "Lëviz",
-    "@moving": {
-        "description": "Moving"
-    },
-    "removing": "Po hiqet",
-    "@removing": {
-        "description": "Removing"
-    },
-    "gameOverCondition": "Kushti mbi lojën",
-    "@gameOverCondition": {
-        "description": "Game over condition"
-    },
-    "aisPlayStyle": "Stili i lojës së AI",
-    "@aisPlayStyle": {
-        "description": "AI's playstyle"
-    },
-    "passive": "Pasiv",
-    "@passive": {
-        "description": "Passive"
-    },
-    "timeout": "Koha e pritjes",
-    "@timeout": {
-        "description": "Timeout"
-    },
-    "personalization": "Personalizimi",
-    "@personalization": {
-        "description": "Personalization"
-    },
-    "forDevelopers": "Për zhvilluesit",
-    "@forDevelopers": {
-        "description": "For developers"
-    },
-    "developerMode": "Modaliteti i zhvilluesit",
-    "@developerMode": {
-        "description": "Developer mode"
-    },
-    "drawOnHumanExperience": "Vizatoni në përvojën njerëzore",
-    "@drawOnHumanExperience": {
-        "description": "Draw on the human experience"
-    },
-    "considerMobility": "Konsideroni lëvizjen e pjesëve",
-    "@considerMobility": {
-        "description": "Consider mobility of pieces"
-    },
-    "pieceCount": "Numërimi i pjesëve",
-    "@pieceCount": {
-        "description": "Piece count"
-    },
-    "inHand": "në dorë",
-    "@inHand": {
-        "description": "in hand"
-    },
-    "onBoard": "në bord",
-    "@onBoard": {
-        "description": "on board"
-    },
-    "boardTop": "Kompensimi i bordit nga lart",
-    "@boardTop": {
-        "description": "Board offset from the top"
-    },
-    "notAIsTurn": "Nuk është radha e AI-së.",
-    "@notAIsTurn": {
-        "description": "It is not the AI's turn."
-    },
-    "aiIsNotThinking": "AI nuk po mendon.",
-    "@aiIsNotThinking": {
-        "description": "AI is not thinking."
-    },
-    "autoReplay": "Luaj automatikisht lëvizjet",
-    "@autoReplay": {
-        "description": "Auto re-play moves"
-    },
-    "atEnd": "Në fund të listës së lëvizjeve.",
-    "@atEnd": {
-        "description": "At the end of the move list."
-    },
-    "tapBackAgainToLeave": "Trokit përsëri përsëri për t'u larguar.",
-    "@tapBackAgainToLeave": {
-        "description": "Tap back again to leave."
-    },
-    "environmentVariables": "Variablat e mjedisit",
-    "@environmentVariables": {
-        "description": "Environment variables"
-    },
-    "more": "Më shumë",
-    "@more": {
-        "description": "More"
-    },
-    "experimental": "Kjo është një tipar eksperimental.",
-    "@experimental": {
-        "description": "This is an experimental feature."
-    },
-    "experiments": "Eksperimentet",
-    "@experiments": {
-        "description": "Experiments"
-    },
-    "ossLicenses": "Licencat me burim të hapur",
-    "@ossLicenses": {
-        "description": "Open source licenses"
-    },
-    "language": "Gjuhe",
-    "@language": {
-        "description": "Languages"
-    },
-    "defaultLanguage": "Gjuha e paracaktuar",
-    "@defaultLanguage": {
-        "description": "Default language"
-    },
-    "mayMoveInPlacingPhase": "Pjesët mund të lëvizin në fazën e vendosjes",
-    "@mayMoveInPlacingPhase": {
-        "description": "The pieces can move in the placing phase"
-    },
-    "mayMoveInPlacingPhase_Detail": "Nuk ka faza të dallueshme të vendosjes dhe lëvizjes, d.m.th. lojtarët mund të vendosin në çdo lëvizje nëse duan të vendosin një copë në tabelë ose të zhvendosin një nga pjesët e tyre (për sa kohë që kanë pjesët e mbetura për t'u vendosur).",
-    "@mayMoveInPlacingPhase_Detail": {
-        "description": "There are no distinct placing and moving phases, i.e. the players can decide at every move whether they want to place a piece on the board or move one of their pieces (as long as they have remaining pieces to place)."
-    },
-    "drawerColor": "Ngjyra e menysë",
-    "@drawerColor": {
-        "description": "Menu color"
-    },
-    "drawerTextColor": "Ngjyra e tekstit të menusë",
-    "@drawerTextColor": {
-        "description": "Menu text color"
-    },
-    "drawerBackgroundColor": "Ngjyra e sfondit të menysë",
-    "@drawerBackgroundColor": {
-        "description": "Menu background color"
-    },
-    "drawerHighlightItemColor": "Ngjyrosni ngjyrën e artikullit në meny",
-    "@drawerHighlightItemColor": {
-        "description": "Menu highlight item color"
-    },
-    "mainToolbarBackgroundColor": "Ngjyra kryesore e sfondit të shiritit të veglave",
-    "@mainToolbarBackgroundColor": {
-        "description": "Main toolbar background color"
-    },
-    "mainToolbarIconColor": "ngjyra kryesore e ikonës së shiritit të veglave",
-    "@mainToolbarIconColor": {
-        "description": "main toolbar icon color"
-    },
-    "navigationToolbarBackgroundColor": "Ngjyra e sfondit të shiritit të mjeteve të navigimit",
-    "@navigationToolbarBackgroundColor": {
-        "description": "Navigation toolbar background color"
-    },
-    "navigationToolbarIconColor": "Ngjyra e ikonës së shiritit të mjeteve të navigimit",
-    "@navigationToolbarIconColor": {
-        "description": "Navigation toolbar icon color"
-    },
-    "autoHideToolbar": "Fshihni automatikisht shiritin e veglave",
-    "@autoHideToolbar": {
-        "description": "Automatically hide the toolbar"
-    },
-    "toolbarLocationOnScreen": "Vendndodhja e shiritit të mjeteve në ekran",
-    "@toolbarLocationOnScreen": {
-        "description": "Toolbar location on screen"
-    },
-    "top": "Top",
-    "@top": {
-        "description": "Top"
-    },
-    "bottom": "Fund",
-    "@bottom": {
-        "description": "Bottom"
-    },
-    "center": "Qendra",
-    "@center": {
-        "description": "Center"
-    },
-    "solidColor": "Ngjyra e ngurtë",
-    "@solidColor": {
-        "description": "Solid color"
-    },
-    "picture": "Foto",
-    "@picture": {
-        "description": "Picture"
-    },
-    "chooseYourPicture": "Zgjidhni foton tuaj",
-    "@chooseYourPicture": {
-        "description": "Choose your picture"
-    },
-    "light": "Drita",
-    "@light": {
-        "description": "Light"
-    },
-    "dark": "E errët",
-    "@dark": {
-        "description": "Dark"
-    },
-    "themes": "Temat",
-    "@themes": {
-        "description": "Themes"
-    },
-    "currentTheme": "Tema aktuale",
-    "@currentTheme": {
-        "description": "Current theme"
-    },
-    "saveTheme": "Ruaj temën",
-    "@saveTheme": {
-        "description": "Save theme"
-    },
-    "fonts": "Shkronjat",
-    "@fonts": {
-        "description": "Fonts"
-    },
-    "showAnalysisGraph": "Të tregojë grafikun e analizës",
-    "@showAnalysisGraph": {
-        "description": "Show analysis graph"
-    },
-    "analysis": "Analiza",
-    "@analysis": {
-        "description": "Analysis"
-    },
-    "saveGame": "Ruaj lojën",
-    "@saveGame": {
-        "description": "Save game"
-    },
-    "loadGame": "Ngarko lojën",
-    "@loadGame": {
-        "description": "Load game"
-    },
-    "setupPosition": "Pozicioni i konfigurimit",
-    "@setupPosition": {
-        "description": "Setup position"
-    },
-    "showLegalMoves": "Trego lëvizjet ligjore",
-    "@showLegalMoves": {
-        "description": "Show legal moves"
-    },
-    "showLastMove": "Shfaq lëvizjen e fundit",
-    "@showLastMove": {
-        "description": "Show last move"
-    },
-    "showArrows": "Trego shigjeta",
-    "@showArrows": {
-        "description": "Show arrows"
-    },
-    "pieces": "Copëza",
-    "@pieces": {
-        "description": "Pieces"
-    },
-    "showAnalysis": "Trego analizën",
-    "@showAnalysis": {
-        "description": "Show analysis"
-    },
-    "threads": "Threads",
-    "@threads": {
-        "description": "Threads"
-    },
-    "getInvolved": "Perfshihesh",
-    "@getInvolved": {
-        "description": "Get Involved"
-    },
-    "helpImproveTranslate": "Ndihmoni në përmirësimin e përkthimit",
-    "@helpImproveTranslate": {
-        "description": "Help improve translate"
-    },
-    "tutorial": "Tutorial",
-    "@tutorial": {
-        "description": "Tutorial"
-    },
-    "classicMill": "Mulli klasik",
-    "@classicMill": {
-        "description": "Classic Mill"
-    },
-    "mixedMill": "Mulli i përzier",
-    "@mixedMill": {
-        "description": "Mixed Mill"
-    },
-    "ceylonMill": "Mulliri i Ceilonit",
-    "@ceylonMill": {
-        "description": "Ceylon Mill"
-    },
-    "mayBreakAndRemakeMillRepeatedly": "Mulli mund të thyhet dhe të ribëhet vazhdimisht",
-    "@mayBreakAndRemakeMillRepeatedly": {
-        "description": "Mill may be broken and remade repeatedly"
-    },
-    "mayBreakAndRemakeMillRepeatedly_Detail": "Nëse një lojtar thyen një mulli për të krijuar menjëherë një mulli të ri, një lojtar i tillë mund ta zhvendosë pjesën e tij përsëri në kryqëzimin origjinal në lëvizjen e tij të radhës nëse bën një mulli të ri.",
-    "@mayBreakAndRemakeMillRepeatedly_Detail": {
-        "description": "If a player breaks a mill to create a new mill immediately, such player can move such piece back to the original junction in his next move if it makes a new mill."
-    },
-    "drawIfNoRemovalWithinTenMovesWhenThreeLeft": "Loja barazohet nëse një lojtar ka tre pjesë dhe pas dhjetë lëvizjeve asnjë lojtar nuk heq pjesët e kundërshtarit",
-    "@drawIfNoRemovalWithinTenMovesWhenThreeLeft": {
-        "description": "The game is drawn if a player has three pieces and after ten moves neither player removes the opponent's pieces"
-    },
-    "drawIfNoRemovalWithinTenMovesWhenThreeLeft_Detail": "Kur një lojtar është në tre copa, dhe asnjë lojtar nuk mund të heqë një pjesë të kundërshtarit brenda dhjetë lëvizjeve, loja është një barazim.",
-    "@drawIfNoRemovalWithinTenMovesWhenThreeLeft_Detail": {
-        "description": "When a player is down to three pieces, and neither player can remove an opponent's piece within ten moves, the game is a draw."
-    },
-    "close": "Mbylle",
-    "@close": {
-        "description": "Close"
-    },
-    "whitePiece": "Copë e bardhë",
-    "@whitePiece": {
-        "description": "White piece"
-    },
-    "blackPiece": "Copë e zezë",
-    "@blackPiece": {
-        "description": "Black piece"
-    },
-    "banPoint": "Pika e ndalimit",
-    "@banPoint": {
-        "description": "Ban point"
-    },
-    "emptyPoint": "Pika bosh",
-    "@emptyPoint": {
-        "description": "Empty point"
-    },
-    "noPoint": "Pa pikë",
-    "@noPoint": {
-        "description": "No point"
-    },
-    "placingPhase": "Faza e vendosjes",
-    "@placingPhase": {
-        "placingPhase": "Placing phase"
-    },
-    "movingPhase": "Faza e lëvizjes",
-    "@movingPhase": {
-        "description": "Moving phase"
-    },
-    "flyingPhase": "Faza e fluturimit",
-    "@flyingPhase": {
-        "description": "Flying phase"
-    },
-    "sideToMove": "Anash për të lëvizur",
-    "@sideToMove": {
-        "description": "Side to move"
-    },
-    "lastMove": "Lëvizja e fundit",
-    "@lastMove": {
-        "description": "Last move"
-    },
-    "selected": "Zgjedhur",
-    "@selected": {
-        "description": "Selected"
-    },
-    "mainMenu": "Menuja kryesore",
-    "@mainMenu": {
-        "description": "Main menu"
-    },
-    "accessibility": "Aksesueshmëria",
-    "@accessibility": {
-        "description": "Accessibility"
-    },
-    "screenReaderSupport": "Mbështetje për lexuesin e ekranit",
-    "@screenReaderSupport": {
-        "description": "Screen reader support"
-    },
-    "isDraw": "Shtë një barazim",
-    "@isDraw": {
-        "description": "It is a Draw!"
-    },
-    "draw": "Barazim",
-    "@draw": {
-        "description": "Draw"
-    },
-    "pieceHighlightColor": "Ngjyra e theksimit të copës",
-    "@pieceHighlightColor": {
-        "description": "Piece highlight color"
-    },
-    "algorithm": "Algoritmi",
-    "@algorithm": {
-        "description": "Algorithm"
-    },
-    "removeUnplacedPiece": "Hiqni copën e pavendosur",
-    "@removeUnplacedPiece": {
-        "description": "Remove unplaced piece"
-    },
-    "removeUnplacedPiece_Detail": "Nëse një lojtar formon mullirin në fazën e vendosjes, ajo do të heqë pjesën e pavendosur të kundërshtarit dhe do të vazhdojë të bëjë një lëvizje.",
-    "@removeUnplacedPiece_Detail": {
-        "description": "If a player forms the mill in the placing phase, she will remove the opponent's unplaced piece and continue to make a move."
-    },
-    "endgameNMoveRule": "Rregulli i End-lojës N-Move",
-    "@endgameNMoveRule": {
-        "description": "Endgame N-Move rule"
-    },
-    "endgameNMoveRule_Detail": "Nëse secili lojtar ka vetëm tre pjesë dhe asnjë lojtar nuk heq një pjesë brenda një lëvizjeje të caktuar, loja barazohet.",
-    "@endgameNMoveRule_Detail": {
-        "description": "If either player has only three pieces and neither player removes a piece within a specific moves, the game is drawn."
-    },
-    "drawReasonEndgameRule50": "Secili lojtar ka vetëm tre pjesë dhe asnjë lojtar nuk heq një pjesë brenda një lëvizjeje të caktuar.",
-    "@drawReasonEndgameRule50": {
-        "description": "Either player has only three pieces and neither player removes a piece within a specific moves."
-    },
-    "threefoldRepetitionRule": "Rregulli i trefishtë i përsëritjes",
-    "@threefoldRepetitionRule": {
-        "description": "Threefold repetition rule"
-    },
-    "threefoldRepetitionRule_Detail": "Loja tërhiqet nëse një pozicion ndodh për herë të tretë.",
-    "@threefoldRepetitionRule_Detail": {
-        "description": "The game is drawn if a position occurs for the third time."
-    },
-    "continueToMakeMove": "Mulliri! Vazhdoni të bëni një lëvizje.",
-    "@continueToMakeMove": {
-        "description": "Mill! Continue to make a move."
-    },
-    "pointStyle": "Stili i pikës",
-    "@pointStyle": {
-        "description": "Point style"
-    },
-    "pointWidth": "Gjerësia e pikës",
-    "@pointWidth": {
-        "description": "Point width"
-    },
-    "solid": "Të ngurta",
-    "@solid": {
-        "description": "Solid"
-    },
-    "hollow": "Zgavër",
-    "@hollow": {
-        "description": "Hollow"
-=======
   "appName": "Mulliri",
   "@appName": {
     "description": "The app name"
@@ -2400,7 +1149,6 @@
         "description": "Number of Moves",
         "example": "3"
       }
->>>>>>> 92c2f33f
     }
   },
   "browse": "Shfleto…",
