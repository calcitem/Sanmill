{
<<<<<<< HEAD
    "@@locale": "kn",
    "appName": "ಮಿಲ್",
    "@appName": {
        "description": "The app name"
    },
    "welcome": "ಸ್ವಾಗತ",
    "@welcome": {
        "description": "Welcome"
    },
    "yes": "ಹೌದು",
    "@yes": {
        "description": "Yes"
    },
    "no": "ಇಲ್ಲ",
    "@no": {
        "description": "No"
    },
    "game": "ಆಟ",
    "@game": {
        "description": "Game"
    },
    "humanVsAi": "ಯಂತ್ರವನ್ನು ಸವಾಲು ಮಾಡಿ",
    "@humanVsAi": {
        "description": "Human Vs AI"
    },
    "humanVsHuman": "ಇಬ್ಬರು ಆಟಗಾರರ ಯುದ್ಧ",
    "@humanVsHuman": {
        "description": "Human Vs Human"
    },
    "aiVsAi": "ಯಂತ್ರದಿಂದ ಯಂತ್ರ",
    "@aiVsAi": {
        "description": "AI Vs AI"
    },
    "humanVsCloud": "ಹ್ಯೂಮನ್ Vs. ಮೇಘ",
    "@humanVsCloud": {
        "description": "Human Vs Cloud"
    },
    "humanVsLAN": "ಹ್ಯೂಮನ್ Vs. ಲ್ಯಾನ್",
    "@humanVsLAN": {
        "description": "Human Vs LAN"
    },
    "testViaLAN": "LAN ಮೂಲಕ ಪರೀಕ್ಷಿಸಿ",
    "@testViaLAN": {
        "description": "Test Via LAN"
    },
    "move": "ಸರಿಸಿ",
    "@move": {
        "description": "Move"
    },
    "moves": " ಚಲಿಸುತ್ತದೆ",
    "@moves": {
        "description": " Moves"
    },
    "showMoveList": "ಪಟ್ಟಿಯನ್ನು ಸರಿಸಿ",
    "@showMoveList": {
        "description": "Move list"
    },
    "moveList": "ಪಟ್ಟಿಯನ್ನು ಸರಿಸಿ",
    "@moveList": {
        "description": "Move list"
    },
    "noGameRecord": "ಯಾವುದೇ ದಾಖಲೆ ಇಲ್ಲ",
    "@noGameRecord": {
        "description": "No record"
    },
    "ok": "ಸರಿ",
    "@ok": {
        "description": "OK"
    },
    "confirm": "ದೃಢೀಕರಿಸಿ",
    "@confirm": {
        "description": "Confirm"
    },
    "cancel": "ರದ್ದುಮಾಡಿ",
    "@cancel": {
        "description": "Cancel"
    },
    "copyright": "ಕೃತಿಸ್ವಾಮ್ಯ © 2021-2022 ಕ್ಯಾಲ್ಸಿಟೆಮ್ ಸ್ಟುಡಿಯೋ",
    "@copyright": {
        "description": "Copyright"
    },
    "tipSelectWrong": "ತಪ್ಪು ತುಂಡು ಆಯ್ಕೆಮಾಡಿ.",
    "@tipSelectWrong": {
        "description": "Select the wrong piece."
    },
    "tipPlace": "ನಿಮ್ಮ ತುಣುಕುಗಳನ್ನು ಇರಿಸಿ.",
    "@tipPlace": {
        "description": "Place your pieces."
    },
    "tipBanPlace": "ನೀವು ಅದನ್ನು ಇಲ್ಲಿ ಇರಿಸಲು ಸಾಧ್ಯವಿಲ್ಲ.",
    "@tipBanPlace": {
        "description": "Cannot place it here."
    },
    "tipPlaced": "ನೀವು ಇರಿಸಿದ್ದೀರಿ.",
    "@tipPlaced": {
        "description": "Placed."
    },
    "tipRemove": "ತುಂಡು ತೆಗೆದುಹಾಕಿ.",
    "@tipRemove": {
        "description": "Remove a piece."
    },
    "tipBanRemove": "ನೀವು ಅದನ್ನು ತೆಗೆದುಹಾಕಲು ಸಾಧ್ಯವಿಲ್ಲ.",
    "@tipBanRemove": {
        "description": "Cannot remove."
    },
    "tipRemoved": "ನೀವು ತೆಗೆದುಹಾಕಿದ್ದೀರಿ.",
    "@tipRemoved": {
        "description": "Removed."
    },
    "tipMove": "ತುಂಡು ಸರಿಸಿ.",
    "@tipMove": {
        "description": "Move a piece."
    },
    "tipCannotPlace": "ನಿಮ್ಮ ತುಂಡನ್ನು ಇಲ್ಲಿ ಇರಿಸಲು ಸಾಧ್ಯವಿಲ್ಲ.",
    "@tipCannotPlace": {
        "description": "You can't place your piece here."
    },
    "tipCannotMove": "ನಿಮ್ಮ ತುಂಡನ್ನು ಇಲ್ಲಿಗೆ ಸರಿಸಲು ಸಾಧ್ಯವಿಲ್ಲ.",
    "@tipCannotMove": {
        "description": "You can't move your piece here."
    },
    "tipMill": "ಮಿಲ್! ನಿಮ್ಮ ಎದುರಾಳಿಯ ತುಂಡನ್ನು ತೆಗೆದುಕೊಳ್ಳಿ.",
    "@tipMill": {
        "description": "Mill! Take your opponent's piece."
    },
    "tipContinueMill": "ನಿಮ್ಮ ಎದುರಾಳಿಯ ತುಣುಕನ್ನು ತೆಗೆದುಕೊಳ್ಳುವುದನ್ನು ಮುಂದುವರಿಸಿ.",
    "@tipContinueMill": {
        "description": "Continue to take your opponent's piece."
    },
    "tipSelectOpponentsPiece": "ನಿಮ್ಮ ಎದುರಾಳಿಯ ತುಣುಕುಗಳಲ್ಲಿ ಒಂದನ್ನು ಆಯ್ಕೆಮಾಡಿ.",
    "@tipSelectOpponentsPiece": {
        "description": "Select one of your opponent's pieces."
    },
    "tipCannotRemovePieceFromMill": "ನೀವು ಗಿರಣಿಯಿಂದ ತುಂಡನ್ನು ತೆಗೆದುಹಾಕಲು ಸಾಧ್ಯವಿಲ್ಲ.",
    "@tipCannotRemovePieceFromMill": {
        "description": "You cannot remove a piece from a mill."
    },
    "tipCanMoveOnePoint": "ಒಂದು ತುಂಡು 1 ಬಿಂದುವನ್ನು ಚಲಿಸಬಹುದು.",
    "@tipCanMoveOnePoint": {
        "description": "A piece can move 1 point."
    },
    "tipCannotMoveOpponentsPieces": "ನಿಮ್ಮ ಎದುರಾಳಿಯ ತುಣುಕುಗಳನ್ನು ನೀವು ಸರಿಸಲು ಸಾಧ್ಯವಿಲ್ಲ.",
    "@tipCannotMoveOpponentsPieces": {
        "description": "You can't move your opponent's pieces."
    },
    "tipThreePiecesInLine": "ಒಂದು ಸಾಲಿನಲ್ಲಿ ಮೂರು ತುಣುಕುಗಳಿವೆ.",
    "@tipThreePiecesInLine": {
        "description": "There are 3 pieces in a line."
    },
    "tipSelectPieceToMove": "ಸರಿಸಲು ನಿಮ್ಮ ತುಣುಕು ಆಯ್ಕೆಮಾಡಿ.",
    "@tipSelectPieceToMove": {
        "description": "Select your piece to move."
    },
    "tipHaveThreePiecesLeft": "ನಿಮ್ಮ ಬಳಿ ಮೂರು ತುಂಡುಗಳು ಉಳಿದಿವೆ.",
    "@tipHaveThreePiecesLeft": {
        "description": "You have 3 pieces left."
    },
    "tipCanMoveToAnyPoint": "ನೀವು ಇಷ್ಟಪಡುವ ಯಾವುದೇ ಹಂತಕ್ಕೆ ನೀವು ಚಲಿಸಬಹುದು.",
    "@tipCanMoveToAnyPoint": {
        "description": "You can move to any point you like."
    },
    "tipToMove": " ಸರಿಸಲು.",
    "@tipToMove": {
        "description": " to move."
    },
    "whiteWin": "ಆಟಗಾರ 1 ಗೆಲುವುಗಳು!",
    "@whiteWin": {
        "description": "Player 1 wins!"
    },
    "blackWin": "ಆಟಗಾರ 2 ಗೆಲುವುಗಳು!",
    "@blackWin": {
        "description": "Player 2 wins!"
    },
    "won": "ಗೆದ್ದಿದೆ",
    "@won": {
        "description": "Won"
    },
    "lost": "ಕಳೆದುಹೋಯಿತು",
    "@lost": {
        "description": "Lost"
    },
    "aborted": "ಸ್ಥಗಿತಗೊಳಿಸಲಾಗಿದೆ",
    "@aborted": {
        "description": "Aborted"
    },
    "thinking": "ಆಲೋಚನೆ...",
    "@thinking": {
        "description": "Thinking..."
    },
    "newGame": "ಹೊಸ ಆಟ",
    "@newGame": {
        "description": "New game"
    },
    "importGame": "ಆಟವನ್ನು ಆಮದು ಮಾಡಿ",
    "@importGame": {
        "description": "Import game"
    },
    "exportGame": "ರಫ್ತು ಆಟ",
    "@exportGame": {
        "description": "Export game"
    },
    "gameImported": "ಕ್ಲಿಪ್‌ಬೋರ್ಡ್‌ನಿಂದ ಆಟವನ್ನು ಆಮದು ಮಾಡಲಾಗಿದೆ.",
    "@gameImported": {
        "description": "Game imported from the clipboard."
    },
    "cannotImport": "ಆಮದು ಮಾಡಲು ಸಾಧ್ಯವಿಲ್ಲ",
    "@cannotImport": {
        "description": "Cannot import"
    },
    "movesAndRulesNotMatch": "ಚಲನೆಗಳು ಮತ್ತು ನಿಯಮಗಳು ಹೊಂದಿಕೆಯಾಗುವುದಿಲ್ಲ.",
    "@movesAndRulesNotMatch": {
        "description": "Rules and moves do not match."
    },
    "startRecording": "ರೆಕಾರ್ಡಿಂಗ್ ಪ್ರಾರಂಭಿಸಿ",
    "@startRecording": {
        "description": "Start recording"
    },
    "recording": "ರೆಕಾರ್ಡಿಂಗ್ ...",
    "@recording": {
        "description": "Recording..."
    },
    "stopRecording": "ರೆಕಾರ್ಡಿಂಗ್ ನಿಲ್ಲಿಸಿ",
    "@stopRecording": {
        "description": "Stop recording"
    },
    "showRecording": "ರೆಕಾರ್ಡಿಂಗ್ ತೋರಿಸಿ",
    "@showRecording": {
        "description": "Show recording"
    },
    "noRecording": "ರೆಕಾರ್ಡಿಂಗ್ ಇಲ್ಲ.",
    "@noRecording": {
        "description": "No recording."
    },
    "pleaseWait": "ದಯಮಾಡಿ ನಿರೀಕ್ಷಿಸಿ.",
    "@pleaseWait": {
        "description": "Please wait..."
    },
    "restartGame": "ಪ್ರಸ್ತುತ ಆಟವನ್ನು ಮರುಪ್ರಾರಂಭಿಸುವುದೇ?",
    "@restartGame": {
        "description": "Restart current game?"
    },
    "restart": "ಪುನರಾರಂಭದ",
    "@restart": {
        "description": "Restart"
    },
    "gameStarted": "ಆಟ ಪ್ರಾರಂಭವಾಯಿತು, ದಯವಿಟ್ಟು ಇರಿಸಿ",
    "@gameStarted": {
        "description": "Game started, please place"
    },
    "analyzing": "ವಿಶ್ಲೇಷಿಸಲಾಗುತ್ತಿದೆ ...",
    "@analyzing": {
        "description": "Analyzing ..."
    },
    "error": "ದೋಷ",
    "@error": {
        "description": "Error"
    },
    "winRate": "ಗೆಲುವಿನ ದರ",
    "@winRate": {
        "description": "Win Rate"
    },
    "score": "ಸ್ಕೋರ್",
    "@score": {
        "description": "Score"
    },
    "white": "ಆಟಗಾರ 1",
    "@white": {
        "description": "Player 1"
    },
    "black": "ಆಟಗಾರ 2",
    "@black": {
        "description": "Player 2"
    },
    "loseReasonlessThanThree": " ತುಂಡು ಎಣಿಕೆ ಮೂರು ಕ್ಕಿಂತ ಕಡಿಮೆ.",
    "@loseReasonlessThanThree": {
        "description": " piece count is less than three."
    },
    "loseReasonResign": " ರಾಜೀನಾಮೆ.",
    "@loseReasonResign": {
        "description": " resign."
    },
    "loseReasonNoWay": " ಹೋಗಲು ಯಾವುದೇ ಮಾರ್ಗವಿಲ್ಲ.",
    "@loseReasonNoWay": {
        "description": " is no way to go."
    },
    "loseReasonBoardIsFull": "ಬೋರ್ಡ್ ತುಂಬಿದೆ, ಮತ್ತು ಹೋಗಲು ದಾರಿ ಇಲ್ಲ.",
    "@loseReasonBoardIsFull": {
        "description": "The board is full, no way to go."
    },
    "loseReasonTimeOver": "ಸಮಯ ಮುಗಿದಿದೆ",
    "@loseReasonTimeOver": {
        "description": "Time Over"
    },
    "drawReasonRule50": "ಚಲಿಸುವ ಹಂತದಲ್ಲಿ, ಕೊನೆಯ ನಿರ್ದಿಷ್ಟ ಸಂಖ್ಯೆಯ ಚಲನೆಗಳಲ್ಲಿ ಯಾವುದೇ ತುಣುಕನ್ನು ತೆಗೆದುಹಾಕಲಾಗಿಲ್ಲ.",
    "@drawReasonRule50": {
        "description": "In the moving phase, no piece has been removed in the last specific number of moves."
    },
    "drawReasonBoardIsFull": "ಬೋರ್ಡ್ ತುಂಬಿರುವುದರಿಂದ ಇದು ಡ್ರಾ ಆಗಿದೆ.",
    "@drawReasonBoardIsFull": {
        "description": "It is a Draw because the board is full"
    },
    "drawReasonThreefoldRepetition": "ಮೂರು ಪಟ್ಟು ಪುನರಾವರ್ತನೆಯಿಂದಾಗಿ ಇದು ಡ್ರಾ ಆಗಿದೆ.",
    "@drawReasonThreefoldRepetition": {
        "description": "It is a Draw because of threefold repetition."
    },
    "gameOverUnknownReason": "ಗೇಮ್ ಓವರ್! ಅಜ್ಞಾತ ಕಾರಣ.",
    "@gameOverUnknownReason": {
        "description": "Game Over! Unknown reason."
    },
    "gameOver": "ಗೇಮ್ ಓವರ್",
    "@gameOver": {
        "description": "Game Over"
    },
    "youWin": "ನೀವು ಗೆಲ್ಲುತ್ತೀರಿ! ಅಭಿನಂದನೆಗಳು!",
    "@youWin": {
        "description": "You win! Congratulations!"
    },
    "challengeHarderLevel": "ಕಠಿಣ ಮಟ್ಟವನ್ನು ಸವಾಲು ಮಾಡುವುದೇ? ಹೊಸ ಮಟ್ಟವು ಮಟ್ಟವಾಗಿರುತ್ತದೆ",
    "@challengeHarderLevel": {
        "description": "Challenge harder level?"
    },
    "youLose": "ನೀವು ಕಳೆದುಕೊಳ್ಳುತ್ತೀರಿ!",
    "@youLose": {
        "description": "You Lose!"
    },
    "analyze": "ವಿಶ್ಲೇಷಿಸಿ",
    "@analyze": {
        "description": "Analyze"
    },
    "playerName": "ಆಟಗಾರನ ಹೆಸರು",
    "@playerName": {
        "description": "Player Name"
    },
    "about": "ಬಗ್ಗೆ",
    "@about": {
        "description": "About"
    },
    "version": "ಆವೃತ್ತಿ",
    "@version": {
        "description": "Version"
    },
    "thanks": "ಧನ್ಯವಾದಗಳು",
    "@thanks": {
        "description": "Thanks"
    },
    "settings": "ಸಂಯೋಜನೆಗಳು",
    "@settings": {
        "description": "Settings"
    },
    "options": "ಆಯ್ಕೆಗಳು",
    "@options": {
        "description": "Options"
    },
    "preferences": "ಆದ್ಯತೆಗಳು",
    "@preferences": {
        "description": "Preferences"
    },
    "skillLevel": "ತೊಂದರೆ ಮಟ್ಟ",
    "@skillLevel": {
        "description": "Difficulty level"
    },
    "moveTime": "AI ಆಲೋಚನಾ ಸಮಯ",
    "@moveTime": {
        "description": "AI thinking time"
    },
    "difficulty": "ತೊಂದರೆ",
    "@difficulty": {
        "description": "Difficulty"
    },
    "playSounds": "ಧ್ವನಿ ಪರಿಣಾಮಗಳು",
    "@playSounds": {
        "description": "Sound effects"
    },
    "playSoundsInTheGame": "ಆಟದಲ್ಲಿ ಶಬ್ದಗಳನ್ನು ಪ್ಲೇ ಮಾಡಿ",
    "@playSoundsInTheGame": {
        "description": "Play sounds in the game"
    },
    "keepMuteWhenTakingBack": "ಹಿಂತಿರುಗುವಾಗ ಮ್ಯೂಟ್ ಮಾಡಿ",
    "@keepMuteWhenTakingBack": {
        "description": "Keep mute when taking back"
    },
    "tone": "ಸ್ವರ",
    "@tone": {
        "description": "Tone"
    },
    "whoMovesFirst": "ಮೊದಲ ನಡೆ",
    "@whoMovesFirst": {
        "description": "First move"
    },
    "human": "ಮಾನವ",
    "@human": {
        "description": "Human"
    },
    "ai": "ಎಐ",
    "@ai": {
        "description": "AI"
    },
    "alternate": "ಪರ್ಯಾಯ",
    "@alternate": {
        "description": "Alternate"
    },
    "isAutoRestart": "ಆಟ ಮುಗಿದ ನಂತರ ಆಟವನ್ನು ಮರುಪ್ರಾರಂಭಿಸಿ",
    "@isAutoRestart": {
        "description": "Auto-restart game when game over"
    },
    "isAutoChangeFirstMove": "ಸ್ವಯಂ ಬದಲಾವಣೆ ಮೊದಲ ಚಲನೆ",
    "@isAutoChangeFirstMove": {
        "description": "Auto Change First Move"
    },
    "resignIfMostLose": "ಹೆಚ್ಚು ಕಳೆದುಕೊಂಡರೆ AI ರಾಜೀನಾಮೆ ನೀಡಿ",
    "@resignIfMostLose": {
        "description": "AI Resign if Most Lose"
    },
    "shufflingEnabled": "ಯಾದೃಚ್ ly ಿಕವಾಗಿ ಸರಿಸಿ",
    "@shufflingEnabled": {
        "description": "Random move"
    },
    "learnEndgame": "ಎಂಡ್‌ಗೇಮ್ ಕಲಿಯಿರಿ",
    "@learnEndgame": {
        "description": "Learn Endgame"
    },
    "openingBook": "ಆರಂಭಿಕ ಪುಸ್ತಕ",
    "@openingBook": {
        "description": "Opening Book"
    },
    "misc": "ವಿವಿಧ",
    "@misc": {
        "description": "Miscellaneous"
    },
    "rules": "ನಿಯಮಗಳು",
    "@rules": {
        "description": "Rules"
    },
    "piecesCount": "ಪ್ರತಿ ಆಟಗಾರನು ಹೊಂದಿರುವ ತುಣುಕುಗಳ ಸಂಖ್ಯೆ",
    "@piecesCount": {
        "description": "The number of pieces each player has"
    },
    "piecesCount_Detail": "ಪ್ರತಿ ಆಟಗಾರನಿಗೆ ಎಷ್ಟು ತುಣುಕುಗಳಿವೆ?",
    "@piecesCount_Detail": {
        "description": "How many pieces does each player have?"
    },
    "flyPieceCount": "ಹಾರುವ ತುಂಡುಗಳ ಸಂಖ್ಯೆ",
    "@flyPieceCount": {
        "description": "The number of the flying piece"
    },
    "flyPieceCount_Detail": "ಫ್ಲೈಯಿಂಗ್ ಅನ್ನು ಸಕ್ರಿಯಗೊಳಿಸಿದ್ದರೆ, ಆಟಗಾರನನ್ನು ನಿರ್ದಿಷ್ಟ ತುಂಡು ಎಣಿಕೆಗೆ ಇಳಿಸಿದಾಗ, ಆಕೆಯ ತುಣುಕುಗಳು ಆಟದ ಉಳಿದ ಭಾಗಗಳಂತೆ ಪಕ್ಕದ ಬಿಂದುಗಳಿಗೆ ಸೀಮಿತವಾಗುವ ಬದಲು ಯಾವುದೇ ಖಾಲಿ ಇಲ್ಲದ ಸ್ಥಳಕ್ಕೆ ಹೋಗಲು ಮುಕ್ತವಾಗಿರುತ್ತದೆ.",
    "@flyPieceCount_Detail": {
        "description": "If Flying is enabled, when a player is reduced to a specific piece count, her pieces are free to move to any unoccupied point, instead of being restricted to adjacent points as in the rest of the game."
    },
    "piecesAtLeastCount": "ಕನಿಷ್ಠ ತುಣುಕುಗಳು",
    "@piecesAtLeastCount": {
        "description": "Pieces At Least"
    },
    "hasDiagonalLines": "ಕರ್ಣೀಯ ರೇಖೆಗಳು",
    "@hasDiagonalLines": {
        "description": "Diagonal lines"
    },
    "hasDiagonalLines_Detail": "ಬೋರ್ಡ್‌ಗೆ ನಾಲ್ಕು ಕರ್ಣೀಯ ರೇಖೆಗಳನ್ನು ಸೇರಿಸಿ.",
    "@hasDiagonalLines_Detail": {
        "description": "Add four diagonal lines to the board."
    },
    "hasBannedLocations": "ತುಣುಕುಗಳನ್ನು ತೆಗೆದುಹಾಕುವುದನ್ನು ಗುರುತಿಸಿ ಮತ್ತು ವಿಳಂಬಗೊಳಿಸಿ",
    "@hasBannedLocations": {
        "description": "Mark and delay removing pieces"
    },
    "hasBannedLocations_Detail": "ಇರಿಸುವ ಹಂತದಲ್ಲಿ, ತೆಗೆದ ತುಣುಕುಗಳ ಬಿಂದುಗಳನ್ನು ಇನ್ನು ಮುಂದೆ ಇರಿಸಲು ಸಾಧ್ಯವಾಗುವುದಿಲ್ಲ.",
    "@hasBannedLocations_Detail": {
        "description": "In the placing phase, the points of removed pieces will no longer be able to be placed unless the moving phase is entered."
    },
    "isDefenderMoveFirst": "ಎರಡನೇ ಆಟಗಾರನು ಮೊದಲು ಚಲಿಸುತ್ತಾನೆ",
    "@isDefenderMoveFirst": {
        "description": "The second player moves first"
    },
    "isDefenderMoveFirst_Detail": "ಇರಿಸುವ ಹಂತದಲ್ಲಿ ಎರಡನೇ ಸ್ಥಾನಕ್ಕೆ ಚಲಿಸುವ ಆಟಗಾರನು ಚಲಿಸುವ ಹಂತದಲ್ಲಿ ಮೊದಲು ಚಲಿಸುತ್ತಾನೆ.",
    "@isDefenderMoveFirst_Detail": {
        "description": "The player who moves second in the placing phase moves first in the moving phase."
    },
    "mayRemoveMultiple": "ಬಹು-ತೆಗೆದುಹಾಕಿ",
    "@mayRemoveMultiple": {
        "description": "Multi-remove"
    },
    "mayRemoveMultiple_Detail": "ಒಬ್ಬ ಆಟಗಾರನು ಒಂದಕ್ಕಿಂತ ಹೆಚ್ಚು ಗಿರಣಿಗಳನ್ನು ಏಕಕಾಲದಲ್ಲಿ ಮುಚ್ಚಿದರೆ, ಅವಳು ಮುಚ್ಚಿದ ಗಿರಣಿಗಳ ಸಂಖ್ಯೆಯನ್ನು ಅವಳು ತೆಗೆದುಹಾಕುತ್ತಾಳೆ.",
    "@mayRemoveMultiple_Detail": {
        "description": "If a player closes more than one mill at once, she will be able to remove the number of mills she closed."
    },
    "mayRemoveFromMillsAlways": "ಗಿರಣಿಗಳನ್ನು ನಾಶಮಾಡಿ",
    "@mayRemoveFromMillsAlways": {
        "description": "Destroy mills"
    },
    "mayRemoveFromMillsAlways_Detail": "ಪೂರ್ವನಿಯೋಜಿತವಾಗಿ, ರೂಪುಗೊಂಡ ಗಿರಣಿಯಿಂದ ತುಂಡನ್ನು ತೆಗೆದುಹಾಕುವ ಮೊದಲು ಆಟಗಾರರು ಮೊದಲು ಬೇರೆ ಯಾವುದೇ ತುಣುಕುಗಳನ್ನು ತೆಗೆದುಹಾಕಬೇಕು. ಮಿತಿಯನ್ನು ನಿಷ್ಕ್ರಿಯಗೊಳಿಸಲು ಈ ಆಯ್ಕೆಯನ್ನು ಸಕ್ರಿಯಗೊಳಿಸಿ.",
    "@mayRemoveFromMillsAlways_Detail": {
        "description": "mayRemoveFromMillsAlways_Detail"
    },
    "isWhiteLoseButNotDrawWhenBoardFull": "ಬೋರ್ಡ್ ತುಂಬಿದಾಗ ಎರಡನೇ ಆಟಗಾರನು ಕಳೆದುಕೊಳ್ಳುತ್ತಾನೆ.",
    "@isWhiteLoseButNotDrawWhenBoardFull": {
        "description": "The second player loses when the board is full"
    },
    "isWhiteLoseButNotDrawWhenBoardFull_Detail": "ಇರಿಸುವ ಹಂತದ ಕೊನೆಯಲ್ಲಿ ಬೋರ್ಡ್ ತುಂಬಿದಾಗ, ಮೊದಲು ಇಡುವ ಭಾಗವು ಆಟವನ್ನು ಕಳೆದುಕೊಳ್ಳುತ್ತದೆ. ಇಲ್ಲದಿದ್ದರೆ, ಆಟವು ಡ್ರಾ ಆಗಿದೆ.",
    "@isWhiteLoseButNotDrawWhenBoardFull_Detail": {
        "description": "At the end of the placing phase, when the board is full, the side that places first loses the game, otherwise, the game is a draw."
    },
    "isLoseButNotChangeSideWhenNoWay": "ಯಾವುದೇ ಕಾನೂನು ಕ್ರಮಗಳಿಲ್ಲದಿದ್ದಾಗ ಕಳೆದುಕೊಳ್ಳಿ",
    "@isLoseButNotChangeSideWhenNoWay": {
        "description": "Lose when no legal moves"
    },
    "isLoseButNotChangeSideWhenNoWay_Detail": "ಅವರ ಎದುರಾಳಿಯು ಅವರನ್ನು ಸರಿಸಲಾಗದಂತೆ ನಿರ್ಬಂಧಿಸಿದರೆ ಆಟಗಾರನು ಕಳೆದುಕೊಳ್ಳುತ್ತಾನೆ. ಈ ಆಯ್ಕೆಯನ್ನು ನಿಷ್ಕ್ರಿಯಗೊಳಿಸಿದ್ದರೆ ಸರಿಸಲು ಸೈಡ್ ಬದಲಾಯಿಸಿ.",
    "@isLoseButNotChangeSideWhenNoWay_Detail": {
        "description": "The player will lose if his opponent blocks them so that they cannot be moved. Change side to move if this option is disabled."
    },
    "mayFly": "ಹಾರುವ",
    "@mayFly": {
        "description": "Flying"
    },
    "mayFly_Detail": "ಆಟಗಾರನಿಗೆ ಕೇವಲ ಮೂರು ಅಥವಾ ನಾಲ್ಕು (ಕಾನ್ಫಿಗರ್ ಮಾಡಬಹುದಾದ) ತುಣುಕುಗಳು ಮಾತ್ರ ಉಳಿದಿದ್ದರೆ, ಅವಳು ಆ ತುಂಡನ್ನು ಯಾವುದೇ ಉಚಿತ ಬಿಂದುವಿಗೆ ಸರಿಸಬಹುದು.",
    "@mayFly_Detail": {
        "description": "If a player has only three or four (configurable) pieces left, she can move the piece to any free point."
    },
    "nMoveRule": "ಎನ್-ಮೂವ್ ನಿಯಮ",
    "@nMoveRule": {
        "description": "N-move rule"
    },
    "nMoveRule_Detail": "ನಿರ್ದಿಷ್ಟ ಸಂಖ್ಯೆಯ ಚಲನೆಗಳಲ್ಲಿ ಯಾವುದೇ ತೆಗೆದುಹಾಕುವಿಕೆ ಇಲ್ಲದಿದ್ದರೆ ಆಟವನ್ನು ಎಳೆಯಲಾಗುತ್ತದೆ.",
    "@nMoveRule_Detail": {
        "description": "The game is drawn if there has been no removal in a specific number of moves by each player."
    },
    "rollback": "ರೋಲ್ಬ್ಯಾಕ್",
    "@rollback": {
        "description": "Rollback"
    },
    "pleaseSelect": "ದಯವಿಟ್ಟು ಆಯ್ಕೆ ಮಾಡು",
    "@pleaseSelect": {
        "description": "Please select"
    },
    "copy": "ನಕಲಿಸಿ",
    "@copy": {
        "description": "Copy"
    },
    "moveHistoryCopied": "ಕ್ಲಿಪ್‌ಬೋರ್ಡ್‌ಗೆ ನಕಲಿಸಿದ ಇತಿಹಾಸವನ್ನು ಸರಿಸಿ",
    "@moveHistoryCopied": {
        "description": "Move history copied to clipboard"
    },
    "help": "ಸಹಾಯ",
    "@help": {
        "description": "Help"
    },
    "feedback": "ಪ್ರತಿಕ್ರಿಯೆ",
    "@feedback": {
        "description": "Feedback"
    },
    "exit": "ನಿರ್ಗಮಿಸಿ",
    "@exit": {
        "description": "Exit"
    },
    "ruleSettings": "ನಿಯಮ ಸೆಟ್ಟಿಂಗ್‌ಗಳು",
    "@ruleSettings": {
        "description": "Rule Settings"
    },
    "color": "ಬಣ್ಣ",
    "@color": {
        "description": "Color"
    },
    "boardColor": "ಬೋರ್ಡ್ ಬಣ್ಣ",
    "@boardColor": {
        "description": "Board color"
    },
    "pieceColor": "ತುಂಡು ಬಣ್ಣ",
    "@pieceColor": {
        "description": "Piece color"
    },
    "backgroundColor": "ಹಿನ್ನೆಲೆ ಬಣ್ಣ",
    "@backgroundColor": {
        "description": "Background color"
    },
    "lineColor": "ಬೋರ್ಡ್ ಲೈನ್ ಬಣ್ಣ",
    "@lineColor": {
        "description": "Board line color"
    },
    "whitePieceColor": "ಪ್ಲೇಯರ್ 1 ತುಂಡು ಬಣ್ಣ",
    "@whitePieceColor": {
        "description": "Player 1 piece color"
    },
    "blackPieceColor": "ಪ್ಲೇಯರ್ 2 ತುಂಡು ಬಣ್ಣ",
    "@blackPieceColor": {
        "description": "Player 2 piece color"
    },
    "messageColor": "ಸಂದೇಶದ ಬಣ್ಣ",
    "@messageColor": {
        "description": "Message color"
    },
    "aiIsLazy": "ಎಐ ಲೇಜಿ",
    "@aiIsLazy": {
        "description": "AI is Lazy"
    },
    "isPieceCountInHandShown": "ಕೈಯಲ್ಲಿರುವ ತುಂಡುಗಳ ಸಂಖ್ಯೆಯನ್ನು ತೋರಿಸಿ",
    "@isPieceCountInHandShown": {
        "description": "Show count of pieces in hand"
    },
    "isNotationsShown": "ಸಂಕೇತಗಳನ್ನು ಮಂಡಳಿಯಲ್ಲಿ ತೋರಿಸಿ",
    "@isNotationsShown": {
        "description": "Show notations on board"
    },
    "isHistoryNavigationToolbarShown": "ಇತಿಹಾಸ ನ್ಯಾವಿಗೇಷನ್ ಟೂಲ್‌ಬಾರ್ ತೋರಿಸಿ",
    "@isHistoryNavigationToolbarShown": {
        "description": "Show history navigation toolbar"
    },
    "display": "ಪ್ರದರ್ಶನ",
    "@display": {
        "description": "Display"
    },
    "boardBorderLineWidth": "ಬೋರ್ಡ್ ಗಡಿರೇಖೆಯ ಅಗಲ",
    "@boardBorderLineWidth": {
        "description": "Board borderline width"
    },
    "boardInnerLineWidth": "ಬೋರ್ಡ್ ಆಂತರಿಕ ರೇಖೆಯ ಅಗಲ",
    "@boardInnerLineWidth": {
        "description": "Board inner line width"
    },
    "pieceWidth": "ತುಂಡು ಅಗಲ",
    "@pieceWidth": {
        "description": "Piece width"
    },
    "fontSize": "ಅಕ್ಷರ ಗಾತ್ರ",
    "@fontSize": {
        "description": "Font size"
    },
    "standardNotation": "WMD ಸಂಕೇತ",
    "@standardNotation": {
        "description": "Standard notation"
    },
    "restore": "ಮರುಸ್ಥಾಪಿಸಿ",
    "@restore": {
        "description": "Restore"
    },
    "restoreDefaultSettings": "ಡೀಫಾಲ್ಟ್ ಸೆಟ್ಟಿಂಗ್‌ಗಳನ್ನು ಮರುಸ್ಥಾಪಿಸಿ",
    "@restoreDefaultSettings": {
        "description": "Restore Default Settings"
    },
    "exitApp": "ಅಪ್ಲಿಕೇಶನ್ ನಿರ್ಗಮಿಸುತ್ತದೆ.",
    "@exitApp": {
        "description": "The app will exit."
    },
    "exitAppManually": "ಕಾರ್ಯಗತಗೊಳ್ಳಲು ನೀವು ತಕ್ಷಣ ಮುಚ್ಚಬೇಕು ಮತ್ತು ಅಪ್ಲಿಕೇಶನ್ ಅನ್ನು ಮತ್ತೆ ತೆರೆಯಬೇಕು.",
    "@exitAppManually": {
        "description": "You have to close immediately and reopen the app to take effect."
    },
    "pick": "ಆಯ್ಕೆ",
    "@pick": {
        "description": "Pick "
    },
    "info": "ಮಾಹಿತಿ",
    "@info": {
        "description": "Info"
    },
    "hint": "ಸುಳಿವು",
    "@hint": {
        "description": "Hint"
    },
    "player": "ಆಟಗಾರ",
    "@player": {
        "description": "player"
    },
    "player1": "ಆಟಗಾರ 1",
    "@player1": {
        "description": "Player 1"
    },
    "player2": "ಆಟಗಾರ 2",
    "@player2": {
        "description": "Player 2"
    },
    "howToPlay": "ಹೇಗೆ ಆಡುವುದು",
    "@howToPlay": {
        "description": "How to play"
    },
    "toPlacePiece": "ತುಂಡು ಇರಿಸಲು ಲಭ್ಯವಿರುವ ಯಾವುದೇ ಬಿಂದುವನ್ನು ಟ್ಯಾಪ್ ಮಾಡಿ.",
    "@toPlacePiece": {
        "description": "Tap on any available point to place the piece."
    },
    "toSelectPiece": "ತುಂಡು ಸರಿಸಲು ಅದನ್ನು ಟ್ಯಾಪ್ ಮಾಡಿ.",
    "@toSelectPiece": {
        "description": "Tap on a piece to move it."
    },
    "toMovePiece": "ತುಂಡನ್ನು ಸರಿಸಲು ಅದನ್ನು ಸಂಪರ್ಕಿಸಿರುವ ಬಿಂದುವನ್ನು ಟ್ಯಾಪ್ ಮಾಡಿ.",
    "@toMovePiece": {
        "description": "Tap on point connected to piece to move it."
    },
    "toRemovePiece": "ತೆಗೆದುಹಾಕಲು ಎದುರಾಳಿಯ ಒಂದು ತುಂಡು ಟ್ಯಾಪ್ ಮಾಡಿ.",
    "@toRemovePiece": {
        "description": "Tap on the opponent's one piece to remove."
    },
    "needToCreateMillFirst": "ನೀವು ತುಂಡನ್ನು ತೆಗೆದುಹಾಕುವ ಮೊದಲು ನೀವು ಮೊದಲು ಗಿರಣಿಯನ್ನು ರಚಿಸಬೇಕಾಗಿದೆ.",
    "@needToCreateMillFirst": {
        "description": "You need to create a mill first before you can remove a piece."
    },
    "needToPlayWithOwnPieces": "ನಿಮ್ಮ ತುಣುಕುಗಳೊಂದಿಗೆ ನೀವು ಆಡಬೇಕಾಗಿದೆ.",
    "@needToPlayWithOwnPieces": {
        "description": "You need to play with your pieces."
    },
    "statistics": "ಅಂಕಿಅಂಶಗಳು",
    "@statistics": {
        "description": "Statistics"
    },
    "totalGames": "ಒಟ್ಟು ಆಟಗಳು",
    "@totalGames": {
        "description": "Total games"
    },
    "results": "ಫಲಿತಾಂಶಗಳು",
    "@results": {
        "description": "Results"
    },
    "cannotRemoveFromMill": "ನೀವು ಅದನ್ನು ಗಿರಣಿಯಿಂದ ತೆಗೆದುಹಾಕಲು ಸಾಧ್ಯವಿಲ್ಲ.",
    "@cannotRemoveFromMill": {
        "description": "Cannot remove from the mill."
    },
    "left": "ಎಡ",
    "@left": {
        "description": "left"
    },
    "privacyPolicy": "ಗೌಪ್ಯತಾ ನೀತಿ",
    "@privacyPolicy": {
        "description": "Privacy Policy"
    },
    "privacyPolicy_Detail_1": "ದಯವಿಟ್ಟು ಎಚ್ಚರಿಕೆಯಿಂದ ಓದಿ ಮತ್ತು ನೀವು ಇದನ್ನು ಸಂಪೂರ್ಣವಾಗಿ ಅರ್ಥಮಾಡಿಕೊಂಡಿದ್ದೀರಿ ಮತ್ತು ಒಪ್ಪುತ್ತೀರಿ ಎಂದು ಖಚಿತಪಡಿಸಿಕೊಳ್ಳಿ",
    "@privacyPolicy_Detail_1": {
        "description": "Privacy Policy Detail 1"
    },
    "privacyPolicy_Detail_2": ". ಈ ನೀತಿಯನ್ನು ನೀವು ಒಪ್ಪದಿದ್ದರೆ, ದಯವಿಟ್ಟು ಈ ಅಪ್ಲಿಕೇಶನ್ ಅನ್ನು ಬಳಸಬೇಡಿ. ಅಪ್ಲಿಕೇಶನ್ ಬಳಸುವುದರಿಂದ ನೀವು ಈ ನಿಯಮಗಳನ್ನು ಒಪ್ಪುತ್ತೀರಿ ಎಂದು ಸೂಚಿಸುತ್ತದೆ.",
    "@privacyPolicy_Detail_2": {
        "description": "Privacy Policy Detail 2"
    },
    "and": " ಮತ್ತು",
    "accept": "ಒಪ್ಪಿಕೊಳ್ಳಿ",
    "@accept": {
        "description": "Accept"
    },
    "undo": "ರದ್ದುಗೊಳಿಸಿ",
    "@undo": {
        "description": "Undo"
    },
    "undoOption": "ಆಯ್ಕೆಯನ್ನು ರದ್ದುಗೊಳಿಸಿ",
    "@undoOption": {
        "description": "Undo option"
    },
    "undoOption_Detail": "ನಡೆಯನ್ನು ರದ್ದುಗೊಳಿಸಲು ಸಾಧ್ಯವಿದೆ.",
    "@undoOption_Detail": {
        "description": "It is possible to undo a move."
    },
    "takeBack": "ಹಿಂಪಡೆ ಹಿಂದಕ್ಕೆ ಪಡೆ",
    "@takeBack": {
        "description": "Take back"
    },
    "takingBack": "ಹಿಂದಕ್ಕೆ ತೆಗೆದುಕೊಳ್ಳುವುದು ...",
    "@takingBack": {
        "description": "Taking back..."
    },
    "waiting": "ಕಾಯಲಾಗುತ್ತಿದೆ ...",
    "@waiting": {
        "description": "Waiting..."
    },
    "stepForward": "ಮುಂದೆ ಹೆಜ್ಜೆ ಹಾಕಿ",
    "@stepForward": {
        "description": "Step forward"
    },
    "takeBackAll": "ಎಲ್ಲವನ್ನೂ ಹಿಂದಕ್ಕೆ ತೆಗೆದುಕೊಳ್ಳಿ",
    "@takeBackAll": {
        "description": "Take back all"
    },
    "stepForwardAll": "ಎಲ್ಲವನ್ನು ಮುಂದಕ್ಕೆ ಇರಿಸಿ",
    "@stepForwardAll": {
        "description": "Step forward all"
    },
    "moveNow": "ಈಗ ಸರಿಸಿ",
    "@moveNow": {
        "description": "Move now"
    },
    "done": "ಮುಗಿದಿದೆ.",
    "@done": {
        "description": "Done."
    },
    "crackMill": "ಕ್ರ್ಯಾಕ್-ಗಿರಣಿ",
    "@crackMill": {
        "description": "Crack-mill"
    },
    "crackMill_Detail": "ಆಟಗಾರನು ಗಿರಣಿಗಳಲ್ಲಿ ಮಾತ್ರ ತುಣುಕುಗಳನ್ನು ಹೊಂದಿದ್ದರೆ, ಗಿರಣಿಗಳಲ್ಲಿನ ತುಣುಕುಗಳನ್ನು ತೆಗೆದುಹಾಕಲು ಲಾಕ್ ಆಗುವುದಿಲ್ಲ.",
    "@crackMill_Detail": {
        "description": "If a player has only pieces in mills, the pieces in the mills will not lock to remove."
    },
    "animationDuration": "ಅನಿಮೇಷನ್ ಅವಧಿ",
    "@animationDuration": {
        "description": "Animation duration"
    },
    "none": "ಯಾವುದೂ",
    "@none": {
        "description": "None"
    },
    "theme": "ಥೀಮ್",
    "@theme": {
        "description": "Theme"
    },
    "helpContent": "ಆಟದ ಎದುರಾಳಿಯನ್ನು ಮೂರು ತುಣುಕುಗಳಿಗಿಂತ ಕಡಿಮೆ ಅಥವಾ ಯಾವುದೇ ಕಾನೂನು ಕ್ರಮಗಳಿಲ್ಲದೆ ಬಿಡುವ ಗುರಿ ಹೊಂದಿದೆ.\n\nಸ್ಥಾನವು ಮೂರನೇ ಬಾರಿಗೆ ಸಂಭವಿಸಿದಲ್ಲಿ ಅಥವಾ ಕೊನೆಯ 100 (ಕಾನ್ಫಿಗರ್ ಮಾಡಬಹುದಾದ) ಚಲನೆಗಳಲ್ಲಿ ಯಾವುದೇ ತೆಗೆದುಹಾಕದಿದ್ದಲ್ಲಿ ಆಟವು ಸ್ವಯಂಚಾಲಿತವಾಗಿ ಸೆಳೆಯುತ್ತದೆ.\n\nಆಟವು ಮೂರು ಹಂತಗಳಲ್ಲಿ ಮುಂದುವರಿಯುತ್ತದೆ:\n\n1. ಖಾಲಿ ಇರುವ ಸ್ಥಳಗಳಲ್ಲಿ ತುಂಡುಗಳನ್ನು ಇಡುವುದು\n2. ತುಂಡುಗಳನ್ನು ಪಕ್ಕದ ಬಿಂದುಗಳಿಗೆ ಸರಿಸುವುದು\n3. (ಐಚ್ al ಿಕ ಹಂತ) ಆಟಗಾರನನ್ನು ಮೂರು ತುಂಡುಗಳಾಗಿ ಕಡಿಮೆ ಮಾಡುವಾಗ ಯಾವುದೇ ಖಾಲಿ ಬಿಂದುವಿಗೆ ತುಂಡುಗಳನ್ನು ಚಲಿಸುವುದು\n\nಇಡುವುದು\n\nಆಟವು ಖಾಲಿ ಬೋರ್ಡ್‌ನೊಂದಿಗೆ ಪ್ರಾರಂಭವಾಗುತ್ತದೆ, ಇದು ಇಪ್ಪತ್ನಾಲ್ಕು ಅಂಕಗಳನ್ನು ಹೊಂದಿರುವ ಗ್ರಿಡ್ ಅನ್ನು ಹೊಂದಿರುತ್ತದೆ. ಪ್ರತಿ ಆಟಗಾರನು ಎಲ್ಲಾ ತುಣುಕುಗಳನ್ನು ಬೋರ್ಡ್‌ನಲ್ಲಿ ಇರಿಸುವವರೆಗೆ ಆಟಗಾರರು ತಮ್ಮ ತುಣುಕುಗಳನ್ನು ಖಾಲಿ ಬಿಂದುಗಳಲ್ಲಿ ಇರಿಸುವ ತಿರುವುಗಳನ್ನು ತೆಗೆದುಕೊಳ್ಳುತ್ತಾರೆ. ಒಬ್ಬ ಆಟಗಾರನು ತನ್ನ ಮೂರು ತುಣುಕುಗಳನ್ನು ನೇರವಾಗಿ ಹಾಕಲು ಸಾಧ್ಯವಾದರೆ, ಅವನಿಗೆ \"ಗಿರಣಿ\" ಇದೆ ಮತ್ತು ಅವನ ಎದುರಾಳಿಯ ಒಂದು ತುಂಡನ್ನು ಮಂಡಳಿಯಿಂದ ತೆಗೆದುಹಾಕಬಹುದು.\n\nಕೆಲವು ನಿಯಮಗಳಲ್ಲಿ, ರೂಪುಗೊಂಡ ಗಿರಣಿಯಿಂದ ತುಂಡನ್ನು ತೆಗೆದುಹಾಕುವ ಮೊದಲು ಆಟಗಾರರು ಮೊದಲು ಬೇರೆ ಯಾವುದೇ ತುಣುಕುಗಳನ್ನು ತೆಗೆದುಹಾಕಬೇಕು.\n\nತೆಗೆದ ತುಣುಕುಗಳ ಬಿಂದುಗಳಿಗೆ ನೀವು ಮತ್ತೆ ಕೆಲವು ನಿಯಮಗಳಲ್ಲಿ ಇರಿಸುವ ಹಂತದಲ್ಲಿ ಇರಿಸಲು ಸಾಧ್ಯವಿಲ್ಲ.\n\nಎಲ್ಲಾ ತುಣುಕುಗಳನ್ನು ಒಮ್ಮೆ ಬಳಸಿದ ನಂತರ, ಆಟಗಾರರು ಚಲಿಸುವ ತಿರುವುಗಳನ್ನು ತೆಗೆದುಕೊಳ್ಳುತ್ತಾರೆ.\n\nಚಲಿಸುತ್ತಿದೆ\n\nಸರಿಸಲು, ಆಟಗಾರನು ತನ್ನ ಒಂದು ತುಣುಕನ್ನು ಬೋರ್ಡ್ ರೇಖೆಯ ಉದ್ದಕ್ಕೂ ಖಾಲಿ ಪಕ್ಕದ ಬಿಂದುವಿಗೆ ಚಲಿಸುತ್ತಾನೆ. ಅವರು ಹಾಗೆ ಮಾಡಲು ಸಾಧ್ಯವಾಗದಿದ್ದರೆ, ಅವರು ಆಟವನ್ನು ಕಳೆದುಕೊಂಡಿದ್ದಾರೆ. ಬೋರ್ಡ್ ಸಾಲಿನಲ್ಲಿ ತನ್ನ ಮೂರು ತುಣುಕುಗಳನ್ನು ಜೋಡಿಸುವ ಆಟಗಾರನು ಗಿರಣಿಯನ್ನು ಹೊಂದಿರುತ್ತಾನೆ ಮತ್ತು ಇರಿಸುವ ಹಂತದಂತೆಯೇ ತನ್ನ ಎದುರಾಳಿಯ ತುಣುಕುಗಳಲ್ಲಿ ಒಂದನ್ನು ತೆಗೆದುಹಾಕಬಹುದು. ಯಾವುದೇ ಆಟಗಾರನು ಎರಡು ತುಂಡುಗಳಾಗಿ ಕಡಿಮೆಯಾಗುತ್ತಾನೆ, ಹೊಸ ಗಿರಣಿಗಳನ್ನು ರೂಪಿಸಲು ಯಾವುದೇ ಆಯ್ಕೆಯಿಲ್ಲ, ಮತ್ತು ಆದ್ದರಿಂದ ಆಟವನ್ನು ಕಳೆದುಕೊಳ್ಳುತ್ತಾನೆ. ತನ್ನ ಎದುರಾಳಿಯು ಚಲಿಸದಂತೆ ನಿರ್ಬಂಧಿಸಿದರೆ ಆಟಗಾರನು ಮೂರು ತುಣುಕುಗಳಿಗಿಂತ ಹೆಚ್ಚು ಕಳೆದುಕೊಂಡಾಗ ಕಳೆದುಕೊಳ್ಳಬಹುದು.\n\nಹಾರುವ\n\nನಿಯಮಗಳ ಕೆಲವು ರೂಪಾಂತರಗಳಲ್ಲಿ, ಆಟಗಾರನು ಕೇವಲ ಮೂರು ತುಣುಕುಗಳನ್ನು ಮಾತ್ರ ಉಳಿದಿದ್ದರೆ, ಅವನ ತುಣುಕುಗಳು ಪಕ್ಕದವುಗಳನ್ನು ಮಾತ್ರವಲ್ಲದೆ ಯಾವುದೇ ಖಾಲಿ ಬಿಂದುಗಳಿಗೆ ಹಾರಬಲ್ಲವು, ಹಾಪ್ ಮಾಡಬಹುದು ಅಥವಾ ಹೋಗಬಹುದು.",
    "@helpContent": {
        "description": "Help Content"
    },
    "versionInfo": "ಆವೃತ್ತಿ ಮಾಹಿತಿ",
    "@versionInfo": {
        "description": "Version info"
    },
    "eula": "EULA",
    "@eula": {
        "description": "EULA"
    },
    "license": "ಪರವಾನಗಿ",
    "@license": {
        "description": "License"
    },
    "sourceCode": "ಮೂಲ ಕೋಡ್",
    "@sourceCode": {
        "description": "Source code"
    },
    "thirdPartyNotices": "ಮೂರನೇ ವ್ಯಕ್ತಿಯ ಸೂಚನೆಗಳು",
    "@thirdPartyNotices": {
        "description": "Third-party notices"
    },
    "appVersion": "ಅಪ್ಲಿಕೇಶನ್ ಆವೃತ್ತಿ",
    "@appVersion": {
        "description": "App Version"
    },
    "general": "ಜನರಲ್",
    "@general": {
        "description": "General"
    },
    "advanced": "ಸುಧಾರಿತ",
    "@advanced": {
        "description": "Advanced"
    },
    "placing": "ಇಡುವುದು",
    "@placing": {
        "description": "Placing"
    },
    "moving": "ಚಲಿಸುತ್ತಿದೆ",
    "@moving": {
        "description": "Moving"
    },
    "removing": "ತೆಗೆದುಹಾಕಲಾಗುತ್ತಿದೆ",
    "@removing": {
        "description": "Removing"
    },
    "gameOverCondition": "ಸ್ಥಿತಿಯ ಮೇಲೆ ಆಟ",
    "@gameOverCondition": {
        "description": "Game over condition"
    },
    "aisPlayStyle": "AI ನ ಪ್ಲೇಸ್ಟೈಲ್",
    "@aisPlayStyle": {
        "description": "AI's playstyle"
    },
    "passive": "ನಿಷ್ಕ್ರಿಯ",
    "@passive": {
        "description": "Passive"
    },
    "timeout": "ಸಮಯ ಮೀರಿದೆ",
    "@timeout": {
        "description": "Timeout"
    },
    "personalization": "ವೈಯಕ್ತೀಕರಣ",
    "@personalization": {
        "description": "Personalization"
    },
    "forDevelopers": "ಡೆವಲಪರ್‌ಗಳಿಗಾಗಿ",
    "@forDevelopers": {
        "description": "For developers"
    },
    "developerMode": "ಡೆವಲಪರ್ ಮೋಡ್",
    "@developerMode": {
        "description": "Developer mode"
    },
    "drawOnHumanExperience": "ಮಾನವ ಅನುಭವವನ್ನು ಸೆಳೆಯಿರಿ",
    "@drawOnHumanExperience": {
        "description": "Draw on the human experience"
    },
    "considerMobility": "ತುಣುಕುಗಳ ಚಲನಶೀಲತೆಯನ್ನು ಪರಿಗಣಿಸಿ",
    "@considerMobility": {
        "description": "Consider mobility of pieces"
    },
    "pieceCount": "ಪೀಸ್ ಎಣಿಕೆ",
    "@pieceCount": {
        "description": "Piece count"
    },
    "inHand": "ಕೈಯಲ್ಲಿ",
    "@inHand": {
        "description": "in hand"
    },
    "onBoard": "ಮಂಡಳಿಯಲ್ಲಿ",
    "@onBoard": {
        "description": "on board"
    },
    "boardTop": "ಮೇಲಿನಿಂದ ಬೋರ್ಡ್ ಆಫ್‌ಸೆಟ್",
    "@boardTop": {
        "description": "Board offset from the top"
    },
    "notAIsTurn": "ಇದು ಎಐನ ಸರದಿ ಅಲ್ಲ.",
    "@notAIsTurn": {
        "description": "It is not the AI's turn."
    },
    "aiIsNotThinking": "ಎಐ ಯೋಚಿಸುತ್ತಿಲ್ಲ.",
    "@aiIsNotThinking": {
        "description": "AI is not thinking."
    },
    "autoReplay": "ಸ್ವಯಂ ಮರು-ಪ್ಲೇ ಚಲನೆಗಳು",
    "@autoReplay": {
        "description": "Auto re-play moves"
    },
    "atEnd": "ನೀವು ಚಲಿಸುವ ಪಟ್ಟಿಯ ಕೊನೆಯಲ್ಲಿದ್ದೀರಿ.",
    "@atEnd": {
        "description": "At the end of the move list."
    },
    "tapBackAgainToLeave": "ಬಿಡಲು ಮತ್ತೆ ಟ್ಯಾಪ್ ಮಾಡಿ.",
    "@tapBackAgainToLeave": {
        "description": "Tap back again to leave."
    },
    "environmentVariables": "ಪರಿಸರ ಅಸ್ಥಿರ",
    "@environmentVariables": {
        "description": "Environment variables"
    },
    "more": "ಇನ್ನಷ್ಟು",
    "@more": {
        "description": "More"
    },
    "experimental": "ಇದು ಪ್ರಾಯೋಗಿಕ ಲಕ್ಷಣವಾಗಿದೆ.",
    "@experimental": {
        "description": "This is an experimental feature."
    },
    "experiments": "ಪ್ರಯೋಗಗಳು",
    "@experiments": {
        "description": "Experiments"
    },
    "ossLicenses": "ಮುಕ್ತ ಮೂಲ ಪರವಾನಗಿಗಳು",
    "@ossLicenses": {
        "description": "Open source licenses"
    },
    "language": "ಭಾಷೆ",
    "@language": {
        "description": "Languages"
    },
    "defaultLanguage": "ಡೀಫಾಲ್ಟ್ ಭಾಷೆ",
    "@defaultLanguage": {
        "description": "Default language"
    },
    "mayMoveInPlacingPhase": "ತುಣುಕುಗಳು ಇರಿಸುವ ಹಂತದಲ್ಲಿ ಚಲಿಸಬಹುದು",
    "@mayMoveInPlacingPhase": {
        "description": "The pieces can move in the placing phase"
    },
    "mayMoveInPlacingPhase_Detail": "ಯಾವುದೇ ವಿಶಿಷ್ಟವಾದ ಇರಿಸುವ ಮತ್ತು ಚಲಿಸುವ ಹಂತಗಳಿಲ್ಲ, ಅಂದರೆ, ಆಟಗಾರರು ಪ್ರತಿ ಚಲನೆಯಲ್ಲೂ ಒಂದು ತುಂಡನ್ನು ಬೋರ್ಡ್‌ನಲ್ಲಿ ಇಡಬೇಕೆ ಅಥವಾ ಅವರ ಒಂದು ತುಣುಕನ್ನು ಚಲಿಸಬೇಕೆ ಎಂದು ನಿರ್ಧರಿಸಬಹುದು (ಅವರು ಉಳಿದಿರುವ ತುಣುಕುಗಳನ್ನು ಇಡುವವರೆಗೆ).",
    "@mayMoveInPlacingPhase_Detail": {
        "description": "There are no distinct placing and moving phases, i.e. the players can decide at every move whether they want to place a piece on the board or move one of their pieces (as long as they have remaining pieces to place)."
    },
    "drawerColor": "ಮೆನು ಬಣ್ಣ",
    "@drawerColor": {
        "description": "Menu color"
    },
    "drawerTextColor": "ಮೆನು ಪಠ್ಯ ಬಣ್ಣ",
    "@drawerTextColor": {
        "description": "Menu text color"
    },
    "drawerBackgroundColor": "ಮೆನು ಹಿನ್ನೆಲೆ ಬಣ್ಣ",
    "@drawerBackgroundColor": {
        "description": "Menu background color"
    },
    "drawerHighlightItemColor": "ಮೆನು ಐಟಂ ಬಣ್ಣವನ್ನು ಹೈಲೈಟ್ ಮಾಡುತ್ತದೆ",
    "@drawerHighlightItemColor": {
        "description": "Menu highlight item color"
    },
    "mainToolbarBackgroundColor": "ಮುಖ್ಯ ಟೂಲ್‌ಬಾರ್ ಹಿನ್ನೆಲೆ ಬಣ್ಣ",
    "@mainToolbarBackgroundColor": {
        "description": "Main toolbar background color"
    },
    "mainToolbarIconColor": "ಮುಖ್ಯ ಟೂಲ್‌ಬಾರ್ ಐಕಾನ್ ಬಣ್ಣ",
    "@mainToolbarIconColor": {
        "description": "main toolbar icon color"
    },
    "navigationToolbarBackgroundColor": "ನ್ಯಾವಿಗೇಷನ್ ಟೂಲ್‌ಬಾರ್ ಹಿನ್ನೆಲೆ ಬಣ್ಣ",
    "@navigationToolbarBackgroundColor": {
        "description": "Navigation toolbar background color"
    },
    "navigationToolbarIconColor": "ನ್ಯಾವಿಗೇಷನ್ ಟೂಲ್‌ಬಾರ್ ಐಕಾನ್ ಬಣ್ಣ",
    "@navigationToolbarIconColor": {
        "description": "Navigation toolbar icon color"
    },
    "autoHideToolbar": "ಟೂಲ್‌ಬಾರ್ ಅನ್ನು ಸ್ವಯಂಚಾಲಿತವಾಗಿ ಮರೆಮಾಡಿ",
    "@autoHideToolbar": {
        "description": "Automatically hide the toolbar"
    },
    "toolbarLocationOnScreen": "ಪರದೆಯ ಮೇಲೆ ಟೂಲ್‌ಬಾರ್ ಸ್ಥಳ",
    "@toolbarLocationOnScreen": {
        "description": "Toolbar location on screen"
    },
    "top": "ಟಾಪ್",
    "@top": {
        "description": "Top"
    },
    "bottom": "ಕೆಳಗೆ",
    "@bottom": {
        "description": "Bottom"
    },
    "center": "ಕೇಂದ್ರ",
    "@center": {
        "description": "Center"
    },
    "solidColor": "ಗಾಢ ಬಣ್ಣ",
    "@solidColor": {
        "description": "Solid color"
    },
    "picture": "ಚಿತ್ರ",
    "@picture": {
        "description": "Picture"
    },
    "chooseYourPicture": "ನಿಮ್ಮ ಚಿತ್ರವನ್ನು ಆರಿಸಿ",
    "@chooseYourPicture": {
        "description": "Choose your picture"
    },
    "light": "ಬೆಳಕು",
    "@light": {
        "description": "Light"
    },
    "dark": "ಡಾರ್ಕ್",
    "@dark": {
        "description": "Dark"
    },
    "themes": "ಥೀಮ್ಗಳು",
    "@themes": {
        "description": "Themes"
    },
    "currentTheme": "ಪ್ರಸ್ತುತ ಥೀಮ್",
    "@currentTheme": {
        "description": "Current theme"
    },
    "saveTheme": "ಥೀಮ್ ಉಳಿಸಿ",
    "@saveTheme": {
        "description": "Save theme"
    },
    "fonts": "ಫಾಂಟ್‌ಗಳು",
    "@fonts": {
        "description": "Fonts"
    },
    "showAnalysisGraph": "ವಿಶ್ಲೇಷಣೆ ಗ್ರಾಫ್ ತೋರಿಸಿ",
    "@showAnalysisGraph": {
        "description": "Show analysis graph"
    },
    "analysis": "ವಿಶ್ಲೇಷಣೆ",
    "@analysis": {
        "description": "Analysis"
    },
    "saveGame": "ಆಟ ಉಳಿಸು",
    "@saveGame": {
        "description": "Save game"
    },
    "loadGame": "ಆಟವನ್ನು ಲೋಡ್ ಮಾಡಿ",
    "@loadGame": {
        "description": "Load game"
    },
    "setupPosition": "ಸೆಟಪ್ ಸ್ಥಾನ",
    "@setupPosition": {
        "description": "Setup position"
    },
    "showLegalMoves": "ಕಾನೂನು ಕ್ರಮಗಳನ್ನು ತೋರಿಸಿ",
    "@showLegalMoves": {
        "description": "Show legal moves"
    },
    "showLastMove": "ಕೊನೆಯ ನಡೆಯನ್ನು ತೋರಿಸಿ",
    "@showLastMove": {
        "description": "Show last move"
    },
    "showArrows": "ಬಾಣಗಳನ್ನು ತೋರಿಸಿ",
    "@showArrows": {
        "description": "Show arrows"
    },
    "pieces": "ತುಣುಕುಗಳು",
    "@pieces": {
        "description": "Pieces"
    },
    "showAnalysis": "ವಿಶ್ಲೇಷಣೆಯನ್ನು ತೋರಿಸಿ",
    "@showAnalysis": {
        "description": "Show analysis"
    },
    "threads": "ಎಳೆಗಳು",
    "@threads": {
        "description": "Threads"
    },
    "getInvolved": "ತೊಡಗಿಸಿಕೊಳ್ಳಿ",
    "@getInvolved": {
        "description": "Get Involved"
    },
    "helpImproveTranslate": "ಅನುವಾದವನ್ನು ಸುಧಾರಿಸಲು ಸಹಾಯ ಮಾಡಿ",
    "@helpImproveTranslate": {
        "description": "Help improve translate"
    },
    "tutorial": "ಟ್ಯುಟೋರಿಯಲ್",
    "@tutorial": {
        "description": "Tutorial"
    },
    "classicMill": "ಕ್ಲಾಸಿಕ್ ಮಿಲ್",
    "@classicMill": {
        "description": "Classic Mill"
    },
    "mixedMill": "ಮಿಶ್ರ ಮಿಲ್",
    "@mixedMill": {
        "description": "Mixed Mill"
    },
    "ceylonMill": "ಸಿಲೋನ್ ಮಿಲ್",
    "@ceylonMill": {
        "description": "Ceylon Mill"
    },
    "mayBreakAndRemakeMillRepeatedly": "ಗಿರಣಿಯನ್ನು ಮುರಿದು ಪದೇ ಪದೇ ರಿಮೇಕ್ ಮಾಡಬಹುದು",
    "@mayBreakAndRemakeMillRepeatedly": {
        "description": "Mill may be broken and remade repeatedly"
    },
    "mayBreakAndRemakeMillRepeatedly_Detail": "ಹೊಸ ಗಿರಣಿಯನ್ನು ರಚಿಸಲು ಆಟಗಾರನು ಗಿರಣಿಯನ್ನು ಮುರಿದರೆ, ಅಂತಹ ಆಟಗಾರನು ಹೊಸ ಗಿರಣಿಯನ್ನು ಮಾಡಿದರೆ ಅಂತಹ ತುಣುಕನ್ನು ತನ್ನ ಮುಂದಿನ ನಡೆಯಲ್ಲಿ ಮೂಲ ಜಂಕ್ಷನ್‌ಗೆ ಹಿಂತಿರುಗಿಸಬಹುದು.",
    "@mayBreakAndRemakeMillRepeatedly_Detail": {
        "description": "If a player breaks a mill to create a new mill immediately, such player can move such piece back to the original junction in his next move if it makes a new mill."
    },
    "drawIfNoRemovalWithinTenMovesWhenThreeLeft": "ಆಟಗಾರನು ಮೂರು ತುಣುಕುಗಳನ್ನು ಹೊಂದಿದ್ದರೆ ಮತ್ತು ಹತ್ತು ಚಲನೆಗಳ ನಂತರ ಯಾವುದೇ ಆಟಗಾರನು ಎದುರಾಳಿಯ ತುಣುಕುಗಳನ್ನು ತೆಗೆದುಹಾಕದಿದ್ದರೆ ಆಟವನ್ನು ಎಳೆಯಲಾಗುತ್ತದೆ",
    "@drawIfNoRemovalWithinTenMovesWhenThreeLeft": {
        "description": "The game is drawn if a player has three pieces and after ten moves neither player removes the opponent's pieces"
    },
    "drawIfNoRemovalWithinTenMovesWhenThreeLeft_Detail": "ಒಬ್ಬ ಆಟಗಾರನು ಮೂರು ತುಣುಕುಗಳಿಗೆ ಇಳಿದಾಗ, ಮತ್ತು ಯಾವುದೇ ಆಟಗಾರನು ಹತ್ತು ಚಲನೆಗಳ ಒಳಗೆ ಎದುರಾಳಿಯ ತುಂಡನ್ನು ತೆಗೆದುಹಾಕಲು ಸಾಧ್ಯವಿಲ್ಲ, ಆಟವು ಡ್ರಾ ಆಗಿದೆ.",
    "@drawIfNoRemovalWithinTenMovesWhenThreeLeft_Detail": {
        "description": "When a player is down to three pieces, and neither player can remove an opponent's piece within ten moves, the game is a draw."
    },
    "close": "ಮುಚ್ಚಿ",
    "@close": {
        "description": "Close"
    },
    "whitePiece": "ಬಿಳಿ ತುಂಡು",
    "@whitePiece": {
        "description": "White piece"
    },
    "blackPiece": "ಕಪ್ಪು ತುಂಡು",
    "@blackPiece": {
        "description": "Black piece"
    },
    "banPoint": "ಬ್ಯಾನ್ ಪಾಯಿಂಟ್",
    "@banPoint": {
        "description": "Ban point"
    },
    "emptyPoint": "ಖಾಲಿ ಬಿಂದು",
    "@emptyPoint": {
        "description": "Empty point"
    },
    "noPoint": "ಯಾವುದೇ ಅರ್ಥವಿಲ್ಲ",
    "@noPoint": {
        "description": "No point"
    },
    "placingPhase": "ಇರಿಸುವ ಹಂತ",
    "@placingPhase": {
        "placingPhase": "Placing phase"
    },
    "movingPhase": "ಚಲಿಸುವ ಹಂತ",
    "@movingPhase": {
        "description": "Moving phase"
    },
    "flyingPhase": "ಹಾರುವ ಹಂತ",
    "@flyingPhase": {
        "description": "Flying phase"
    },
    "sideToMove": "ಬದಿಗೆ ಸರಿಸಲು",
    "@sideToMove": {
        "description": "Side to move"
    },
    "lastMove": "ಕೊನೆಯ ನಡೆ",
    "@lastMove": {
        "description": "Last move"
    },
    "selected": "ಆಯ್ಕೆ ಮಾಡಲಾಗಿದೆ",
    "@selected": {
        "description": "Selected"
    },
    "mainMenu": "ಮುಖ್ಯ ಪಟ್ಟಿ",
    "@mainMenu": {
        "description": "Main menu"
    },
    "accessibility": "ಪ್ರವೇಶಿಸುವಿಕೆ",
    "@accessibility": {
        "description": "Accessibility"
    },
    "screenReaderSupport": "ಸ್ಕ್ರೀನ್ ರೀಡರ್ ಬೆಂಬಲ",
    "@screenReaderSupport": {
        "description": "Screen reader support"
    },
    "isDraw": "ಇದು ಡ್ರಾ ಆಗಿದೆ",
    "@isDraw": {
        "description": "It is a Draw!"
    },
    "draw": "ಡ್ರಾ",
    "@draw": {
        "description": "Draw"
    },
    "pieceHighlightColor": "ಪೀಸ್ ಹೈಲೈಟ್ ಬಣ್ಣ",
    "@pieceHighlightColor": {
        "description": "Piece highlight color"
    },
    "algorithm": "ಅಲ್ಗಾರಿದಮ್",
    "@algorithm": {
        "description": "Algorithm"
    },
    "removeUnplacedPiece": "ಸ್ಥಳವಿಲ್ಲದ ತುಂಡನ್ನು ತೆಗೆಯಿರಿ",
    "@removeUnplacedPiece": {
        "description": "Remove unplaced piece"
    },
    "removeUnplacedPiece_Detail": "ಇರಿಸುವ ಹಂತದಲ್ಲಿ ಆಟಗಾರ್ತಿಯು ಗಿರಣಿಯನ್ನು ರೂಪಿಸಿದರೆ, ಆಕೆ ಎದುರಾಳಿಯ ಸ್ಥಾನವಿಲ್ಲದ ತುಂಡನ್ನು ತೆಗೆದು ಚಲನೆಯನ್ನು ಮುಂದುವರಿಸುತ್ತಾಳೆ.",
    "@removeUnplacedPiece_Detail": {
        "description": "If a player forms the mill in the placing phase, she will remove the opponent's unplaced piece and continue to make a move."
    },
    "endgameNMoveRule": "ಎಂಡ್‌ಗೇಮ್ ಎನ್-ಮೂವ್ ನಿಯಮ",
    "@endgameNMoveRule": {
        "description": "Endgame N-Move rule"
    },
    "endgameNMoveRule_Detail": "ಯಾವುದೇ ಆಟಗಾರನು ಕೇವಲ ಮೂರು ತುಣುಕುಗಳನ್ನು ಹೊಂದಿದ್ದರೆ ಮತ್ತು ಯಾವುದೇ ಆಟಗಾರನು ನಿರ್ದಿಷ್ಟ ಚಲನೆಗಳಲ್ಲಿ ಒಂದು ತುಂಡನ್ನು ತೆಗೆಯದಿದ್ದರೆ, ಆಟವನ್ನು ಡ್ರಾ ಮಾಡಲಾಗುತ್ತದೆ.",
    "@endgameNMoveRule_Detail": {
        "description": "If either player has only three pieces and neither player removes a piece within a specific moves, the game is drawn."
    },
    "drawReasonEndgameRule50": "ಒಬ್ಬ ಆಟಗಾರನು ಕೇವಲ ಮೂರು ತುಣುಕುಗಳನ್ನು ಹೊಂದಿರುತ್ತಾನೆ ಮತ್ತು ಯಾವುದೇ ಆಟಗಾರನು ನಿರ್ದಿಷ್ಟ ಚಲನೆಗಳಲ್ಲಿ ಒಂದು ತುಂಡನ್ನು ತೆಗೆಯುವುದಿಲ್ಲ.",
    "@drawReasonEndgameRule50": {
        "description": "Either player has only three pieces and neither player removes a piece within a specific moves."
    },
    "threefoldRepetitionRule": "ಮೂರು ಪಟ್ಟು ಪುನರಾವರ್ತಿಸುವ ನಿಯಮ",
    "@threefoldRepetitionRule": {
        "description": "Threefold repetition rule"
    },
    "threefoldRepetitionRule_Detail": "ಒಂದು ಸ್ಥಾನವು ಮೂರನೇ ಬಾರಿಗೆ ಸಂಭವಿಸಿದಲ್ಲಿ ಆಟವನ್ನು ಡ್ರಾ ಮಾಡಲಾಗುತ್ತದೆ.",
    "@threefoldRepetitionRule_Detail": {
        "description": "The game is drawn if a position occurs for the third time."
    },
    "continueToMakeMove": "ಗಿರಣಿ! ಒಂದು ಚಲನೆಯನ್ನು ಮುಂದುವರಿಸಿ.",
    "@continueToMakeMove": {
        "description": "Mill! Continue to make a move."
    },
    "pointStyle": "ಪಾಯಿಂಟ್ ಶೈಲಿ",
    "@pointStyle": {
        "description": "Point style"
    },
    "pointWidth": "ಪಾಯಿಂಟ್ ಅಗಲ",
    "@pointWidth": {
        "description": "Point width"
    },
    "solid": "ಘನ",
    "@solid": {
        "description": "Solid"
    },
    "hollow": "ಟೊಳ್ಳು",
    "@hollow": {
        "description": "Hollow"
=======
  "appName": "ಮಿಲ್",
  "@appName": {
    "description": "The app name"
  },
  "welcome": "ಸ್ವಾಗತ",
  "@welcome": {
    "description": "Welcome"
  },
  "yes": "ಹೌದು",
  "@yes": {
    "description": "Yes"
  },
  "no": "ಇಲ್ಲ",
  "@no": {
    "description": "No"
  },
  "game": "ಆಟ",
  "@game": {
    "description": "Game"
  },
  "humanVsAi": "ಯಂತ್ರವನ್ನು ಸವಾಲು ಮಾಡಿ",
  "@humanVsAi": {
    "description": "Human Vs AI"
  },
  "humanVsHuman": "ಇಬ್ಬರು ಆಟಗಾರರ ಯುದ್ಧ",
  "@humanVsHuman": {
    "description": "Human Vs Human"
  },
  "aiVsAi": "ಯಂತ್ರದಿಂದ ಯಂತ್ರ",
  "@aiVsAi": {
    "description": "AI Vs AI"
  },
  "humanVsCloud": "ಹ್ಯೂಮನ್ Vs. ಮೇಘ",
  "@humanVsCloud": {
    "description": "Human Vs Cloud"
  },
  "humanVsLAN": "ಹ್ಯೂಮನ್ Vs. ಲ್ಯಾನ್",
  "@humanVsLAN": {
    "description": "Human Vs LAN"
  },
  "testViaLAN": "LAN ಮೂಲಕ ಪರೀಕ್ಷಿಸಿ",
  "@testViaLAN": {
    "description": "Test Via LAN"
  },
  "move": "ಸರಿಸಿ",
  "@move": {
    "description": "Move"
  },
  "showMoveList": "ಪಟ್ಟಿಯನ್ನು ಸರಿಸಿ",
  "@showMoveList": {
    "description": "Move list"
  },
  "moveList": "ಪಟ್ಟಿಯನ್ನು ಸರಿಸಿ",
  "@moveList": {
    "description": "Move list"
  },
  "noGameRecord": "ಯಾವುದೇ ದಾಖಲೆ ಇಲ್ಲ",
  "@noGameRecord": {
    "description": "No record"
  },
  "ok": "ಸರಿ",
  "@ok": {
    "description": "OK"
  },
  "confirm": "ದೃಢೀಕರಿಸಿ",
  "@confirm": {
    "description": "Confirm"
  },
  "cancel": "ರದ್ದುಮಾಡಿ",
  "@cancel": {
    "description": "Cancel"
  },
  "tipSelectWrong": "ತಪ್ಪು ತುಂಡು ಆಯ್ಕೆಮಾಡಿ.",
  "@tipSelectWrong": {
    "description": "Select the wrong piece."
  },
  "tipPlace": "ನಿಮ್ಮ ತುಣುಕುಗಳನ್ನು ಇರಿಸಿ.",
  "@tipPlace": {
    "description": "Place your pieces."
  },
  "tipBanPlace": "ನೀವು ಅದನ್ನು ಇಲ್ಲಿ ಇರಿಸಲು ಸಾಧ್ಯವಿಲ್ಲ.",
  "@tipBanPlace": {
    "description": "Cannot place it here."
  },
  "tipPlaced": "ನೀವು ಇರಿಸಿದ್ದೀರಿ.",
  "@tipPlaced": {
    "description": "Placed."
  },
  "tipRemove": "ತುಂಡು ತೆಗೆದುಹಾಕಿ.",
  "@tipRemove": {
    "description": "Remove a piece."
  },
  "tipBanRemove": "ನೀವು ಅದನ್ನು ತೆಗೆದುಹಾಕಲು ಸಾಧ್ಯವಿಲ್ಲ.",
  "@tipBanRemove": {
    "description": "Cannot remove."
  },
  "tipRemoved": "ನೀವು ತೆಗೆದುಹಾಕಿದ್ದೀರಿ.",
  "@tipRemoved": {
    "description": "Removed."
  },
  "tipMove": "ತುಂಡು ಸರಿಸಿ.",
  "@tipMove": {
    "description": "Move a piece."
  },
  "tipCannotPlace": "ನಿಮ್ಮ ತುಂಡನ್ನು ಇಲ್ಲಿ ಇರಿಸಲು ಸಾಧ್ಯವಿಲ್ಲ.",
  "@tipCannotPlace": {
    "description": "You can't place your piece here."
  },
  "tipCannotMove": "ನಿಮ್ಮ ತುಂಡನ್ನು ಇಲ್ಲಿಗೆ ಸರಿಸಲು ಸಾಧ್ಯವಿಲ್ಲ.",
  "@tipCannotMove": {
    "description": "You can't move your piece here."
  },
  "tipMill": "ಮಿಲ್! ನಿಮ್ಮ ಎದುರಾಳಿಯ ತುಂಡನ್ನು ತೆಗೆದುಕೊಳ್ಳಿ.",
  "@tipMill": {
    "description": "Mill! Take your opponent's piece."
  },
  "tipContinueMill": "ನಿಮ್ಮ ಎದುರಾಳಿಯ ತುಣುಕನ್ನು ತೆಗೆದುಕೊಳ್ಳುವುದನ್ನು ಮುಂದುವರಿಸಿ.",
  "@tipContinueMill": {
    "description": "Continue to take your opponent's piece."
  },
  "tipSelectOpponentsPiece": "ನಿಮ್ಮ ಎದುರಾಳಿಯ ತುಣುಕುಗಳಲ್ಲಿ ಒಂದನ್ನು ಆಯ್ಕೆಮಾಡಿ.",
  "@tipSelectOpponentsPiece": {
    "description": "Select one of your opponent's pieces."
  },
  "tipCannotRemovePieceFromMill": "ನೀವು ಗಿರಣಿಯಿಂದ ತುಂಡನ್ನು ತೆಗೆದುಹಾಕಲು ಸಾಧ್ಯವಿಲ್ಲ.",
  "@tipCannotRemovePieceFromMill": {
    "description": "You cannot remove a piece from a mill."
  },
  "tipCanMoveOnePoint": "ಒಂದು ತುಂಡು 1 ಬಿಂದುವನ್ನು ಚಲಿಸಬಹುದು.",
  "@tipCanMoveOnePoint": {
    "description": "A piece can move 1 point."
  },
  "tipCannotMoveOpponentsPieces": "ನಿಮ್ಮ ಎದುರಾಳಿಯ ತುಣುಕುಗಳನ್ನು ನೀವು ಸರಿಸಲು ಸಾಧ್ಯವಿಲ್ಲ.",
  "@tipCannotMoveOpponentsPieces": {
    "description": "You can't move your opponent's pieces."
  },
  "tipSelectPieceToMove": "ಸರಿಸಲು ನಿಮ್ಮ ತುಣುಕು ಆಯ್ಕೆಮಾಡಿ.",
  "@tipSelectPieceToMove": {
    "description": "Select your piece to move."
  },
  "tipHaveThreePiecesLeft": "ನಿಮ್ಮ ಬಳಿ ಮೂರು ತುಂಡುಗಳು ಉಳಿದಿವೆ.",
  "@tipHaveThreePiecesLeft": {
    "description": "You have 3 pieces left."
  },
  "tipCanMoveToAnyPoint": "ನೀವು ಇಷ್ಟಪಡುವ ಯಾವುದೇ ಹಂತಕ್ಕೆ ನೀವು ಚಲಿಸಬಹುದು.",
  "@tipCanMoveToAnyPoint": {
    "description": "You can move to any point you like."
  },
  "tipToMove": "ಸರಿಸಲು {player}.",
  "@tipToMove": {
    "description": " to move."
  },
  "whiteWin": "ಆಟಗಾರ 1 ಗೆಲುವುಗಳು!",
  "@whiteWin": {
    "description": "Player 1 wins!"
  },
  "blackWin": "ಆಟಗಾರ 2 ಗೆಲುವುಗಳು!",
  "@blackWin": {
    "description": "Player 2 wins!"
  },
  "won": "ಗೆದ್ದಿದೆ",
  "@won": {
    "description": "Won"
  },
  "lost": "ಕಳೆದುಹೋಯಿತು",
  "@lost": {
    "description": "Lost"
  },
  "thinking": "ಆಲೋಚನೆ…",
  "@thinking": {
    "description": "Thinking..."
  },
  "newGame": "ಹೊಸ ಆಟ",
  "@newGame": {
    "description": "New game"
  },
  "importGame": "ಆಟವನ್ನು ಆಮದು ಮಾಡಿ",
  "@importGame": {
    "description": "Import game"
  },
  "exportGame": "ರಫ್ತು ಆಟ",
  "@exportGame": {
    "description": "Export game"
  },
  "gameImported": "ಕ್ಲಿಪ್‌ಬೋರ್ಡ್‌ನಿಂದ ಆಟವನ್ನು ಆಮದು ಮಾಡಲಾಗಿದೆ.",
  "@gameImported": {
    "description": "Game imported from the clipboard."
  },
  "cannotImport": "ಆಮದು ಮಾಡಲು ಸಾಧ್ಯವಿಲ್ಲ {invalidMove}",
  "@cannotImport": {
    "description": "Cannot import"
  },
  "movesAndRulesNotMatch": "ಚಲನೆಗಳು ಮತ್ತು ನಿಯಮಗಳು ಹೊಂದಿಕೆಯಾಗುವುದಿಲ್ಲ.",
  "@movesAndRulesNotMatch": {
    "description": "Rules and moves do not match."
  },
  "pleaseWait": "ದಯಮಾಡಿ ನಿರೀಕ್ಷಿಸಿ.",
  "@pleaseWait": {
    "description": "Please wait..."
  },
  "restartGame": "ಪ್ರಸ್ತುತ ಆಟವನ್ನು ಮರುಪ್ರಾರಂಭಿಸುವುದೇ?",
  "@restartGame": {
    "description": "Restart current game?"
  },
  "restart": "ಪುನರಾರಂಭದ",
  "@restart": {
    "description": "Restart"
  },
  "gameStarted": "ಆಟ ಪ್ರಾರಂಭವಾಯಿತು, ದಯವಿಟ್ಟು ಇರಿಸಿ.",
  "@gameStarted": {
    "description": "Game started, please place"
  },
  "analyzing": "ವಿಶ್ಲೇಷಿಸಲಾಗುತ್ತಿದೆ…",
  "@analyzing": {
    "description": "Analyzing ..."
  },
  "error": "ದೋಷ: {message}",
  "@error": {
    "description": "Error"
  },
  "winRate": "ಗೆಲುವಿನ ದರ",
  "@winRate": {
    "description": "Win Rate"
  },
  "score": "ಸ್ಕೋರ್:",
  "@score": {
    "description": "Score"
  },
  "white": "ಆಟಗಾರ 1",
  "@white": {
    "description": "Player 1"
  },
  "black": "ಆಟಗಾರ 2",
  "@black": {
    "description": "Player 2"
  },
  "loseReasonlessThanThree": "{player} ತುಂಡು ಎಣಿಕೆ ಮೂರಕ್ಕಿಂತ ಕಡಿಮೆ.",
  "@loseReasonlessThanThree": {
    "description": " piece count is less than three."
  },
  "loseReasonResign": "{player} ರಾಜೀನಾಮೆ.",
  "@loseReasonResign": {
    "description": " resign."
  },
  "loseReasonNoWay": "{player} ಹೋಗಲು ಯಾವುದೇ ಮಾರ್ಗವಿಲ್ಲ.",
  "@loseReasonNoWay": {
    "description": " is no way to go."
  },
  "loseReasonBoardIsFull": "ಬೋರ್ಡ್ ತುಂಬಿದೆ ಮತ್ತು {player} ಹೋಗಲು ಯಾವುದೇ ಮಾರ್ಗವಿಲ್ಲ.",
  "@loseReasonBoardIsFull": {
    "description": "The board is full, no way to go."
  },
  "loseReasonTimeOver": "ಸಮಯ ಮುಗಿದಿದೆ, {player} ಕಳೆದುಹೋಗಿದೆ.",
  "@loseReasonTimeOver": {
    "description": "Time Over"
  },
  "drawReasonRule50": "ಚಲಿಸುವ ಹಂತದಲ್ಲಿ, ಕೊನೆಯ ನಿರ್ದಿಷ್ಟ ಸಂಖ್ಯೆಯ ಚಲನೆಗಳಲ್ಲಿ ಯಾವುದೇ ತುಣುಕನ್ನು ತೆಗೆದುಹಾಕಲಾಗಿಲ್ಲ.",
  "@drawReasonRule50": {
    "description": "In the moving phase, no piece has been removed in the last specific number of moves."
  },
  "drawReasonBoardIsFull": "ಬೋರ್ಡ್ ತುಂಬಿರುವುದರಿಂದ ಇದು ಡ್ರಾ ಆಗಿದೆ.",
  "@drawReasonBoardIsFull": {
    "description": "It is a Draw because the board is full"
  },
  "drawReasonThreefoldRepetition": "ಮೂರು ಪಟ್ಟು ಪುನರಾವರ್ತನೆಯಿಂದಾಗಿ ಇದು ಡ್ರಾ ಆಗಿದೆ.",
  "@drawReasonThreefoldRepetition": {
    "description": "It is a Draw because of threefold repetition."
  },
  "gameOverUnknownReason": "ಗೇಮ್ ಓವರ್! ಅಜ್ಞಾತ ಕಾರಣ.",
  "@gameOverUnknownReason": {
    "description": "Game Over! Unknown reason."
  },
  "gameOver": "ಗೇಮ್ ಓವರ್",
  "@gameOver": {
    "description": "Game Over"
  },
  "youWin": "ನೀವು ಗೆಲ್ಲುತ್ತೀರಿ! ಅಭಿನಂದನೆಗಳು!",
  "@youWin": {
    "description": "You win! Congratulations!"
  },
  "challengeHarderLevel": "ಕಠಿಣ ಮಟ್ಟದ ಸವಾಲು? ಹೊಸ ಹಂತವು {level} ಮಟ್ಟವಾಗಿರುತ್ತದೆ!",
  "@challengeHarderLevel": {
    "description": "Challenge harder level?"
  },
  "youLose": "ನೀವು ಕಳೆದುಕೊಳ್ಳುತ್ತೀರಿ!",
  "@youLose": {
    "description": "You Lose!"
  },
  "analyze": "ವಿಶ್ಲೇಷಿಸಿ",
  "@analyze": {
    "description": "Analyze"
  },
  "about": "ಬಗ್ಗೆ",
  "@about": {
    "description": "About"
  },
  "version": "ಆವೃತ್ತಿ: {versionNumber}",
  "@version": {
    "description": "Version"
  },
  "thanks": "ಧನ್ಯವಾದಗಳು",
  "@thanks": {
    "description": "Thanks"
  },
  "settings": "ಸಂಯೋಜನೆಗಳು",
  "@settings": {
    "description": "Settings"
  },
  "options": "ಆಯ್ಕೆಗಳು",
  "@options": {
    "description": "Options"
  },
  "generalSettings": "ಸಾಮಾನ್ಯ ಸೆಟ್ಟಿಂಗ್ಗಳು",
  "@generalSettings": {
    "description": "General Settings"
  },
  "skillLevel": "ತೊಂದರೆ ಮಟ್ಟ",
  "@skillLevel": {
    "description": "Difficulty level"
  },
  "moveTime": "AI ಆಲೋಚನಾ ಸಮಯ",
  "@moveTime": {
    "description": "AI thinking time"
  },
  "difficulty": "ತೊಂದರೆ",
  "@difficulty": {
    "description": "Difficulty"
  },
  "playSounds": "ಧ್ವನಿ ಪರಿಣಾಮಗಳು",
  "@playSounds": {
    "description": "Sound effects"
  },
  "playSoundsInTheGame": "ಆಟದಲ್ಲಿ ಶಬ್ದಗಳನ್ನು ಪ್ಲೇ ಮಾಡಿ",
  "@playSoundsInTheGame": {
    "description": "Play sounds in the game"
  },
  "keepMuteWhenTakingBack": "ಹಿಂತಿರುಗುವಾಗ ಮ್ಯೂಟ್ ಮಾಡಿ",
  "@keepMuteWhenTakingBack": {
    "description": "Keep mute when taking back"
  },
  "tone": "ಸ್ವರ",
  "@tone": {
    "description": "Tone"
  },
  "whoMovesFirst": "ಮೊದಲ ನಡೆ",
  "@whoMovesFirst": {
    "description": "First move"
  },
  "human": "ಮಾನವ",
  "@human": {
    "description": "Human"
  },
  "ai": "ಎಐ",
  "@ai": {
    "description": "AI"
  },
  "alternate": "ಪರ್ಯಾಯ",
  "@alternate": {
    "description": "Alternate"
  },
  "isAutoRestart": "ಆಟ ಮುಗಿದ ನಂತರ ಆಟವನ್ನು ಮರುಪ್ರಾರಂಭಿಸಿ",
  "@isAutoRestart": {
    "description": "Auto-restart game when game over"
  },
  "isAutoChangeFirstMove": "ಸ್ವಯಂ ಬದಲಾವಣೆ ಮೊದಲ ಚಲನೆ",
  "@isAutoChangeFirstMove": {
    "description": "Auto Change First Move"
  },
  "shufflingEnabled": "ಯಾದೃಚ್ ly ಿಕವಾಗಿ ಸರಿಸಿ",
  "@shufflingEnabled": {
    "description": "Random move"
  },
  "misc": "ವಿವಿಧ",
  "@misc": {
    "description": "Miscellaneous"
  },
  "rules": "ನಿಯಮಗಳು",
  "@rules": {
    "description": "Rules"
  },
  "piecesCount": "ಪ್ರತಿ ಆಟಗಾರನು ಹೊಂದಿರುವ ತುಣುಕುಗಳ ಸಂಖ್ಯೆ",
  "@piecesCount": {
    "description": "The number of pieces each player has"
  },
  "piecesCount_Detail": "ಪ್ರತಿ ಆಟಗಾರನಿಗೆ ಎಷ್ಟು ತುಣುಕುಗಳಿವೆ?",
  "@piecesCount_Detail": {
    "description": "How many pieces does each player have?"
  },
  "flyPieceCount": "ಹಾರುವ ತುಂಡುಗಳ ಸಂಖ್ಯೆ",
  "@flyPieceCount": {
    "description": "The number of the flying piece"
  },
  "flyPieceCount_Detail": "ಫ್ಲೈಯಿಂಗ್ ಅನ್ನು ಸಕ್ರಿಯಗೊಳಿಸಿದ್ದರೆ, ಆಟಗಾರನನ್ನು ನಿರ್ದಿಷ್ಟ ತುಂಡು ಎಣಿಕೆಗೆ ಇಳಿಸಿದಾಗ, ಆಕೆಯ ತುಣುಕುಗಳು ಆಟದ ಉಳಿದ ಭಾಗಗಳಂತೆ ಪಕ್ಕದ ಬಿಂದುಗಳಿಗೆ ಸೀಮಿತವಾಗುವ ಬದಲು ಯಾವುದೇ ಖಾಲಿ ಇಲ್ಲದ ಸ್ಥಳಕ್ಕೆ ಹೋಗಲು ಮುಕ್ತವಾಗಿರುತ್ತದೆ.",
  "@flyPieceCount_Detail": {
    "description": "If Flying is enabled, when a player is reduced to a specific piece count, her pieces are free to move to any unoccupied point, instead of being restricted to adjacent points as in the rest of the game."
  },
  "piecesAtLeastCount": "ಕನಿಷ್ಠ ತುಣುಕುಗಳು",
  "@piecesAtLeastCount": {
    "description": "Pieces At Least"
  },
  "hasDiagonalLines": "ಕರ್ಣೀಯ ರೇಖೆಗಳು",
  "@hasDiagonalLines": {
    "description": "Diagonal lines"
  },
  "hasDiagonalLines_Detail": "ಬೋರ್ಡ್‌ಗೆ ನಾಲ್ಕು ಕರ್ಣೀಯ ರೇಖೆಗಳನ್ನು ಸೇರಿಸಿ.",
  "@hasDiagonalLines_Detail": {
    "description": "Add four diagonal lines to the board."
  },
  "hasBannedLocations": "ತುಣುಕುಗಳನ್ನು ತೆಗೆದುಹಾಕುವುದನ್ನು ಗುರುತಿಸಿ ಮತ್ತು ವಿಳಂಬಗೊಳಿಸಿ",
  "@hasBannedLocations": {
    "description": "Mark and delay removing pieces"
  },
  "hasBannedLocations_Detail": "ಇರಿಸುವ ಹಂತದಲ್ಲಿ, ತೆಗೆದ ತುಣುಕುಗಳ ಬಿಂದುಗಳನ್ನು ಇನ್ನು ಮುಂದೆ ಇರಿಸಲು ಸಾಧ್ಯವಾಗುವುದಿಲ್ಲ.",
  "@hasBannedLocations_Detail": {
    "description": "In the placing phase, the points of removed pieces will no longer be able to be placed unless the moving phase is entered."
  },
  "isDefenderMoveFirst": "ಎರಡನೇ ಆಟಗಾರನು ಮೊದಲು ಚಲಿಸುತ್ತಾನೆ",
  "@isDefenderMoveFirst": {
    "description": "The second player moves first"
  },
  "isDefenderMoveFirst_Detail": "ಇರಿಸುವ ಹಂತದಲ್ಲಿ ಎರಡನೇ ಸ್ಥಾನಕ್ಕೆ ಚಲಿಸುವ ಆಟಗಾರನು ಚಲಿಸುವ ಹಂತದಲ್ಲಿ ಮೊದಲು ಚಲಿಸುತ್ತಾನೆ.",
  "@isDefenderMoveFirst_Detail": {
    "description": "The player who moves second in the placing phase moves first in the moving phase."
  },
  "mayRemoveMultiple": "ಬಹು-ತೆಗೆದುಹಾಕಿ",
  "@mayRemoveMultiple": {
    "description": "Multi-remove"
  },
  "mayRemoveMultiple_Detail": "ಒಬ್ಬ ಆಟಗಾರನು ಒಂದಕ್ಕಿಂತ ಹೆಚ್ಚು ಗಿರಣಿಗಳನ್ನು ಏಕಕಾಲದಲ್ಲಿ ಮುಚ್ಚಿದರೆ, ಅವಳು ಮುಚ್ಚಿದ ಗಿರಣಿಗಳ ಸಂಖ್ಯೆಯನ್ನು ಅವಳು ತೆಗೆದುಹಾಕುತ್ತಾಳೆ.",
  "@mayRemoveMultiple_Detail": {
    "description": "If a player closes more than one mill at once, she will be able to remove the number of mills she closed."
  },
  "mayRemoveFromMillsAlways": "ಗಿರಣಿಗಳನ್ನು ನಾಶಮಾಡಿ",
  "@mayRemoveFromMillsAlways": {
    "description": "Destroy mills"
  },
  "mayRemoveFromMillsAlways_Detail": "ಪೂರ್ವನಿಯೋಜಿತವಾಗಿ, ರೂಪುಗೊಂಡ ಗಿರಣಿಯಿಂದ ತುಂಡನ್ನು ತೆಗೆದುಹಾಕುವ ಮೊದಲು ಆಟಗಾರರು ಮೊದಲು ಬೇರೆ ಯಾವುದೇ ತುಣುಕುಗಳನ್ನು ತೆಗೆದುಹಾಕಬೇಕು. ಮಿತಿಯನ್ನು ನಿಷ್ಕ್ರಿಯಗೊಳಿಸಲು ಈ ಆಯ್ಕೆಯನ್ನು ಸಕ್ರಿಯಗೊಳಿಸಿ.",
  "@mayRemoveFromMillsAlways_Detail": {
    "description": "mayRemoveFromMillsAlways_Detail"
  },
  "isWhiteLoseButNotDrawWhenBoardFull": "ಬೋರ್ಡ್ ತುಂಬಿದಾಗ ಎರಡನೇ ಆಟಗಾರನು ಕಳೆದುಕೊಳ್ಳುತ್ತಾನೆ",
  "@isWhiteLoseButNotDrawWhenBoardFull": {
    "description": "The second player loses when the board is full"
  },
  "isWhiteLoseButNotDrawWhenBoardFull_Detail": "ಇರಿಸುವ ಹಂತದ ಕೊನೆಯಲ್ಲಿ ಬೋರ್ಡ್ ತುಂಬಿದಾಗ, ಮೊದಲು ಇಡುವ ಭಾಗವು ಆಟವನ್ನು ಕಳೆದುಕೊಳ್ಳುತ್ತದೆ. ಇಲ್ಲದಿದ್ದರೆ, ಆಟವು ಡ್ರಾ ಆಗಿದೆ.",
  "@isWhiteLoseButNotDrawWhenBoardFull_Detail": {
    "description": "At the end of the placing phase, when the board is full, the side that places first loses the game, otherwise, the game is a draw."
  },
  "isLoseButNotChangeSideWhenNoWay": "ಯಾವುದೇ ಕಾನೂನು ಕ್ರಮಗಳಿಲ್ಲದಿದ್ದಾಗ ಕಳೆದುಕೊಳ್ಳಿ",
  "@isLoseButNotChangeSideWhenNoWay": {
    "description": "Lose when no legal moves"
  },
  "isLoseButNotChangeSideWhenNoWay_Detail": "ಅವರ ಎದುರಾಳಿಯು ಅವರನ್ನು ಸರಿಸಲಾಗದಂತೆ ನಿರ್ಬಂಧಿಸಿದರೆ ಆಟಗಾರನು ಕಳೆದುಕೊಳ್ಳುತ್ತಾನೆ. ಈ ಆಯ್ಕೆಯನ್ನು ನಿಷ್ಕ್ರಿಯಗೊಳಿಸಿದ್ದರೆ ಸರಿಸಲು ಸೈಡ್ ಬದಲಾಯಿಸಿ.",
  "@isLoseButNotChangeSideWhenNoWay_Detail": {
    "description": "The player will lose if his opponent blocks them so that they cannot be moved. Change side to move if this option is disabled."
  },
  "mayFly": "ಹಾರುವ",
  "@mayFly": {
    "description": "Flying"
  },
  "mayFly_Detail": "ಆಟಗಾರನಿಗೆ ಕೇವಲ ಮೂರು ಅಥವಾ ನಾಲ್ಕು (ಕಾನ್ಫಿಗರ್ ಮಾಡಬಹುದಾದ) ತುಣುಕುಗಳು ಮಾತ್ರ ಉಳಿದಿದ್ದರೆ, ಅವಳು ಆ ತುಂಡನ್ನು ಯಾವುದೇ ಉಚಿತ ಬಿಂದುವಿಗೆ ಸರಿಸಬಹುದು.",
  "@mayFly_Detail": {
    "description": "If a player has only three or four (configurable) pieces left, she can move the piece to any free point."
  },
  "nMoveRule": "ಎನ್-ಮೂವ್ ನಿಯಮ",
  "@nMoveRule": {
    "description": "N-move rule"
  },
  "nMoveRule_Detail": "ನಿರ್ದಿಷ್ಟ ಸಂಖ್ಯೆಯ ಚಲನೆಗಳಲ್ಲಿ ಯಾವುದೇ ತೆಗೆದುಹಾಕುವಿಕೆ ಇಲ್ಲದಿದ್ದರೆ ಆಟವನ್ನು ಎಳೆಯಲಾಗುತ್ತದೆ.",
  "@nMoveRule_Detail": {
    "description": "The game is drawn if there has been no removal in a specific number of moves by each player."
  },
  "rollback": "ರೋಲ್ಬ್ಯಾಕ್",
  "@rollback": {
    "description": "Rollback"
  },
  "pleaseSelect": "ದಯವಿಟ್ಟು ಆಯ್ಕೆ ಮಾಡು",
  "@pleaseSelect": {
    "description": "Please select"
  },
  "copy": "ನಕಲಿಸಿ",
  "@copy": {
    "description": "Copy"
  },
  "moveHistoryCopied": "ಕ್ಲಿಪ್‌ಬೋರ್ಡ್‌ಗೆ ನಕಲಿಸಿದ ಇತಿಹಾಸವನ್ನು ಸರಿಸಿ.",
  "@moveHistoryCopied": {
    "description": "Move history copied to clipboard"
  },
  "help": "ಸಹಾಯ",
  "@help": {
    "description": "Help"
  },
  "feedback": "ಪ್ರತಿಕ್ರಿಯೆ",
  "@feedback": {
    "description": "Feedback"
  },
  "exit": "ನಿರ್ಗಮಿಸಿ",
  "@exit": {
    "description": "Exit"
  },
  "ruleSettings": "ನಿಯಮ ಸೆಟ್ಟಿಂಗ್‌ಗಳು",
  "@ruleSettings": {
    "description": "Rule Settings"
  },
  "color": "ಬಣ್ಣ",
  "@color": {
    "description": "Color"
  },
  "boardColor": "ಬೋರ್ಡ್ ಬಣ್ಣ",
  "@boardColor": {
    "description": "Board color"
  },
  "pieceColor": "ತುಂಡು ಬಣ್ಣ",
  "@pieceColor": {
    "description": "Piece color"
  },
  "backgroundColor": "ಹಿನ್ನೆಲೆ ಬಣ್ಣ",
  "@backgroundColor": {
    "description": "Background color"
  },
  "lineColor": "ಬೋರ್ಡ್ ಲೈನ್ ಬಣ್ಣ",
  "@lineColor": {
    "description": "Board line color"
  },
  "whitePieceColor": "ಪ್ಲೇಯರ್ 1 ತುಂಡು ಬಣ್ಣ",
  "@whitePieceColor": {
    "description": "Player 1 piece color"
  },
  "blackPieceColor": "ಪ್ಲೇಯರ್ 2 ತುಂಡು ಬಣ್ಣ",
  "@blackPieceColor": {
    "description": "Player 2 piece color"
  },
  "messageColor": "ಸಂದೇಶದ ಬಣ್ಣ",
  "@messageColor": {
    "description": "Message color"
  },
  "isPieceCountInHandShown": "ಕೈಯಲ್ಲಿರುವ ತುಂಡುಗಳ ಸಂಖ್ಯೆಯನ್ನು ತೋರಿಸಿ",
  "@isPieceCountInHandShown": {
    "description": "Show count of pieces in hand"
  },
  "isNotationsShown": "ಸಂಕೇತಗಳನ್ನು ಮಂಡಳಿಯಲ್ಲಿ ತೋರಿಸಿ",
  "@isNotationsShown": {
    "description": "Show notations on board"
  },
  "isHistoryNavigationToolbarShown": "ಇತಿಹಾಸ ನ್ಯಾವಿಗೇಷನ್ ಟೂಲ್‌ಬಾರ್ ತೋರಿಸಿ",
  "@isHistoryNavigationToolbarShown": {
    "description": "Show history navigation toolbar"
  },
  "display": "ಪ್ರದರ್ಶನ",
  "@display": {
    "description": "Display"
  },
  "boardBorderLineWidth": "ಬೋರ್ಡ್ ಗಡಿರೇಖೆಯ ಅಗಲ",
  "@boardBorderLineWidth": {
    "description": "Board borderline width"
  },
  "boardInnerLineWidth": "ಬೋರ್ಡ್ ಆಂತರಿಕ ರೇಖೆಯ ಅಗಲ",
  "@boardInnerLineWidth": {
    "description": "Board inner line width"
  },
  "pieceWidth": "ತುಂಡು ಅಗಲ",
  "@pieceWidth": {
    "description": "Piece width"
  },
  "fontSize": "ಅಕ್ಷರ ಗಾತ್ರ",
  "@fontSize": {
    "description": "Font size"
  },
  "standardNotation": "WMD ಸಂಕೇತ",
  "@standardNotation": {
    "description": "Standard notation"
  },
  "restore": "ಮರುಸ್ಥಾಪಿಸಿ",
  "@restore": {
    "description": "Restore"
  },
  "restoreDefaultSettings": "ಡೀಫಾಲ್ಟ್ ಸೆಟ್ಟಿಂಗ್‌ಗಳನ್ನು ಮರುಸ್ಥಾಪಿಸಿ",
  "@restoreDefaultSettings": {
    "description": "Restore Default Settings"
  },
  "pick": "{element} ಅನ್ನು ಆರಿಸಿ",
  "@pick": {
    "description": "Pick "
  },
  "info": "ಮಾಹಿತಿ",
  "@info": {
    "description": "Info"
  },
  "hint": "ಸುಳಿವು",
  "@hint": {
    "description": "Hint"
  },
  "player": "ಆಟಗಾರ",
  "@player": {
    "description": "player"
  },
  "player1": "ಆಟಗಾರ 1",
  "@player1": {
    "description": "Player 1"
  },
  "player2": "ಆಟಗಾರ 2",
  "@player2": {
    "description": "Player 2"
  },
  "howToPlay": "ಹೇಗೆ ಆಡುವುದು",
  "@howToPlay": {
    "description": "How to play"
  },
  "toPlacePiece": "ತುಂಡು ಇರಿಸಲು ಲಭ್ಯವಿರುವ ಯಾವುದೇ ಬಿಂದುವನ್ನು ಟ್ಯಾಪ್ ಮಾಡಿ.",
  "@toPlacePiece": {
    "description": "Tap on any available point to place the piece."
  },
  "toSelectPiece": "ತುಂಡು ಸರಿಸಲು ಅದನ್ನು ಟ್ಯಾಪ್ ಮಾಡಿ.",
  "@toSelectPiece": {
    "description": "Tap on a piece to move it."
  },
  "toMovePiece": "ತುಂಡನ್ನು ಸರಿಸಲು ಅದನ್ನು ಸಂಪರ್ಕಿಸಿರುವ ಬಿಂದುವನ್ನು ಟ್ಯಾಪ್ ಮಾಡಿ.",
  "@toMovePiece": {
    "description": "Tap on point connected to piece to move it."
  },
  "toRemovePiece": "ತೆಗೆದುಹಾಕಲು ಎದುರಾಳಿಯ ಒಂದು ತುಂಡು ಟ್ಯಾಪ್ ಮಾಡಿ.",
  "@toRemovePiece": {
    "description": "Tap on the opponent's one piece to remove."
  },
  "needToCreateMillFirst": "ನೀವು ತುಂಡನ್ನು ತೆಗೆದುಹಾಕುವ ಮೊದಲು ನೀವು ಮೊದಲು ಗಿರಣಿಯನ್ನು ರಚಿಸಬೇಕಾಗಿದೆ.",
  "@needToCreateMillFirst": {
    "description": "You need to create a mill first before you can remove a piece."
  },
  "needToPlayWithOwnPieces": "ನಿಮ್ಮ ತುಣುಕುಗಳೊಂದಿಗೆ ನೀವು ಆಡಬೇಕಾಗಿದೆ.",
  "@needToPlayWithOwnPieces": {
    "description": "You need to play with your pieces."
  },
  "statistics": "ಅಂಕಿಅಂಶಗಳು",
  "@statistics": {
    "description": "Statistics"
  },
  "totalGames": "ಒಟ್ಟು ಆಟಗಳು",
  "@totalGames": {
    "description": "Total games"
  },
  "results": "ಫಲಿತಾಂಶಗಳು",
  "@results": {
    "description": "Results"
  },
  "left": "ಎಡ",
  "@left": {
    "description": "left"
  },
  "privacyPolicy": "ಗೌಪ್ಯತಾ ನೀತಿ",
  "@privacyPolicy": {
    "description": "Privacy Policy"
  },
  "privacyPolicy_Detail_1": "ದಯವಿಟ್ಟು ಎಚ್ಚರಿಕೆಯಿಂದ ಓದಿ ಮತ್ತು ನೀವು ಇದನ್ನು ಸಂಪೂರ್ಣವಾಗಿ ಅರ್ಥಮಾಡಿಕೊಂಡಿದ್ದೀರಿ ಮತ್ತು ಒಪ್ಪುತ್ತೀರಿ ಎಂದು ಖಚಿತಪಡಿಸಿಕೊಳ್ಳಿ ",
  "@privacyPolicy_Detail_1": {
    "description": "Privacy Policy Detail 1"
  },
  "privacyPolicy_Detail_2": ". ಈ ನೀತಿಯನ್ನು ನೀವು ಒಪ್ಪದಿದ್ದರೆ, ದಯವಿಟ್ಟು ಈ ಅಪ್ಲಿಕೇಶನ್ ಅನ್ನು ಬಳಸಬೇಡಿ. ಅಪ್ಲಿಕೇಶನ್ ಬಳಸುವುದರಿಂದ ನೀವು ಈ ನಿಯಮಗಳನ್ನು ಒಪ್ಪುತ್ತೀರಿ ಎಂದು ಸೂಚಿಸುತ್ತದೆ.",
  "@privacyPolicy_Detail_2": {
    "description": "Privacy Policy Detail 2"
  },
  "and": " ಮತ್ತು ",
  "@and": {},
  "accept": "ಒಪ್ಪಿಕೊಳ್ಳಿ",
  "@accept": {
    "description": "Accept"
  },
  "takeBack": "ಹಿಂಪಡೆ ಹಿಂದಕ್ಕೆ ಪಡೆ",
  "@takeBack": {
    "description": "Take back"
  },
  "takingBack": "ಹಿಂದಕ್ಕೆ ತೆಗೆದುಕೊಳ್ಳುವುದು…",
  "@takingBack": {
    "description": "Taking back..."
  },
  "waiting": "ಕಾಯಲಾಗುತ್ತಿದೆ…",
  "@waiting": {
    "description": "Waiting..."
  },
  "stepForward": "ಮುಂದೆ ಹೆಜ್ಜೆ ಹಾಕಿ",
  "@stepForward": {
    "description": "Step forward"
  },
  "takeBackAll": "ಎಲ್ಲವನ್ನೂ ಹಿಂದಕ್ಕೆ ತೆಗೆದುಕೊಳ್ಳಿ",
  "@takeBackAll": {
    "description": "Take back all"
  },
  "stepForwardAll": "ಎಲ್ಲವನ್ನು ಮುಂದಕ್ಕೆ ಇರಿಸಿ",
  "@stepForwardAll": {
    "description": "Step forward all"
  },
  "moveNow": "ಈಗ ಸರಿಸಿ",
  "@moveNow": {
    "description": "Move now"
  },
  "done": "ಮುಗಿದಿದೆ.",
  "@done": {
    "description": "Done."
  },
  "crackMill": "ಕ್ರ್ಯಾಕ್-ಗಿರಣಿ",
  "@crackMill": {
    "description": "Crack-mill"
  },
  "crackMill_Detail": "ಆಟಗಾರನು ಗಿರಣಿಗಳಲ್ಲಿ ಮಾತ್ರ ತುಣುಕುಗಳನ್ನು ಹೊಂದಿದ್ದರೆ, ಗಿರಣಿಗಳಲ್ಲಿನ ತುಣುಕುಗಳನ್ನು ತೆಗೆದುಹಾಕಲು ಲಾಕ್ ಆಗುವುದಿಲ್ಲ.",
  "@crackMill_Detail": {
    "description": "If a player has only pieces in mills, the pieces in the mills will not lock to remove."
  },
  "animationDuration": "ಅನಿಮೇಷನ್ ಅವಧಿ",
  "@animationDuration": {
    "description": "Animation duration"
  },
  "none": "ಯಾವುದೂ",
  "@none": {
    "description": "None"
  },
  "theme": "ಥೀಮ್",
  "@theme": {
    "description": "Theme"
  },
  "helpContent": "ಆಟದ ಎದುರಾಳಿಯನ್ನು ಮೂರು ತುಣುಕುಗಳಿಗಿಂತ ಕಡಿಮೆ ಅಥವಾ ಯಾವುದೇ ಕಾನೂನು ಕ್ರಮಗಳಿಲ್ಲದೆ ಬಿಡುವ ಗುರಿ ಹೊಂದಿದೆ.\n\nಸ್ಥಾನವು ಮೂರನೇ ಬಾರಿಗೆ ಸಂಭವಿಸಿದಲ್ಲಿ ಅಥವಾ ಕೊನೆಯ 100 (ಕಾನ್ಫಿಗರ್ ಮಾಡಬಹುದಾದ) ಚಲನೆಗಳಲ್ಲಿ ಯಾವುದೇ ತೆಗೆದುಹಾಕದಿದ್ದಲ್ಲಿ ಆಟವು ಸ್ವಯಂಚಾಲಿತವಾಗಿ ಸೆಳೆಯುತ್ತದೆ.\n\nಆಟವು ಮೂರು ಹಂತಗಳಲ್ಲಿ ಮುಂದುವರಿಯುತ್ತದೆ:\n\n1. ಖಾಲಿ ಇರುವ ಸ್ಥಳಗಳಲ್ಲಿ ತುಂಡುಗಳನ್ನು ಇಡುವುದು\n2. ತುಂಡುಗಳನ್ನು ಪಕ್ಕದ ಬಿಂದುಗಳಿಗೆ ಸರಿಸುವುದು\n3. (ಐಚ್ al ಿಕ ಹಂತ) ಆಟಗಾರನನ್ನು ಮೂರು ತುಂಡುಗಳಾಗಿ ಕಡಿಮೆ ಮಾಡುವಾಗ ಯಾವುದೇ ಖಾಲಿ ಬಿಂದುವಿಗೆ ತುಂಡುಗಳನ್ನು ಚಲಿಸುವುದು\n\nಇಡುವುದು\n\nಆಟವು ಖಾಲಿ ಬೋರ್ಡ್‌ನೊಂದಿಗೆ ಪ್ರಾರಂಭವಾಗುತ್ತದೆ, ಇದು ಇಪ್ಪತ್ನಾಲ್ಕು ಅಂಕಗಳನ್ನು ಹೊಂದಿರುವ ಗ್ರಿಡ್ ಅನ್ನು ಹೊಂದಿರುತ್ತದೆ. ಪ್ರತಿ ಆಟಗಾರನು ಎಲ್ಲಾ ತುಣುಕುಗಳನ್ನು ಬೋರ್ಡ್‌ನಲ್ಲಿ ಇರಿಸುವವರೆಗೆ ಆಟಗಾರರು ತಮ್ಮ ತುಣುಕುಗಳನ್ನು ಖಾಲಿ ಬಿಂದುಗಳಲ್ಲಿ ಇರಿಸುವ ತಿರುವುಗಳನ್ನು ತೆಗೆದುಕೊಳ್ಳುತ್ತಾರೆ. ಒಬ್ಬ ಆಟಗಾರನು ತನ್ನ ಮೂರು ತುಣುಕುಗಳನ್ನು ನೇರವಾಗಿ ಹಾಕಲು ಸಾಧ್ಯವಾದರೆ, ಅವನಿಗೆ \"ಗಿರಣಿ\" ಇದೆ ಮತ್ತು ಅವನ ಎದುರಾಳಿಯ ಒಂದು ತುಂಡನ್ನು ಮಂಡಳಿಯಿಂದ ತೆಗೆದುಹಾಕಬಹುದು.\n\nಕೆಲವು ನಿಯಮಗಳಲ್ಲಿ, ರೂಪುಗೊಂಡ ಗಿರಣಿಯಿಂದ ತುಂಡನ್ನು ತೆಗೆದುಹಾಕುವ ಮೊದಲು ಆಟಗಾರರು ಮೊದಲು ಬೇರೆ ಯಾವುದೇ ತುಣುಕುಗಳನ್ನು ತೆಗೆದುಹಾಕಬೇಕು.\n\nತೆಗೆದ ತುಣುಕುಗಳ ಬಿಂದುಗಳಿಗೆ ನೀವು ಮತ್ತೆ ಕೆಲವು ನಿಯಮಗಳಲ್ಲಿ ಇರಿಸುವ ಹಂತದಲ್ಲಿ ಇರಿಸಲು ಸಾಧ್ಯವಿಲ್ಲ.\n\nಎಲ್ಲಾ ತುಣುಕುಗಳನ್ನು ಒಮ್ಮೆ ಬಳಸಿದ ನಂತರ, ಆಟಗಾರರು ಚಲಿಸುವ ತಿರುವುಗಳನ್ನು ತೆಗೆದುಕೊಳ್ಳುತ್ತಾರೆ.\n\nಚಲಿಸುತ್ತಿದೆ\n\nಸರಿಸಲು, ಆಟಗಾರನು ತನ್ನ ಒಂದು ತುಣುಕನ್ನು ಬೋರ್ಡ್ ರೇಖೆಯ ಉದ್ದಕ್ಕೂ ಖಾಲಿ ಪಕ್ಕದ ಬಿಂದುವಿಗೆ ಚಲಿಸುತ್ತಾನೆ. ಅವರು ಹಾಗೆ ಮಾಡಲು ಸಾಧ್ಯವಾಗದಿದ್ದರೆ, ಅವರು ಆಟವನ್ನು ಕಳೆದುಕೊಂಡಿದ್ದಾರೆ. ಬೋರ್ಡ್ ಸಾಲಿನಲ್ಲಿ ತನ್ನ ಮೂರು ತುಣುಕುಗಳನ್ನು ಜೋಡಿಸುವ ಆಟಗಾರನು ಗಿರಣಿಯನ್ನು ಹೊಂದಿರುತ್ತಾನೆ ಮತ್ತು ಇರಿಸುವ ಹಂತದಂತೆಯೇ ತನ್ನ ಎದುರಾಳಿಯ ತುಣುಕುಗಳಲ್ಲಿ ಒಂದನ್ನು ತೆಗೆದುಹಾಕಬಹುದು. ಯಾವುದೇ ಆಟಗಾರನು ಎರಡು ತುಂಡುಗಳಾಗಿ ಕಡಿಮೆಯಾಗುತ್ತಾನೆ, ಹೊಸ ಗಿರಣಿಗಳನ್ನು ರೂಪಿಸಲು ಯಾವುದೇ ಆಯ್ಕೆಯಿಲ್ಲ, ಮತ್ತು ಆದ್ದರಿಂದ ಆಟವನ್ನು ಕಳೆದುಕೊಳ್ಳುತ್ತಾನೆ. ತನ್ನ ಎದುರಾಳಿಯು ಚಲಿಸದಂತೆ ನಿರ್ಬಂಧಿಸಿದರೆ ಆಟಗಾರನು ಮೂರು ತುಣುಕುಗಳಿಗಿಂತ ಹೆಚ್ಚು ಕಳೆದುಕೊಂಡಾಗ ಕಳೆದುಕೊಳ್ಳಬಹುದು.\n\nಹಾರುವ\n\nನಿಯಮಗಳ ಕೆಲವು ರೂಪಾಂತರಗಳಲ್ಲಿ, ಆಟಗಾರನು ಕೇವಲ ಮೂರು ತುಣುಕುಗಳನ್ನು ಮಾತ್ರ ಉಳಿದಿದ್ದರೆ, ಅವನ ತುಣುಕುಗಳು ಪಕ್ಕದವುಗಳನ್ನು ಮಾತ್ರವಲ್ಲದೆ ಯಾವುದೇ ಖಾಲಿ ಬಿಂದುಗಳಿಗೆ ಹಾರಬಲ್ಲವು, ಹಾಪ್ ಮಾಡಬಹುದು ಅಥವಾ ಹೋಗಬಹುದು.",
  "@helpContent": {
    "description": "Help Content"
  },
  "versionInfo": "ಆವೃತ್ತಿ ಮಾಹಿತಿ",
  "@versionInfo": {
    "description": "Version info"
  },
  "eula": "EULA",
  "@eula": {
    "description": "EULA"
  },
  "license": "ಪರವಾನಗಿ",
  "@license": {
    "description": "License"
  },
  "sourceCode": "ಮೂಲ ಕೋಡ್",
  "@sourceCode": {
    "description": "Source code"
  },
  "appVersion": "ಅಪ್ಲಿಕೇಶನ್ ಆವೃತ್ತಿ",
  "@appVersion": {
    "description": "App Version"
  },
  "general": "ಜನರಲ್",
  "@general": {
    "description": "General"
  },
  "advanced": "ಸುಧಾರಿತ",
  "@advanced": {
    "description": "Advanced"
  },
  "placing": "ಇಡುವುದು",
  "@placing": {
    "description": "Placing"
  },
  "moving": "ಚಲಿಸುತ್ತಿದೆ",
  "@moving": {
    "description": "Moving"
  },
  "removing": "ತೆಗೆದುಹಾಕಲಾಗುತ್ತಿದೆ",
  "@removing": {
    "description": "Removing"
  },
  "gameOverCondition": "ಸ್ಥಿತಿಯ ಮೇಲೆ ಆಟ",
  "@gameOverCondition": {
    "description": "Game over condition"
  },
  "aisPlayStyle": "AI ನ ಪ್ಲೇಸ್ಟೈಲ್",
  "@aisPlayStyle": {
    "description": "AI's playstyle"
  },
  "passive": "ನಿಷ್ಕ್ರಿಯ",
  "@passive": {
    "description": "Passive"
  },
  "timeout": "ಸಮಯ ಮೀರಿದೆ",
  "@timeout": {
    "description": "Timeout"
  },
  "appearance": "ಗೋಚರತೆ",
  "@appearance": {
    "description": "Appearance"
  },
  "drawOnHumanExperience": "ಮಾನವ ಅನುಭವವನ್ನು ಸೆಳೆಯಿರಿ",
  "@drawOnHumanExperience": {
    "description": "Draw on the human experience"
  },
  "considerMobility": "ತುಣುಕುಗಳ ಚಲನಶೀಲತೆಯನ್ನು ಪರಿಗಣಿಸಿ",
  "@considerMobility": {
    "description": "Consider mobility of pieces"
  },
  "pieceCount": "ಪೀಸ್ ಎಣಿಕೆ:",
  "@pieceCount": {
    "description": "Piece count"
  },
  "inHand": "{player} ಕೈಯಲ್ಲಿ: {count}",
  "@inHand": {
    "description": "in hand"
  },
  "onBoard": "{player} ಬೋರ್ಡ್‌ನಲ್ಲಿ: {count}",
  "@onBoard": {
    "description": "on board"
  },
  "boardTop": "ಮೇಲಿನಿಂದ ಬೋರ್ಡ್ ಆಫ್‌ಸೆಟ್",
  "@boardTop": {
    "description": "Board offset from the top"
  },
  "notAIsTurn": "ಇದು ಎಐನ ಸರದಿ ಅಲ್ಲ.",
  "@notAIsTurn": {
    "description": "It is not the AI's turn."
  },
  "aiIsNotThinking": "ಎಐ ಯೋಚಿಸುತ್ತಿಲ್ಲ.",
  "@aiIsNotThinking": {
    "description": "AI is not thinking."
  },
  "atEnd": "ನೀವು ಚಲಿಸುವ ಪಟ್ಟಿಯ ಕೊನೆಯಲ್ಲಿದ್ದೀರಿ.",
  "@atEnd": {
    "description": "At the end of the move list."
  },
  "tapBackAgainToLeave": "ಬಿಡಲು ಮತ್ತೆ ಟ್ಯಾಪ್ ಮಾಡಿ.",
  "@tapBackAgainToLeave": {
    "description": "Tap back again to leave."
  },
  "more": "ಇನ್ನಷ್ಟು",
  "@more": {
    "description": "More"
  },
  "experimental": "ಇದು ಪ್ರಾಯೋಗಿಕ ಲಕ್ಷಣವಾಗಿದೆ.",
  "@experimental": {
    "description": "This is an experimental feature."
  },
  "experiments": "ಪ್ರಯೋಗಗಳು",
  "@experiments": {
    "description": "Experiments"
  },
  "ossLicenses": "ಮುಕ್ತ ಮೂಲ ಪರವಾನಗಿಗಳು",
  "@ossLicenses": {
    "description": "Open source licenses"
  },
  "language": "ಭಾಷೆ",
  "@language": {
    "description": "Languages"
  },
  "defaultLanguage": "ಡೀಫಾಲ್ಟ್ ಭಾಷೆ",
  "@defaultLanguage": {
    "description": "Default language"
  },
  "mayMoveInPlacingPhase": "ತುಣುಕುಗಳು ಇರಿಸುವ ಹಂತದಲ್ಲಿ ಚಲಿಸಬಹುದು",
  "@mayMoveInPlacingPhase": {
    "description": "The pieces can move in the placing phase"
  },
  "mayMoveInPlacingPhase_Detail": "ಯಾವುದೇ ವಿಶಿಷ್ಟವಾದ ಇರಿಸುವ ಮತ್ತು ಚಲಿಸುವ ಹಂತಗಳಿಲ್ಲ, ಅಂದರೆ, ಆಟಗಾರರು ಪ್ರತಿ ಚಲನೆಯಲ್ಲೂ ಒಂದು ತುಂಡನ್ನು ಬೋರ್ಡ್‌ನಲ್ಲಿ ಇಡಬೇಕೆ ಅಥವಾ ಅವರ ಒಂದು ತುಣುಕನ್ನು ಚಲಿಸಬೇಕೆ ಎಂದು ನಿರ್ಧರಿಸಬಹುದು (ಅವರು ಉಳಿದಿರುವ ತುಣುಕುಗಳನ್ನು ಇಡುವವರೆಗೆ).",
  "@mayMoveInPlacingPhase_Detail": {
    "description": "There are no distinct placing and moving phases, i.e. the players can decide at every move whether they want to place a piece on the board or move one of their pieces (as long as they have remaining pieces to place)."
  },
  "drawerColor": "ಮೆನು ಬಣ್ಣ",
  "@drawerColor": {
    "description": "Menu color"
  },
  "drawerTextColor": "ಮೆನು ಪಠ್ಯ ಬಣ್ಣ",
  "@drawerTextColor": {
    "description": "Menu text color"
  },
  "drawerHighlightItemColor": "ಮೆನು ಐಟಂ ಬಣ್ಣವನ್ನು ಹೈಲೈಟ್ ಮಾಡುತ್ತದೆ",
  "@drawerHighlightItemColor": {
    "description": "Menu highlight item color"
  },
  "mainToolbarBackgroundColor": "ಮುಖ್ಯ ಟೂಲ್‌ಬಾರ್ ಹಿನ್ನೆಲೆ ಬಣ್ಣ",
  "@mainToolbarBackgroundColor": {
    "description": "Main toolbar background color"
  },
  "mainToolbarIconColor": "ಮುಖ್ಯ ಟೂಲ್‌ಬಾರ್ ಐಕಾನ್ ಬಣ್ಣ",
  "@mainToolbarIconColor": {
    "description": "main toolbar icon color"
  },
  "navigationToolbarBackgroundColor": "ನ್ಯಾವಿಗೇಷನ್ ಟೂಲ್‌ಬಾರ್ ಹಿನ್ನೆಲೆ ಬಣ್ಣ",
  "@navigationToolbarBackgroundColor": {
    "description": "Navigation toolbar background color"
  },
  "navigationToolbarIconColor": "ನ್ಯಾವಿಗೇಷನ್ ಟೂಲ್‌ಬಾರ್ ಐಕಾನ್ ಬಣ್ಣ",
  "@navigationToolbarIconColor": {
    "description": "Navigation toolbar icon color"
  },
  "autoHideToolbar": "ಟೂಲ್‌ಬಾರ್ ಅನ್ನು ಸ್ವಯಂಚಾಲಿತವಾಗಿ ಮರೆಮಾಡಿ",
  "@autoHideToolbar": {
    "description": "Automatically hide the toolbar"
  },
  "toolbarLocationOnScreen": "ಪರದೆಯ ಮೇಲೆ ಟೂಲ್‌ಬಾರ್ ಸ್ಥಳ",
  "@toolbarLocationOnScreen": {
    "description": "Toolbar location on screen"
  },
  "top": "ಟಾಪ್",
  "@top": {
    "description": "Top"
  },
  "bottom": "ಕೆಳಗೆ",
  "@bottom": {
    "description": "Bottom"
  },
  "center": "ಕೇಂದ್ರ",
  "@center": {
    "description": "Center"
  },
  "solidColor": "ಗಾಢ ಬಣ್ಣ",
  "@solidColor": {
    "description": "Solid color"
  },
  "picture": "ಚಿತ್ರ",
  "@picture": {
    "description": "Picture"
  },
  "chooseYourPicture": "ನಿಮ್ಮ ಚಿತ್ರವನ್ನು ಆರಿಸಿ",
  "@chooseYourPicture": {
    "description": "Choose your picture"
  },
  "light": "ಬೆಳಕು",
  "@light": {
    "description": "Light"
  },
  "dark": "ಡಾರ್ಕ್",
  "@dark": {
    "description": "Dark"
  },
  "themes": "ಥೀಮ್ಗಳು",
  "@themes": {
    "description": "Themes"
  },
  "currentTheme": "ಪ್ರಸ್ತುತ ಥೀಮ್",
  "@currentTheme": {
    "description": "Current theme"
  },
  "saveTheme": "ಥೀಮ್ ಉಳಿಸಿ",
  "@saveTheme": {
    "description": "Save theme"
  },
  "showAnalysisGraph": "ವಿಶ್ಲೇಷಣೆ ಗ್ರಾಫ್ ತೋರಿಸಿ",
  "@showAnalysisGraph": {
    "description": "Show analysis graph"
  },
  "analysis": "ವಿಶ್ಲೇಷಣೆ",
  "@analysis": {
    "description": "Analysis"
  },
  "saveGame": "ಆಟ ಉಳಿಸು",
  "@saveGame": {
    "description": "Save game"
  },
  "loadGame": "ಆಟವನ್ನು ಲೋಡ್ ಮಾಡಿ",
  "@loadGame": {
    "description": "Load game"
  },
  "setupPosition": "ಸೆಟಪ್ ಸ್ಥಾನ",
  "@setupPosition": {
    "description": "Setup position"
  },
  "showLegalMoves": "ಕಾನೂನು ಕ್ರಮಗಳನ್ನು ತೋರಿಸಿ",
  "@showLegalMoves": {
    "description": "Show legal moves"
  },
  "showLastMove": "ಕೊನೆಯ ನಡೆಯನ್ನು ತೋರಿಸಿ",
  "@showLastMove": {
    "description": "Show last move"
  },
  "showArrows": "ಬಾಣಗಳನ್ನು ತೋರಿಸಿ",
  "@showArrows": {
    "description": "Show arrows"
  },
  "pieces": "ತುಣುಕುಗಳು",
  "@pieces": {
    "description": "Pieces"
  },
  "showAnalysis": "ವಿಶ್ಲೇಷಣೆಯನ್ನು ತೋರಿಸಿ",
  "@showAnalysis": {
    "description": "Show analysis"
  },
  "threads": "ಎಳೆಗಳು",
  "@threads": {
    "description": "Threads"
  },
  "getInvolved": "ತೊಡಗಿಸಿಕೊಳ್ಳಿ",
  "@getInvolved": {
    "description": "Get Involved"
  },
  "helpImproveTranslate": "ಅನುವಾದವನ್ನು ಸುಧಾರಿಸಲು ಸಹಾಯ ಮಾಡಿ",
  "@helpImproveTranslate": {
    "description": "Help improve translate"
  },
  "tutorial": "ಟ್ಯುಟೋರಿಯಲ್",
  "@tutorial": {
    "description": "Tutorial"
  },
  "classicMill": "ಕ್ಲಾಸಿಕ್ ಮಿಲ್",
  "@classicMill": {
    "description": "Classic Mill"
  },
  "mixedMill": "ಮಿಶ್ರ ಮಿಲ್",
  "@mixedMill": {
    "description": "Mixed Mill"
  },
  "ceylonMill": "ಸಿಲೋನ್ ಮಿಲ್",
  "@ceylonMill": {
    "description": "Ceylon Mill"
  },
  "mayBreakAndRemakeMillRepeatedly": "ಮಿಲ್ ಅನ್ನು ಮುರಿಯಬಹುದು ಮತ್ತು ಪದೇ ಪದೇ ಮರುಮಾಡಬಹುದು",
  "@mayBreakAndRemakeMillRepeatedly": {
    "description": "Mill may be broken and remade repeatedly"
  },
  "mayBreakAndRemakeMillRepeatedly_Detail": "ಹೊಸ ಗಿರಣಿಯನ್ನು ರಚಿಸಲು ಆಟಗಾರನು ಗಿರಣಿಯನ್ನು ಮುರಿದರೆ, ಅಂತಹ ಆಟಗಾರನು ಹೊಸ ಗಿರಣಿಯನ್ನು ಮಾಡಿದರೆ ಅಂತಹ ತುಣುಕನ್ನು ತನ್ನ ಮುಂದಿನ ನಡೆಯಲ್ಲಿ ಮೂಲ ಜಂಕ್ಷನ್‌ಗೆ ಹಿಂತಿರುಗಿಸಬಹುದು.",
  "@mayBreakAndRemakeMillRepeatedly_Detail": {
    "description": "If a player breaks a mill to create a new mill immediately, such player can move such piece back to the original junction in his next move if it makes a new mill."
  },
  "drawIfNoRemovalWithinTenMovesWhenThreeLeft": "ಆಟಗಾರನು ಮೂರು ತುಣುಕುಗಳನ್ನು ಹೊಂದಿದ್ದರೆ ಮತ್ತು ಹತ್ತು ಚಲನೆಗಳ ನಂತರ ಯಾವುದೇ ಆಟಗಾರನು ಎದುರಾಳಿಯ ತುಣುಕುಗಳನ್ನು ತೆಗೆದುಹಾಕದಿದ್ದರೆ ಆಟವನ್ನು ಎಳೆಯಲಾಗುತ್ತದೆ",
  "@drawIfNoRemovalWithinTenMovesWhenThreeLeft": {
    "description": "The game is drawn if a player has three pieces and after ten moves neither player removes the opponent's pieces"
  },
  "drawIfNoRemovalWithinTenMovesWhenThreeLeft_Detail": "ಒಬ್ಬ ಆಟಗಾರನು ಮೂರು ತುಣುಕುಗಳಿಗೆ ಇಳಿದಾಗ, ಮತ್ತು ಯಾವುದೇ ಆಟಗಾರನು ಹತ್ತು ಚಲನೆಗಳ ಒಳಗೆ ಎದುರಾಳಿಯ ತುಂಡನ್ನು ತೆಗೆದುಹಾಕಲು ಸಾಧ್ಯವಿಲ್ಲ, ಆಟವು ಡ್ರಾ ಆಗಿದೆ.",
  "@drawIfNoRemovalWithinTenMovesWhenThreeLeft_Detail": {
    "description": "When a player is down to three pieces, and neither player can remove an opponent's piece within ten moves, the game is a draw."
  },
  "close": "ಮುಚ್ಚಿ",
  "@close": {
    "description": "Close"
  },
  "whitePiece": "ಬಿಳಿ ತುಂಡು",
  "@whitePiece": {
    "description": "White piece"
  },
  "blackPiece": "ಕಪ್ಪು ತುಂಡು",
  "@blackPiece": {
    "description": "Black piece"
  },
  "banPoint": "ಬ್ಯಾನ್ ಪಾಯಿಂಟ್",
  "@banPoint": {
    "description": "Ban point"
  },
  "emptyPoint": "ಖಾಲಿ ಬಿಂದು",
  "@emptyPoint": {
    "description": "Empty point"
  },
  "noPoint": "ಯಾವುದೇ ಅರ್ಥವಿಲ್ಲ",
  "@noPoint": {
    "description": "No point"
  },
  "placingPhase": "ಇರಿಸುವ ಹಂತ",
  "@placingPhase": {
    "placingPhase": "Placing phase"
  },
  "movingPhase": "ಚಲಿಸುವ ಹಂತ",
  "@movingPhase": {
    "description": "Moving phase"
  },
  "flyingPhase": "ಹಾರುವ ಹಂತ",
  "@flyingPhase": {
    "description": "Flying phase"
  },
  "sideToMove": "ಸರಿಸಲು ಬದಿ: {player}",
  "@sideToMove": {
    "description": "Side to move"
  },
  "lastMove": "ಕೊನೆಯ ಚಲನೆ: {move}",
  "@lastMove": {
    "description": "Last move"
  },
  "selected": "ಆಯ್ಕೆ ಮಾಡಲಾಗಿದೆ",
  "@selected": {
    "description": "Selected"
  },
  "accessibility": "ಪ್ರವೇಶಿಸುವಿಕೆ",
  "@accessibility": {
    "description": "Accessibility"
  },
  "screenReaderSupport": "ಸ್ಕ್ರೀನ್ ರೀಡರ್ ಬೆಂಬಲ",
  "@screenReaderSupport": {
    "description": "Screen reader support"
  },
  "isDraw": "ಇದು ಡ್ರಾ ಆಗಿದೆ!",
  "@isDraw": {
    "description": "It is a Draw!"
  },
  "draw": "ಡ್ರಾ",
  "@draw": {
    "description": "Draw"
  },
  "pieceHighlightColor": "ಪೀಸ್ ಹೈಲೈಟ್ ಬಣ್ಣ",
  "@pieceHighlightColor": {
    "description": "Piece highlight color"
  },
  "algorithm": "ಅಲ್ಗಾರಿದಮ್",
  "@algorithm": {
    "description": "Algorithm"
  },
  "removeUnplacedPiece": "ಸ್ಥಳವಿಲ್ಲದ ತುಂಡನ್ನು ತೆಗೆಯಿರಿ",
  "@removeUnplacedPiece": {
    "description": "Remove unplaced piece"
  },
  "removeUnplacedPiece_Detail": "ಇರಿಸುವ ಹಂತದಲ್ಲಿ ಆಟಗಾರ್ತಿಯು ಗಿರಣಿಯನ್ನು ರೂಪಿಸಿದರೆ, ಆಕೆ ಎದುರಾಳಿಯ ಸ್ಥಾನವಿಲ್ಲದ ತುಂಡನ್ನು ತೆಗೆದು ಚಲನೆಯನ್ನು ಮುಂದುವರಿಸುತ್ತಾಳೆ.",
  "@removeUnplacedPiece_Detail": {
    "description": "If a player forms the mill in the placing phase, she will remove the opponent's unplaced piece and continue to make a move."
  },
  "endgameNMoveRule": "ಎಂಡ್‌ಗೇಮ್ ಎನ್-ಮೂವ್ ನಿಯಮ",
  "@endgameNMoveRule": {
    "description": "Endgame N-Move rule"
  },
  "endgameNMoveRule_Detail": "ಯಾವುದೇ ಆಟಗಾರನು ಕೇವಲ ಮೂರು ತುಣುಕುಗಳನ್ನು ಹೊಂದಿದ್ದರೆ ಮತ್ತು ಯಾವುದೇ ಆಟಗಾರನು ನಿರ್ದಿಷ್ಟ ಚಲನೆಗಳಲ್ಲಿ ಒಂದು ತುಂಡನ್ನು ತೆಗೆಯದಿದ್ದರೆ, ಆಟವನ್ನು ಡ್ರಾ ಮಾಡಲಾಗುತ್ತದೆ.",
  "@endgameNMoveRule_Detail": {
    "description": "If either player has only three pieces and neither player removes a piece within a specific moves, the game is drawn."
  },
  "drawReasonEndgameRule50": "ಒಬ್ಬ ಆಟಗಾರನು ಕೇವಲ ಮೂರು ತುಣುಕುಗಳನ್ನು ಹೊಂದಿರುತ್ತಾನೆ ಮತ್ತು ಯಾವುದೇ ಆಟಗಾರನು ನಿರ್ದಿಷ್ಟ ಚಲನೆಗಳಲ್ಲಿ ಒಂದು ತುಂಡನ್ನು ತೆಗೆಯುವುದಿಲ್ಲ.",
  "@drawReasonEndgameRule50": {
    "description": "Either player has only three pieces and neither player removes a piece within a specific moves."
  },
  "threefoldRepetitionRule": "ಮೂರು ಪಟ್ಟು ಪುನರಾವರ್ತಿಸುವ ನಿಯಮ",
  "@threefoldRepetitionRule": {
    "description": "Threefold repetition rule"
  },
  "threefoldRepetitionRule_Detail": "ಒಂದು ಸ್ಥಾನವು ಮೂರನೇ ಬಾರಿಗೆ ಸಂಭವಿಸಿದಲ್ಲಿ ಆಟವನ್ನು ಡ್ರಾ ಮಾಡಲಾಗುತ್ತದೆ.",
  "@threefoldRepetitionRule_Detail": {
    "description": "The game is drawn if a position occurs for the third time."
  },
  "continueToMakeMove": "ಗಿರಣಿ! ಒಂದು ಚಲನೆಯನ್ನು ಮುಂದುವರಿಸಿ.",
  "@continueToMakeMove": {
    "description": "Mill! Continue to make a move."
  },
  "pointStyle": "ಪಾಯಿಂಟ್ ಶೈಲಿ",
  "@pointStyle": {
    "description": "Point style"
  },
  "pointWidth": "ಪಾಯಿಂಟ್ ಅಗಲ",
  "@pointWidth": {
    "description": "Point width"
  },
  "solid": "ಘನ",
  "@solid": {
    "description": "Solid"
  },
  "hollow": "ಟೊಳ್ಳು",
  "@hollow": {
    "description": "Hollow"
  },
  "languageName": "ಕನ್ನಡ",
  "@languageName": {
    "description": "The name of the current language"
  },
  "moveNumber": "{count,plural, =0{ಮೂವ್}=1{{count} ಸರಿಸಿ}other{{count} ಚಲನೆಗಳು}}",
  "@moveNumber": {
    "description": "Moves to take back",
    "placeholders": {
      "count": {
        "description": "Number of Moves",
        "example": "3"
      }
>>>>>>> 92c2f33f
    }
  },
  "loadFailed": "ಲೋಡ್ ವಿಫಲವಾಗಿದೆ.",
  "@loadFailed": {
    "description": "Load failed."
  },
  "filename": "ಕಡತದ ಹೆಸರು",
  "@filename": {
    "description": "File name"
  },
  "browse": "ಬ್ರೌಸ್…",
  "@browse": {
    "description": "Browse…"
  },
  "gameFiles": "ಆಟದ ಫೈಲ್‌ಗಳು",
  "@gameFiles": {
    "description": "Game files"
  },
  "gameSavedTo": "ಆಟವನ್ನು ಉಳಿಸಲಾಗಿದೆ",
  "@gameSavedTo": {
    "description": "The game is saved to"
  }
}<|MERGE_RESOLUTION|>--- conflicted
+++ resolved
@@ -1,1255 +1,4 @@
 {
-<<<<<<< HEAD
-    "@@locale": "kn",
-    "appName": "ಮಿಲ್",
-    "@appName": {
-        "description": "The app name"
-    },
-    "welcome": "ಸ್ವಾಗತ",
-    "@welcome": {
-        "description": "Welcome"
-    },
-    "yes": "ಹೌದು",
-    "@yes": {
-        "description": "Yes"
-    },
-    "no": "ಇಲ್ಲ",
-    "@no": {
-        "description": "No"
-    },
-    "game": "ಆಟ",
-    "@game": {
-        "description": "Game"
-    },
-    "humanVsAi": "ಯಂತ್ರವನ್ನು ಸವಾಲು ಮಾಡಿ",
-    "@humanVsAi": {
-        "description": "Human Vs AI"
-    },
-    "humanVsHuman": "ಇಬ್ಬರು ಆಟಗಾರರ ಯುದ್ಧ",
-    "@humanVsHuman": {
-        "description": "Human Vs Human"
-    },
-    "aiVsAi": "ಯಂತ್ರದಿಂದ ಯಂತ್ರ",
-    "@aiVsAi": {
-        "description": "AI Vs AI"
-    },
-    "humanVsCloud": "ಹ್ಯೂಮನ್ Vs. ಮೇಘ",
-    "@humanVsCloud": {
-        "description": "Human Vs Cloud"
-    },
-    "humanVsLAN": "ಹ್ಯೂಮನ್ Vs. ಲ್ಯಾನ್",
-    "@humanVsLAN": {
-        "description": "Human Vs LAN"
-    },
-    "testViaLAN": "LAN ಮೂಲಕ ಪರೀಕ್ಷಿಸಿ",
-    "@testViaLAN": {
-        "description": "Test Via LAN"
-    },
-    "move": "ಸರಿಸಿ",
-    "@move": {
-        "description": "Move"
-    },
-    "moves": " ಚಲಿಸುತ್ತದೆ",
-    "@moves": {
-        "description": " Moves"
-    },
-    "showMoveList": "ಪಟ್ಟಿಯನ್ನು ಸರಿಸಿ",
-    "@showMoveList": {
-        "description": "Move list"
-    },
-    "moveList": "ಪಟ್ಟಿಯನ್ನು ಸರಿಸಿ",
-    "@moveList": {
-        "description": "Move list"
-    },
-    "noGameRecord": "ಯಾವುದೇ ದಾಖಲೆ ಇಲ್ಲ",
-    "@noGameRecord": {
-        "description": "No record"
-    },
-    "ok": "ಸರಿ",
-    "@ok": {
-        "description": "OK"
-    },
-    "confirm": "ದೃಢೀಕರಿಸಿ",
-    "@confirm": {
-        "description": "Confirm"
-    },
-    "cancel": "ರದ್ದುಮಾಡಿ",
-    "@cancel": {
-        "description": "Cancel"
-    },
-    "copyright": "ಕೃತಿಸ್ವಾಮ್ಯ © 2021-2022 ಕ್ಯಾಲ್ಸಿಟೆಮ್ ಸ್ಟುಡಿಯೋ",
-    "@copyright": {
-        "description": "Copyright"
-    },
-    "tipSelectWrong": "ತಪ್ಪು ತುಂಡು ಆಯ್ಕೆಮಾಡಿ.",
-    "@tipSelectWrong": {
-        "description": "Select the wrong piece."
-    },
-    "tipPlace": "ನಿಮ್ಮ ತುಣುಕುಗಳನ್ನು ಇರಿಸಿ.",
-    "@tipPlace": {
-        "description": "Place your pieces."
-    },
-    "tipBanPlace": "ನೀವು ಅದನ್ನು ಇಲ್ಲಿ ಇರಿಸಲು ಸಾಧ್ಯವಿಲ್ಲ.",
-    "@tipBanPlace": {
-        "description": "Cannot place it here."
-    },
-    "tipPlaced": "ನೀವು ಇರಿಸಿದ್ದೀರಿ.",
-    "@tipPlaced": {
-        "description": "Placed."
-    },
-    "tipRemove": "ತುಂಡು ತೆಗೆದುಹಾಕಿ.",
-    "@tipRemove": {
-        "description": "Remove a piece."
-    },
-    "tipBanRemove": "ನೀವು ಅದನ್ನು ತೆಗೆದುಹಾಕಲು ಸಾಧ್ಯವಿಲ್ಲ.",
-    "@tipBanRemove": {
-        "description": "Cannot remove."
-    },
-    "tipRemoved": "ನೀವು ತೆಗೆದುಹಾಕಿದ್ದೀರಿ.",
-    "@tipRemoved": {
-        "description": "Removed."
-    },
-    "tipMove": "ತುಂಡು ಸರಿಸಿ.",
-    "@tipMove": {
-        "description": "Move a piece."
-    },
-    "tipCannotPlace": "ನಿಮ್ಮ ತುಂಡನ್ನು ಇಲ್ಲಿ ಇರಿಸಲು ಸಾಧ್ಯವಿಲ್ಲ.",
-    "@tipCannotPlace": {
-        "description": "You can't place your piece here."
-    },
-    "tipCannotMove": "ನಿಮ್ಮ ತುಂಡನ್ನು ಇಲ್ಲಿಗೆ ಸರಿಸಲು ಸಾಧ್ಯವಿಲ್ಲ.",
-    "@tipCannotMove": {
-        "description": "You can't move your piece here."
-    },
-    "tipMill": "ಮಿಲ್! ನಿಮ್ಮ ಎದುರಾಳಿಯ ತುಂಡನ್ನು ತೆಗೆದುಕೊಳ್ಳಿ.",
-    "@tipMill": {
-        "description": "Mill! Take your opponent's piece."
-    },
-    "tipContinueMill": "ನಿಮ್ಮ ಎದುರಾಳಿಯ ತುಣುಕನ್ನು ತೆಗೆದುಕೊಳ್ಳುವುದನ್ನು ಮುಂದುವರಿಸಿ.",
-    "@tipContinueMill": {
-        "description": "Continue to take your opponent's piece."
-    },
-    "tipSelectOpponentsPiece": "ನಿಮ್ಮ ಎದುರಾಳಿಯ ತುಣುಕುಗಳಲ್ಲಿ ಒಂದನ್ನು ಆಯ್ಕೆಮಾಡಿ.",
-    "@tipSelectOpponentsPiece": {
-        "description": "Select one of your opponent's pieces."
-    },
-    "tipCannotRemovePieceFromMill": "ನೀವು ಗಿರಣಿಯಿಂದ ತುಂಡನ್ನು ತೆಗೆದುಹಾಕಲು ಸಾಧ್ಯವಿಲ್ಲ.",
-    "@tipCannotRemovePieceFromMill": {
-        "description": "You cannot remove a piece from a mill."
-    },
-    "tipCanMoveOnePoint": "ಒಂದು ತುಂಡು 1 ಬಿಂದುವನ್ನು ಚಲಿಸಬಹುದು.",
-    "@tipCanMoveOnePoint": {
-        "description": "A piece can move 1 point."
-    },
-    "tipCannotMoveOpponentsPieces": "ನಿಮ್ಮ ಎದುರಾಳಿಯ ತುಣುಕುಗಳನ್ನು ನೀವು ಸರಿಸಲು ಸಾಧ್ಯವಿಲ್ಲ.",
-    "@tipCannotMoveOpponentsPieces": {
-        "description": "You can't move your opponent's pieces."
-    },
-    "tipThreePiecesInLine": "ಒಂದು ಸಾಲಿನಲ್ಲಿ ಮೂರು ತುಣುಕುಗಳಿವೆ.",
-    "@tipThreePiecesInLine": {
-        "description": "There are 3 pieces in a line."
-    },
-    "tipSelectPieceToMove": "ಸರಿಸಲು ನಿಮ್ಮ ತುಣುಕು ಆಯ್ಕೆಮಾಡಿ.",
-    "@tipSelectPieceToMove": {
-        "description": "Select your piece to move."
-    },
-    "tipHaveThreePiecesLeft": "ನಿಮ್ಮ ಬಳಿ ಮೂರು ತುಂಡುಗಳು ಉಳಿದಿವೆ.",
-    "@tipHaveThreePiecesLeft": {
-        "description": "You have 3 pieces left."
-    },
-    "tipCanMoveToAnyPoint": "ನೀವು ಇಷ್ಟಪಡುವ ಯಾವುದೇ ಹಂತಕ್ಕೆ ನೀವು ಚಲಿಸಬಹುದು.",
-    "@tipCanMoveToAnyPoint": {
-        "description": "You can move to any point you like."
-    },
-    "tipToMove": " ಸರಿಸಲು.",
-    "@tipToMove": {
-        "description": " to move."
-    },
-    "whiteWin": "ಆಟಗಾರ 1 ಗೆಲುವುಗಳು!",
-    "@whiteWin": {
-        "description": "Player 1 wins!"
-    },
-    "blackWin": "ಆಟಗಾರ 2 ಗೆಲುವುಗಳು!",
-    "@blackWin": {
-        "description": "Player 2 wins!"
-    },
-    "won": "ಗೆದ್ದಿದೆ",
-    "@won": {
-        "description": "Won"
-    },
-    "lost": "ಕಳೆದುಹೋಯಿತು",
-    "@lost": {
-        "description": "Lost"
-    },
-    "aborted": "ಸ್ಥಗಿತಗೊಳಿಸಲಾಗಿದೆ",
-    "@aborted": {
-        "description": "Aborted"
-    },
-    "thinking": "ಆಲೋಚನೆ...",
-    "@thinking": {
-        "description": "Thinking..."
-    },
-    "newGame": "ಹೊಸ ಆಟ",
-    "@newGame": {
-        "description": "New game"
-    },
-    "importGame": "ಆಟವನ್ನು ಆಮದು ಮಾಡಿ",
-    "@importGame": {
-        "description": "Import game"
-    },
-    "exportGame": "ರಫ್ತು ಆಟ",
-    "@exportGame": {
-        "description": "Export game"
-    },
-    "gameImported": "ಕ್ಲಿಪ್‌ಬೋರ್ಡ್‌ನಿಂದ ಆಟವನ್ನು ಆಮದು ಮಾಡಲಾಗಿದೆ.",
-    "@gameImported": {
-        "description": "Game imported from the clipboard."
-    },
-    "cannotImport": "ಆಮದು ಮಾಡಲು ಸಾಧ್ಯವಿಲ್ಲ",
-    "@cannotImport": {
-        "description": "Cannot import"
-    },
-    "movesAndRulesNotMatch": "ಚಲನೆಗಳು ಮತ್ತು ನಿಯಮಗಳು ಹೊಂದಿಕೆಯಾಗುವುದಿಲ್ಲ.",
-    "@movesAndRulesNotMatch": {
-        "description": "Rules and moves do not match."
-    },
-    "startRecording": "ರೆಕಾರ್ಡಿಂಗ್ ಪ್ರಾರಂಭಿಸಿ",
-    "@startRecording": {
-        "description": "Start recording"
-    },
-    "recording": "ರೆಕಾರ್ಡಿಂಗ್ ...",
-    "@recording": {
-        "description": "Recording..."
-    },
-    "stopRecording": "ರೆಕಾರ್ಡಿಂಗ್ ನಿಲ್ಲಿಸಿ",
-    "@stopRecording": {
-        "description": "Stop recording"
-    },
-    "showRecording": "ರೆಕಾರ್ಡಿಂಗ್ ತೋರಿಸಿ",
-    "@showRecording": {
-        "description": "Show recording"
-    },
-    "noRecording": "ರೆಕಾರ್ಡಿಂಗ್ ಇಲ್ಲ.",
-    "@noRecording": {
-        "description": "No recording."
-    },
-    "pleaseWait": "ದಯಮಾಡಿ ನಿರೀಕ್ಷಿಸಿ.",
-    "@pleaseWait": {
-        "description": "Please wait..."
-    },
-    "restartGame": "ಪ್ರಸ್ತುತ ಆಟವನ್ನು ಮರುಪ್ರಾರಂಭಿಸುವುದೇ?",
-    "@restartGame": {
-        "description": "Restart current game?"
-    },
-    "restart": "ಪುನರಾರಂಭದ",
-    "@restart": {
-        "description": "Restart"
-    },
-    "gameStarted": "ಆಟ ಪ್ರಾರಂಭವಾಯಿತು, ದಯವಿಟ್ಟು ಇರಿಸಿ",
-    "@gameStarted": {
-        "description": "Game started, please place"
-    },
-    "analyzing": "ವಿಶ್ಲೇಷಿಸಲಾಗುತ್ತಿದೆ ...",
-    "@analyzing": {
-        "description": "Analyzing ..."
-    },
-    "error": "ದೋಷ",
-    "@error": {
-        "description": "Error"
-    },
-    "winRate": "ಗೆಲುವಿನ ದರ",
-    "@winRate": {
-        "description": "Win Rate"
-    },
-    "score": "ಸ್ಕೋರ್",
-    "@score": {
-        "description": "Score"
-    },
-    "white": "ಆಟಗಾರ 1",
-    "@white": {
-        "description": "Player 1"
-    },
-    "black": "ಆಟಗಾರ 2",
-    "@black": {
-        "description": "Player 2"
-    },
-    "loseReasonlessThanThree": " ತುಂಡು ಎಣಿಕೆ ಮೂರು ಕ್ಕಿಂತ ಕಡಿಮೆ.",
-    "@loseReasonlessThanThree": {
-        "description": " piece count is less than three."
-    },
-    "loseReasonResign": " ರಾಜೀನಾಮೆ.",
-    "@loseReasonResign": {
-        "description": " resign."
-    },
-    "loseReasonNoWay": " ಹೋಗಲು ಯಾವುದೇ ಮಾರ್ಗವಿಲ್ಲ.",
-    "@loseReasonNoWay": {
-        "description": " is no way to go."
-    },
-    "loseReasonBoardIsFull": "ಬೋರ್ಡ್ ತುಂಬಿದೆ, ಮತ್ತು ಹೋಗಲು ದಾರಿ ಇಲ್ಲ.",
-    "@loseReasonBoardIsFull": {
-        "description": "The board is full, no way to go."
-    },
-    "loseReasonTimeOver": "ಸಮಯ ಮುಗಿದಿದೆ",
-    "@loseReasonTimeOver": {
-        "description": "Time Over"
-    },
-    "drawReasonRule50": "ಚಲಿಸುವ ಹಂತದಲ್ಲಿ, ಕೊನೆಯ ನಿರ್ದಿಷ್ಟ ಸಂಖ್ಯೆಯ ಚಲನೆಗಳಲ್ಲಿ ಯಾವುದೇ ತುಣುಕನ್ನು ತೆಗೆದುಹಾಕಲಾಗಿಲ್ಲ.",
-    "@drawReasonRule50": {
-        "description": "In the moving phase, no piece has been removed in the last specific number of moves."
-    },
-    "drawReasonBoardIsFull": "ಬೋರ್ಡ್ ತುಂಬಿರುವುದರಿಂದ ಇದು ಡ್ರಾ ಆಗಿದೆ.",
-    "@drawReasonBoardIsFull": {
-        "description": "It is a Draw because the board is full"
-    },
-    "drawReasonThreefoldRepetition": "ಮೂರು ಪಟ್ಟು ಪುನರಾವರ್ತನೆಯಿಂದಾಗಿ ಇದು ಡ್ರಾ ಆಗಿದೆ.",
-    "@drawReasonThreefoldRepetition": {
-        "description": "It is a Draw because of threefold repetition."
-    },
-    "gameOverUnknownReason": "ಗೇಮ್ ಓವರ್! ಅಜ್ಞಾತ ಕಾರಣ.",
-    "@gameOverUnknownReason": {
-        "description": "Game Over! Unknown reason."
-    },
-    "gameOver": "ಗೇಮ್ ಓವರ್",
-    "@gameOver": {
-        "description": "Game Over"
-    },
-    "youWin": "ನೀವು ಗೆಲ್ಲುತ್ತೀರಿ! ಅಭಿನಂದನೆಗಳು!",
-    "@youWin": {
-        "description": "You win! Congratulations!"
-    },
-    "challengeHarderLevel": "ಕಠಿಣ ಮಟ್ಟವನ್ನು ಸವಾಲು ಮಾಡುವುದೇ? ಹೊಸ ಮಟ್ಟವು ಮಟ್ಟವಾಗಿರುತ್ತದೆ",
-    "@challengeHarderLevel": {
-        "description": "Challenge harder level?"
-    },
-    "youLose": "ನೀವು ಕಳೆದುಕೊಳ್ಳುತ್ತೀರಿ!",
-    "@youLose": {
-        "description": "You Lose!"
-    },
-    "analyze": "ವಿಶ್ಲೇಷಿಸಿ",
-    "@analyze": {
-        "description": "Analyze"
-    },
-    "playerName": "ಆಟಗಾರನ ಹೆಸರು",
-    "@playerName": {
-        "description": "Player Name"
-    },
-    "about": "ಬಗ್ಗೆ",
-    "@about": {
-        "description": "About"
-    },
-    "version": "ಆವೃತ್ತಿ",
-    "@version": {
-        "description": "Version"
-    },
-    "thanks": "ಧನ್ಯವಾದಗಳು",
-    "@thanks": {
-        "description": "Thanks"
-    },
-    "settings": "ಸಂಯೋಜನೆಗಳು",
-    "@settings": {
-        "description": "Settings"
-    },
-    "options": "ಆಯ್ಕೆಗಳು",
-    "@options": {
-        "description": "Options"
-    },
-    "preferences": "ಆದ್ಯತೆಗಳು",
-    "@preferences": {
-        "description": "Preferences"
-    },
-    "skillLevel": "ತೊಂದರೆ ಮಟ್ಟ",
-    "@skillLevel": {
-        "description": "Difficulty level"
-    },
-    "moveTime": "AI ಆಲೋಚನಾ ಸಮಯ",
-    "@moveTime": {
-        "description": "AI thinking time"
-    },
-    "difficulty": "ತೊಂದರೆ",
-    "@difficulty": {
-        "description": "Difficulty"
-    },
-    "playSounds": "ಧ್ವನಿ ಪರಿಣಾಮಗಳು",
-    "@playSounds": {
-        "description": "Sound effects"
-    },
-    "playSoundsInTheGame": "ಆಟದಲ್ಲಿ ಶಬ್ದಗಳನ್ನು ಪ್ಲೇ ಮಾಡಿ",
-    "@playSoundsInTheGame": {
-        "description": "Play sounds in the game"
-    },
-    "keepMuteWhenTakingBack": "ಹಿಂತಿರುಗುವಾಗ ಮ್ಯೂಟ್ ಮಾಡಿ",
-    "@keepMuteWhenTakingBack": {
-        "description": "Keep mute when taking back"
-    },
-    "tone": "ಸ್ವರ",
-    "@tone": {
-        "description": "Tone"
-    },
-    "whoMovesFirst": "ಮೊದಲ ನಡೆ",
-    "@whoMovesFirst": {
-        "description": "First move"
-    },
-    "human": "ಮಾನವ",
-    "@human": {
-        "description": "Human"
-    },
-    "ai": "ಎಐ",
-    "@ai": {
-        "description": "AI"
-    },
-    "alternate": "ಪರ್ಯಾಯ",
-    "@alternate": {
-        "description": "Alternate"
-    },
-    "isAutoRestart": "ಆಟ ಮುಗಿದ ನಂತರ ಆಟವನ್ನು ಮರುಪ್ರಾರಂಭಿಸಿ",
-    "@isAutoRestart": {
-        "description": "Auto-restart game when game over"
-    },
-    "isAutoChangeFirstMove": "ಸ್ವಯಂ ಬದಲಾವಣೆ ಮೊದಲ ಚಲನೆ",
-    "@isAutoChangeFirstMove": {
-        "description": "Auto Change First Move"
-    },
-    "resignIfMostLose": "ಹೆಚ್ಚು ಕಳೆದುಕೊಂಡರೆ AI ರಾಜೀನಾಮೆ ನೀಡಿ",
-    "@resignIfMostLose": {
-        "description": "AI Resign if Most Lose"
-    },
-    "shufflingEnabled": "ಯಾದೃಚ್ ly ಿಕವಾಗಿ ಸರಿಸಿ",
-    "@shufflingEnabled": {
-        "description": "Random move"
-    },
-    "learnEndgame": "ಎಂಡ್‌ಗೇಮ್ ಕಲಿಯಿರಿ",
-    "@learnEndgame": {
-        "description": "Learn Endgame"
-    },
-    "openingBook": "ಆರಂಭಿಕ ಪುಸ್ತಕ",
-    "@openingBook": {
-        "description": "Opening Book"
-    },
-    "misc": "ವಿವಿಧ",
-    "@misc": {
-        "description": "Miscellaneous"
-    },
-    "rules": "ನಿಯಮಗಳು",
-    "@rules": {
-        "description": "Rules"
-    },
-    "piecesCount": "ಪ್ರತಿ ಆಟಗಾರನು ಹೊಂದಿರುವ ತುಣುಕುಗಳ ಸಂಖ್ಯೆ",
-    "@piecesCount": {
-        "description": "The number of pieces each player has"
-    },
-    "piecesCount_Detail": "ಪ್ರತಿ ಆಟಗಾರನಿಗೆ ಎಷ್ಟು ತುಣುಕುಗಳಿವೆ?",
-    "@piecesCount_Detail": {
-        "description": "How many pieces does each player have?"
-    },
-    "flyPieceCount": "ಹಾರುವ ತುಂಡುಗಳ ಸಂಖ್ಯೆ",
-    "@flyPieceCount": {
-        "description": "The number of the flying piece"
-    },
-    "flyPieceCount_Detail": "ಫ್ಲೈಯಿಂಗ್ ಅನ್ನು ಸಕ್ರಿಯಗೊಳಿಸಿದ್ದರೆ, ಆಟಗಾರನನ್ನು ನಿರ್ದಿಷ್ಟ ತುಂಡು ಎಣಿಕೆಗೆ ಇಳಿಸಿದಾಗ, ಆಕೆಯ ತುಣುಕುಗಳು ಆಟದ ಉಳಿದ ಭಾಗಗಳಂತೆ ಪಕ್ಕದ ಬಿಂದುಗಳಿಗೆ ಸೀಮಿತವಾಗುವ ಬದಲು ಯಾವುದೇ ಖಾಲಿ ಇಲ್ಲದ ಸ್ಥಳಕ್ಕೆ ಹೋಗಲು ಮುಕ್ತವಾಗಿರುತ್ತದೆ.",
-    "@flyPieceCount_Detail": {
-        "description": "If Flying is enabled, when a player is reduced to a specific piece count, her pieces are free to move to any unoccupied point, instead of being restricted to adjacent points as in the rest of the game."
-    },
-    "piecesAtLeastCount": "ಕನಿಷ್ಠ ತುಣುಕುಗಳು",
-    "@piecesAtLeastCount": {
-        "description": "Pieces At Least"
-    },
-    "hasDiagonalLines": "ಕರ್ಣೀಯ ರೇಖೆಗಳು",
-    "@hasDiagonalLines": {
-        "description": "Diagonal lines"
-    },
-    "hasDiagonalLines_Detail": "ಬೋರ್ಡ್‌ಗೆ ನಾಲ್ಕು ಕರ್ಣೀಯ ರೇಖೆಗಳನ್ನು ಸೇರಿಸಿ.",
-    "@hasDiagonalLines_Detail": {
-        "description": "Add four diagonal lines to the board."
-    },
-    "hasBannedLocations": "ತುಣುಕುಗಳನ್ನು ತೆಗೆದುಹಾಕುವುದನ್ನು ಗುರುತಿಸಿ ಮತ್ತು ವಿಳಂಬಗೊಳಿಸಿ",
-    "@hasBannedLocations": {
-        "description": "Mark and delay removing pieces"
-    },
-    "hasBannedLocations_Detail": "ಇರಿಸುವ ಹಂತದಲ್ಲಿ, ತೆಗೆದ ತುಣುಕುಗಳ ಬಿಂದುಗಳನ್ನು ಇನ್ನು ಮುಂದೆ ಇರಿಸಲು ಸಾಧ್ಯವಾಗುವುದಿಲ್ಲ.",
-    "@hasBannedLocations_Detail": {
-        "description": "In the placing phase, the points of removed pieces will no longer be able to be placed unless the moving phase is entered."
-    },
-    "isDefenderMoveFirst": "ಎರಡನೇ ಆಟಗಾರನು ಮೊದಲು ಚಲಿಸುತ್ತಾನೆ",
-    "@isDefenderMoveFirst": {
-        "description": "The second player moves first"
-    },
-    "isDefenderMoveFirst_Detail": "ಇರಿಸುವ ಹಂತದಲ್ಲಿ ಎರಡನೇ ಸ್ಥಾನಕ್ಕೆ ಚಲಿಸುವ ಆಟಗಾರನು ಚಲಿಸುವ ಹಂತದಲ್ಲಿ ಮೊದಲು ಚಲಿಸುತ್ತಾನೆ.",
-    "@isDefenderMoveFirst_Detail": {
-        "description": "The player who moves second in the placing phase moves first in the moving phase."
-    },
-    "mayRemoveMultiple": "ಬಹು-ತೆಗೆದುಹಾಕಿ",
-    "@mayRemoveMultiple": {
-        "description": "Multi-remove"
-    },
-    "mayRemoveMultiple_Detail": "ಒಬ್ಬ ಆಟಗಾರನು ಒಂದಕ್ಕಿಂತ ಹೆಚ್ಚು ಗಿರಣಿಗಳನ್ನು ಏಕಕಾಲದಲ್ಲಿ ಮುಚ್ಚಿದರೆ, ಅವಳು ಮುಚ್ಚಿದ ಗಿರಣಿಗಳ ಸಂಖ್ಯೆಯನ್ನು ಅವಳು ತೆಗೆದುಹಾಕುತ್ತಾಳೆ.",
-    "@mayRemoveMultiple_Detail": {
-        "description": "If a player closes more than one mill at once, she will be able to remove the number of mills she closed."
-    },
-    "mayRemoveFromMillsAlways": "ಗಿರಣಿಗಳನ್ನು ನಾಶಮಾಡಿ",
-    "@mayRemoveFromMillsAlways": {
-        "description": "Destroy mills"
-    },
-    "mayRemoveFromMillsAlways_Detail": "ಪೂರ್ವನಿಯೋಜಿತವಾಗಿ, ರೂಪುಗೊಂಡ ಗಿರಣಿಯಿಂದ ತುಂಡನ್ನು ತೆಗೆದುಹಾಕುವ ಮೊದಲು ಆಟಗಾರರು ಮೊದಲು ಬೇರೆ ಯಾವುದೇ ತುಣುಕುಗಳನ್ನು ತೆಗೆದುಹಾಕಬೇಕು. ಮಿತಿಯನ್ನು ನಿಷ್ಕ್ರಿಯಗೊಳಿಸಲು ಈ ಆಯ್ಕೆಯನ್ನು ಸಕ್ರಿಯಗೊಳಿಸಿ.",
-    "@mayRemoveFromMillsAlways_Detail": {
-        "description": "mayRemoveFromMillsAlways_Detail"
-    },
-    "isWhiteLoseButNotDrawWhenBoardFull": "ಬೋರ್ಡ್ ತುಂಬಿದಾಗ ಎರಡನೇ ಆಟಗಾರನು ಕಳೆದುಕೊಳ್ಳುತ್ತಾನೆ.",
-    "@isWhiteLoseButNotDrawWhenBoardFull": {
-        "description": "The second player loses when the board is full"
-    },
-    "isWhiteLoseButNotDrawWhenBoardFull_Detail": "ಇರಿಸುವ ಹಂತದ ಕೊನೆಯಲ್ಲಿ ಬೋರ್ಡ್ ತುಂಬಿದಾಗ, ಮೊದಲು ಇಡುವ ಭಾಗವು ಆಟವನ್ನು ಕಳೆದುಕೊಳ್ಳುತ್ತದೆ. ಇಲ್ಲದಿದ್ದರೆ, ಆಟವು ಡ್ರಾ ಆಗಿದೆ.",
-    "@isWhiteLoseButNotDrawWhenBoardFull_Detail": {
-        "description": "At the end of the placing phase, when the board is full, the side that places first loses the game, otherwise, the game is a draw."
-    },
-    "isLoseButNotChangeSideWhenNoWay": "ಯಾವುದೇ ಕಾನೂನು ಕ್ರಮಗಳಿಲ್ಲದಿದ್ದಾಗ ಕಳೆದುಕೊಳ್ಳಿ",
-    "@isLoseButNotChangeSideWhenNoWay": {
-        "description": "Lose when no legal moves"
-    },
-    "isLoseButNotChangeSideWhenNoWay_Detail": "ಅವರ ಎದುರಾಳಿಯು ಅವರನ್ನು ಸರಿಸಲಾಗದಂತೆ ನಿರ್ಬಂಧಿಸಿದರೆ ಆಟಗಾರನು ಕಳೆದುಕೊಳ್ಳುತ್ತಾನೆ. ಈ ಆಯ್ಕೆಯನ್ನು ನಿಷ್ಕ್ರಿಯಗೊಳಿಸಿದ್ದರೆ ಸರಿಸಲು ಸೈಡ್ ಬದಲಾಯಿಸಿ.",
-    "@isLoseButNotChangeSideWhenNoWay_Detail": {
-        "description": "The player will lose if his opponent blocks them so that they cannot be moved. Change side to move if this option is disabled."
-    },
-    "mayFly": "ಹಾರುವ",
-    "@mayFly": {
-        "description": "Flying"
-    },
-    "mayFly_Detail": "ಆಟಗಾರನಿಗೆ ಕೇವಲ ಮೂರು ಅಥವಾ ನಾಲ್ಕು (ಕಾನ್ಫಿಗರ್ ಮಾಡಬಹುದಾದ) ತುಣುಕುಗಳು ಮಾತ್ರ ಉಳಿದಿದ್ದರೆ, ಅವಳು ಆ ತುಂಡನ್ನು ಯಾವುದೇ ಉಚಿತ ಬಿಂದುವಿಗೆ ಸರಿಸಬಹುದು.",
-    "@mayFly_Detail": {
-        "description": "If a player has only three or four (configurable) pieces left, she can move the piece to any free point."
-    },
-    "nMoveRule": "ಎನ್-ಮೂವ್ ನಿಯಮ",
-    "@nMoveRule": {
-        "description": "N-move rule"
-    },
-    "nMoveRule_Detail": "ನಿರ್ದಿಷ್ಟ ಸಂಖ್ಯೆಯ ಚಲನೆಗಳಲ್ಲಿ ಯಾವುದೇ ತೆಗೆದುಹಾಕುವಿಕೆ ಇಲ್ಲದಿದ್ದರೆ ಆಟವನ್ನು ಎಳೆಯಲಾಗುತ್ತದೆ.",
-    "@nMoveRule_Detail": {
-        "description": "The game is drawn if there has been no removal in a specific number of moves by each player."
-    },
-    "rollback": "ರೋಲ್ಬ್ಯಾಕ್",
-    "@rollback": {
-        "description": "Rollback"
-    },
-    "pleaseSelect": "ದಯವಿಟ್ಟು ಆಯ್ಕೆ ಮಾಡು",
-    "@pleaseSelect": {
-        "description": "Please select"
-    },
-    "copy": "ನಕಲಿಸಿ",
-    "@copy": {
-        "description": "Copy"
-    },
-    "moveHistoryCopied": "ಕ್ಲಿಪ್‌ಬೋರ್ಡ್‌ಗೆ ನಕಲಿಸಿದ ಇತಿಹಾಸವನ್ನು ಸರಿಸಿ",
-    "@moveHistoryCopied": {
-        "description": "Move history copied to clipboard"
-    },
-    "help": "ಸಹಾಯ",
-    "@help": {
-        "description": "Help"
-    },
-    "feedback": "ಪ್ರತಿಕ್ರಿಯೆ",
-    "@feedback": {
-        "description": "Feedback"
-    },
-    "exit": "ನಿರ್ಗಮಿಸಿ",
-    "@exit": {
-        "description": "Exit"
-    },
-    "ruleSettings": "ನಿಯಮ ಸೆಟ್ಟಿಂಗ್‌ಗಳು",
-    "@ruleSettings": {
-        "description": "Rule Settings"
-    },
-    "color": "ಬಣ್ಣ",
-    "@color": {
-        "description": "Color"
-    },
-    "boardColor": "ಬೋರ್ಡ್ ಬಣ್ಣ",
-    "@boardColor": {
-        "description": "Board color"
-    },
-    "pieceColor": "ತುಂಡು ಬಣ್ಣ",
-    "@pieceColor": {
-        "description": "Piece color"
-    },
-    "backgroundColor": "ಹಿನ್ನೆಲೆ ಬಣ್ಣ",
-    "@backgroundColor": {
-        "description": "Background color"
-    },
-    "lineColor": "ಬೋರ್ಡ್ ಲೈನ್ ಬಣ್ಣ",
-    "@lineColor": {
-        "description": "Board line color"
-    },
-    "whitePieceColor": "ಪ್ಲೇಯರ್ 1 ತುಂಡು ಬಣ್ಣ",
-    "@whitePieceColor": {
-        "description": "Player 1 piece color"
-    },
-    "blackPieceColor": "ಪ್ಲೇಯರ್ 2 ತುಂಡು ಬಣ್ಣ",
-    "@blackPieceColor": {
-        "description": "Player 2 piece color"
-    },
-    "messageColor": "ಸಂದೇಶದ ಬಣ್ಣ",
-    "@messageColor": {
-        "description": "Message color"
-    },
-    "aiIsLazy": "ಎಐ ಲೇಜಿ",
-    "@aiIsLazy": {
-        "description": "AI is Lazy"
-    },
-    "isPieceCountInHandShown": "ಕೈಯಲ್ಲಿರುವ ತುಂಡುಗಳ ಸಂಖ್ಯೆಯನ್ನು ತೋರಿಸಿ",
-    "@isPieceCountInHandShown": {
-        "description": "Show count of pieces in hand"
-    },
-    "isNotationsShown": "ಸಂಕೇತಗಳನ್ನು ಮಂಡಳಿಯಲ್ಲಿ ತೋರಿಸಿ",
-    "@isNotationsShown": {
-        "description": "Show notations on board"
-    },
-    "isHistoryNavigationToolbarShown": "ಇತಿಹಾಸ ನ್ಯಾವಿಗೇಷನ್ ಟೂಲ್‌ಬಾರ್ ತೋರಿಸಿ",
-    "@isHistoryNavigationToolbarShown": {
-        "description": "Show history navigation toolbar"
-    },
-    "display": "ಪ್ರದರ್ಶನ",
-    "@display": {
-        "description": "Display"
-    },
-    "boardBorderLineWidth": "ಬೋರ್ಡ್ ಗಡಿರೇಖೆಯ ಅಗಲ",
-    "@boardBorderLineWidth": {
-        "description": "Board borderline width"
-    },
-    "boardInnerLineWidth": "ಬೋರ್ಡ್ ಆಂತರಿಕ ರೇಖೆಯ ಅಗಲ",
-    "@boardInnerLineWidth": {
-        "description": "Board inner line width"
-    },
-    "pieceWidth": "ತುಂಡು ಅಗಲ",
-    "@pieceWidth": {
-        "description": "Piece width"
-    },
-    "fontSize": "ಅಕ್ಷರ ಗಾತ್ರ",
-    "@fontSize": {
-        "description": "Font size"
-    },
-    "standardNotation": "WMD ಸಂಕೇತ",
-    "@standardNotation": {
-        "description": "Standard notation"
-    },
-    "restore": "ಮರುಸ್ಥಾಪಿಸಿ",
-    "@restore": {
-        "description": "Restore"
-    },
-    "restoreDefaultSettings": "ಡೀಫಾಲ್ಟ್ ಸೆಟ್ಟಿಂಗ್‌ಗಳನ್ನು ಮರುಸ್ಥಾಪಿಸಿ",
-    "@restoreDefaultSettings": {
-        "description": "Restore Default Settings"
-    },
-    "exitApp": "ಅಪ್ಲಿಕೇಶನ್ ನಿರ್ಗಮಿಸುತ್ತದೆ.",
-    "@exitApp": {
-        "description": "The app will exit."
-    },
-    "exitAppManually": "ಕಾರ್ಯಗತಗೊಳ್ಳಲು ನೀವು ತಕ್ಷಣ ಮುಚ್ಚಬೇಕು ಮತ್ತು ಅಪ್ಲಿಕೇಶನ್ ಅನ್ನು ಮತ್ತೆ ತೆರೆಯಬೇಕು.",
-    "@exitAppManually": {
-        "description": "You have to close immediately and reopen the app to take effect."
-    },
-    "pick": "ಆಯ್ಕೆ",
-    "@pick": {
-        "description": "Pick "
-    },
-    "info": "ಮಾಹಿತಿ",
-    "@info": {
-        "description": "Info"
-    },
-    "hint": "ಸುಳಿವು",
-    "@hint": {
-        "description": "Hint"
-    },
-    "player": "ಆಟಗಾರ",
-    "@player": {
-        "description": "player"
-    },
-    "player1": "ಆಟಗಾರ 1",
-    "@player1": {
-        "description": "Player 1"
-    },
-    "player2": "ಆಟಗಾರ 2",
-    "@player2": {
-        "description": "Player 2"
-    },
-    "howToPlay": "ಹೇಗೆ ಆಡುವುದು",
-    "@howToPlay": {
-        "description": "How to play"
-    },
-    "toPlacePiece": "ತುಂಡು ಇರಿಸಲು ಲಭ್ಯವಿರುವ ಯಾವುದೇ ಬಿಂದುವನ್ನು ಟ್ಯಾಪ್ ಮಾಡಿ.",
-    "@toPlacePiece": {
-        "description": "Tap on any available point to place the piece."
-    },
-    "toSelectPiece": "ತುಂಡು ಸರಿಸಲು ಅದನ್ನು ಟ್ಯಾಪ್ ಮಾಡಿ.",
-    "@toSelectPiece": {
-        "description": "Tap on a piece to move it."
-    },
-    "toMovePiece": "ತುಂಡನ್ನು ಸರಿಸಲು ಅದನ್ನು ಸಂಪರ್ಕಿಸಿರುವ ಬಿಂದುವನ್ನು ಟ್ಯಾಪ್ ಮಾಡಿ.",
-    "@toMovePiece": {
-        "description": "Tap on point connected to piece to move it."
-    },
-    "toRemovePiece": "ತೆಗೆದುಹಾಕಲು ಎದುರಾಳಿಯ ಒಂದು ತುಂಡು ಟ್ಯಾಪ್ ಮಾಡಿ.",
-    "@toRemovePiece": {
-        "description": "Tap on the opponent's one piece to remove."
-    },
-    "needToCreateMillFirst": "ನೀವು ತುಂಡನ್ನು ತೆಗೆದುಹಾಕುವ ಮೊದಲು ನೀವು ಮೊದಲು ಗಿರಣಿಯನ್ನು ರಚಿಸಬೇಕಾಗಿದೆ.",
-    "@needToCreateMillFirst": {
-        "description": "You need to create a mill first before you can remove a piece."
-    },
-    "needToPlayWithOwnPieces": "ನಿಮ್ಮ ತುಣುಕುಗಳೊಂದಿಗೆ ನೀವು ಆಡಬೇಕಾಗಿದೆ.",
-    "@needToPlayWithOwnPieces": {
-        "description": "You need to play with your pieces."
-    },
-    "statistics": "ಅಂಕಿಅಂಶಗಳು",
-    "@statistics": {
-        "description": "Statistics"
-    },
-    "totalGames": "ಒಟ್ಟು ಆಟಗಳು",
-    "@totalGames": {
-        "description": "Total games"
-    },
-    "results": "ಫಲಿತಾಂಶಗಳು",
-    "@results": {
-        "description": "Results"
-    },
-    "cannotRemoveFromMill": "ನೀವು ಅದನ್ನು ಗಿರಣಿಯಿಂದ ತೆಗೆದುಹಾಕಲು ಸಾಧ್ಯವಿಲ್ಲ.",
-    "@cannotRemoveFromMill": {
-        "description": "Cannot remove from the mill."
-    },
-    "left": "ಎಡ",
-    "@left": {
-        "description": "left"
-    },
-    "privacyPolicy": "ಗೌಪ್ಯತಾ ನೀತಿ",
-    "@privacyPolicy": {
-        "description": "Privacy Policy"
-    },
-    "privacyPolicy_Detail_1": "ದಯವಿಟ್ಟು ಎಚ್ಚರಿಕೆಯಿಂದ ಓದಿ ಮತ್ತು ನೀವು ಇದನ್ನು ಸಂಪೂರ್ಣವಾಗಿ ಅರ್ಥಮಾಡಿಕೊಂಡಿದ್ದೀರಿ ಮತ್ತು ಒಪ್ಪುತ್ತೀರಿ ಎಂದು ಖಚಿತಪಡಿಸಿಕೊಳ್ಳಿ",
-    "@privacyPolicy_Detail_1": {
-        "description": "Privacy Policy Detail 1"
-    },
-    "privacyPolicy_Detail_2": ". ಈ ನೀತಿಯನ್ನು ನೀವು ಒಪ್ಪದಿದ್ದರೆ, ದಯವಿಟ್ಟು ಈ ಅಪ್ಲಿಕೇಶನ್ ಅನ್ನು ಬಳಸಬೇಡಿ. ಅಪ್ಲಿಕೇಶನ್ ಬಳಸುವುದರಿಂದ ನೀವು ಈ ನಿಯಮಗಳನ್ನು ಒಪ್ಪುತ್ತೀರಿ ಎಂದು ಸೂಚಿಸುತ್ತದೆ.",
-    "@privacyPolicy_Detail_2": {
-        "description": "Privacy Policy Detail 2"
-    },
-    "and": " ಮತ್ತು",
-    "accept": "ಒಪ್ಪಿಕೊಳ್ಳಿ",
-    "@accept": {
-        "description": "Accept"
-    },
-    "undo": "ರದ್ದುಗೊಳಿಸಿ",
-    "@undo": {
-        "description": "Undo"
-    },
-    "undoOption": "ಆಯ್ಕೆಯನ್ನು ರದ್ದುಗೊಳಿಸಿ",
-    "@undoOption": {
-        "description": "Undo option"
-    },
-    "undoOption_Detail": "ನಡೆಯನ್ನು ರದ್ದುಗೊಳಿಸಲು ಸಾಧ್ಯವಿದೆ.",
-    "@undoOption_Detail": {
-        "description": "It is possible to undo a move."
-    },
-    "takeBack": "ಹಿಂಪಡೆ ಹಿಂದಕ್ಕೆ ಪಡೆ",
-    "@takeBack": {
-        "description": "Take back"
-    },
-    "takingBack": "ಹಿಂದಕ್ಕೆ ತೆಗೆದುಕೊಳ್ಳುವುದು ...",
-    "@takingBack": {
-        "description": "Taking back..."
-    },
-    "waiting": "ಕಾಯಲಾಗುತ್ತಿದೆ ...",
-    "@waiting": {
-        "description": "Waiting..."
-    },
-    "stepForward": "ಮುಂದೆ ಹೆಜ್ಜೆ ಹಾಕಿ",
-    "@stepForward": {
-        "description": "Step forward"
-    },
-    "takeBackAll": "ಎಲ್ಲವನ್ನೂ ಹಿಂದಕ್ಕೆ ತೆಗೆದುಕೊಳ್ಳಿ",
-    "@takeBackAll": {
-        "description": "Take back all"
-    },
-    "stepForwardAll": "ಎಲ್ಲವನ್ನು ಮುಂದಕ್ಕೆ ಇರಿಸಿ",
-    "@stepForwardAll": {
-        "description": "Step forward all"
-    },
-    "moveNow": "ಈಗ ಸರಿಸಿ",
-    "@moveNow": {
-        "description": "Move now"
-    },
-    "done": "ಮುಗಿದಿದೆ.",
-    "@done": {
-        "description": "Done."
-    },
-    "crackMill": "ಕ್ರ್ಯಾಕ್-ಗಿರಣಿ",
-    "@crackMill": {
-        "description": "Crack-mill"
-    },
-    "crackMill_Detail": "ಆಟಗಾರನು ಗಿರಣಿಗಳಲ್ಲಿ ಮಾತ್ರ ತುಣುಕುಗಳನ್ನು ಹೊಂದಿದ್ದರೆ, ಗಿರಣಿಗಳಲ್ಲಿನ ತುಣುಕುಗಳನ್ನು ತೆಗೆದುಹಾಕಲು ಲಾಕ್ ಆಗುವುದಿಲ್ಲ.",
-    "@crackMill_Detail": {
-        "description": "If a player has only pieces in mills, the pieces in the mills will not lock to remove."
-    },
-    "animationDuration": "ಅನಿಮೇಷನ್ ಅವಧಿ",
-    "@animationDuration": {
-        "description": "Animation duration"
-    },
-    "none": "ಯಾವುದೂ",
-    "@none": {
-        "description": "None"
-    },
-    "theme": "ಥೀಮ್",
-    "@theme": {
-        "description": "Theme"
-    },
-    "helpContent": "ಆಟದ ಎದುರಾಳಿಯನ್ನು ಮೂರು ತುಣುಕುಗಳಿಗಿಂತ ಕಡಿಮೆ ಅಥವಾ ಯಾವುದೇ ಕಾನೂನು ಕ್ರಮಗಳಿಲ್ಲದೆ ಬಿಡುವ ಗುರಿ ಹೊಂದಿದೆ.\n\nಸ್ಥಾನವು ಮೂರನೇ ಬಾರಿಗೆ ಸಂಭವಿಸಿದಲ್ಲಿ ಅಥವಾ ಕೊನೆಯ 100 (ಕಾನ್ಫಿಗರ್ ಮಾಡಬಹುದಾದ) ಚಲನೆಗಳಲ್ಲಿ ಯಾವುದೇ ತೆಗೆದುಹಾಕದಿದ್ದಲ್ಲಿ ಆಟವು ಸ್ವಯಂಚಾಲಿತವಾಗಿ ಸೆಳೆಯುತ್ತದೆ.\n\nಆಟವು ಮೂರು ಹಂತಗಳಲ್ಲಿ ಮುಂದುವರಿಯುತ್ತದೆ:\n\n1. ಖಾಲಿ ಇರುವ ಸ್ಥಳಗಳಲ್ಲಿ ತುಂಡುಗಳನ್ನು ಇಡುವುದು\n2. ತುಂಡುಗಳನ್ನು ಪಕ್ಕದ ಬಿಂದುಗಳಿಗೆ ಸರಿಸುವುದು\n3. (ಐಚ್ al ಿಕ ಹಂತ) ಆಟಗಾರನನ್ನು ಮೂರು ತುಂಡುಗಳಾಗಿ ಕಡಿಮೆ ಮಾಡುವಾಗ ಯಾವುದೇ ಖಾಲಿ ಬಿಂದುವಿಗೆ ತುಂಡುಗಳನ್ನು ಚಲಿಸುವುದು\n\nಇಡುವುದು\n\nಆಟವು ಖಾಲಿ ಬೋರ್ಡ್‌ನೊಂದಿಗೆ ಪ್ರಾರಂಭವಾಗುತ್ತದೆ, ಇದು ಇಪ್ಪತ್ನಾಲ್ಕು ಅಂಕಗಳನ್ನು ಹೊಂದಿರುವ ಗ್ರಿಡ್ ಅನ್ನು ಹೊಂದಿರುತ್ತದೆ. ಪ್ರತಿ ಆಟಗಾರನು ಎಲ್ಲಾ ತುಣುಕುಗಳನ್ನು ಬೋರ್ಡ್‌ನಲ್ಲಿ ಇರಿಸುವವರೆಗೆ ಆಟಗಾರರು ತಮ್ಮ ತುಣುಕುಗಳನ್ನು ಖಾಲಿ ಬಿಂದುಗಳಲ್ಲಿ ಇರಿಸುವ ತಿರುವುಗಳನ್ನು ತೆಗೆದುಕೊಳ್ಳುತ್ತಾರೆ. ಒಬ್ಬ ಆಟಗಾರನು ತನ್ನ ಮೂರು ತುಣುಕುಗಳನ್ನು ನೇರವಾಗಿ ಹಾಕಲು ಸಾಧ್ಯವಾದರೆ, ಅವನಿಗೆ \"ಗಿರಣಿ\" ಇದೆ ಮತ್ತು ಅವನ ಎದುರಾಳಿಯ ಒಂದು ತುಂಡನ್ನು ಮಂಡಳಿಯಿಂದ ತೆಗೆದುಹಾಕಬಹುದು.\n\nಕೆಲವು ನಿಯಮಗಳಲ್ಲಿ, ರೂಪುಗೊಂಡ ಗಿರಣಿಯಿಂದ ತುಂಡನ್ನು ತೆಗೆದುಹಾಕುವ ಮೊದಲು ಆಟಗಾರರು ಮೊದಲು ಬೇರೆ ಯಾವುದೇ ತುಣುಕುಗಳನ್ನು ತೆಗೆದುಹಾಕಬೇಕು.\n\nತೆಗೆದ ತುಣುಕುಗಳ ಬಿಂದುಗಳಿಗೆ ನೀವು ಮತ್ತೆ ಕೆಲವು ನಿಯಮಗಳಲ್ಲಿ ಇರಿಸುವ ಹಂತದಲ್ಲಿ ಇರಿಸಲು ಸಾಧ್ಯವಿಲ್ಲ.\n\nಎಲ್ಲಾ ತುಣುಕುಗಳನ್ನು ಒಮ್ಮೆ ಬಳಸಿದ ನಂತರ, ಆಟಗಾರರು ಚಲಿಸುವ ತಿರುವುಗಳನ್ನು ತೆಗೆದುಕೊಳ್ಳುತ್ತಾರೆ.\n\nಚಲಿಸುತ್ತಿದೆ\n\nಸರಿಸಲು, ಆಟಗಾರನು ತನ್ನ ಒಂದು ತುಣುಕನ್ನು ಬೋರ್ಡ್ ರೇಖೆಯ ಉದ್ದಕ್ಕೂ ಖಾಲಿ ಪಕ್ಕದ ಬಿಂದುವಿಗೆ ಚಲಿಸುತ್ತಾನೆ. ಅವರು ಹಾಗೆ ಮಾಡಲು ಸಾಧ್ಯವಾಗದಿದ್ದರೆ, ಅವರು ಆಟವನ್ನು ಕಳೆದುಕೊಂಡಿದ್ದಾರೆ. ಬೋರ್ಡ್ ಸಾಲಿನಲ್ಲಿ ತನ್ನ ಮೂರು ತುಣುಕುಗಳನ್ನು ಜೋಡಿಸುವ ಆಟಗಾರನು ಗಿರಣಿಯನ್ನು ಹೊಂದಿರುತ್ತಾನೆ ಮತ್ತು ಇರಿಸುವ ಹಂತದಂತೆಯೇ ತನ್ನ ಎದುರಾಳಿಯ ತುಣುಕುಗಳಲ್ಲಿ ಒಂದನ್ನು ತೆಗೆದುಹಾಕಬಹುದು. ಯಾವುದೇ ಆಟಗಾರನು ಎರಡು ತುಂಡುಗಳಾಗಿ ಕಡಿಮೆಯಾಗುತ್ತಾನೆ, ಹೊಸ ಗಿರಣಿಗಳನ್ನು ರೂಪಿಸಲು ಯಾವುದೇ ಆಯ್ಕೆಯಿಲ್ಲ, ಮತ್ತು ಆದ್ದರಿಂದ ಆಟವನ್ನು ಕಳೆದುಕೊಳ್ಳುತ್ತಾನೆ. ತನ್ನ ಎದುರಾಳಿಯು ಚಲಿಸದಂತೆ ನಿರ್ಬಂಧಿಸಿದರೆ ಆಟಗಾರನು ಮೂರು ತುಣುಕುಗಳಿಗಿಂತ ಹೆಚ್ಚು ಕಳೆದುಕೊಂಡಾಗ ಕಳೆದುಕೊಳ್ಳಬಹುದು.\n\nಹಾರುವ\n\nನಿಯಮಗಳ ಕೆಲವು ರೂಪಾಂತರಗಳಲ್ಲಿ, ಆಟಗಾರನು ಕೇವಲ ಮೂರು ತುಣುಕುಗಳನ್ನು ಮಾತ್ರ ಉಳಿದಿದ್ದರೆ, ಅವನ ತುಣುಕುಗಳು ಪಕ್ಕದವುಗಳನ್ನು ಮಾತ್ರವಲ್ಲದೆ ಯಾವುದೇ ಖಾಲಿ ಬಿಂದುಗಳಿಗೆ ಹಾರಬಲ್ಲವು, ಹಾಪ್ ಮಾಡಬಹುದು ಅಥವಾ ಹೋಗಬಹುದು.",
-    "@helpContent": {
-        "description": "Help Content"
-    },
-    "versionInfo": "ಆವೃತ್ತಿ ಮಾಹಿತಿ",
-    "@versionInfo": {
-        "description": "Version info"
-    },
-    "eula": "EULA",
-    "@eula": {
-        "description": "EULA"
-    },
-    "license": "ಪರವಾನಗಿ",
-    "@license": {
-        "description": "License"
-    },
-    "sourceCode": "ಮೂಲ ಕೋಡ್",
-    "@sourceCode": {
-        "description": "Source code"
-    },
-    "thirdPartyNotices": "ಮೂರನೇ ವ್ಯಕ್ತಿಯ ಸೂಚನೆಗಳು",
-    "@thirdPartyNotices": {
-        "description": "Third-party notices"
-    },
-    "appVersion": "ಅಪ್ಲಿಕೇಶನ್ ಆವೃತ್ತಿ",
-    "@appVersion": {
-        "description": "App Version"
-    },
-    "general": "ಜನರಲ್",
-    "@general": {
-        "description": "General"
-    },
-    "advanced": "ಸುಧಾರಿತ",
-    "@advanced": {
-        "description": "Advanced"
-    },
-    "placing": "ಇಡುವುದು",
-    "@placing": {
-        "description": "Placing"
-    },
-    "moving": "ಚಲಿಸುತ್ತಿದೆ",
-    "@moving": {
-        "description": "Moving"
-    },
-    "removing": "ತೆಗೆದುಹಾಕಲಾಗುತ್ತಿದೆ",
-    "@removing": {
-        "description": "Removing"
-    },
-    "gameOverCondition": "ಸ್ಥಿತಿಯ ಮೇಲೆ ಆಟ",
-    "@gameOverCondition": {
-        "description": "Game over condition"
-    },
-    "aisPlayStyle": "AI ನ ಪ್ಲೇಸ್ಟೈಲ್",
-    "@aisPlayStyle": {
-        "description": "AI's playstyle"
-    },
-    "passive": "ನಿಷ್ಕ್ರಿಯ",
-    "@passive": {
-        "description": "Passive"
-    },
-    "timeout": "ಸಮಯ ಮೀರಿದೆ",
-    "@timeout": {
-        "description": "Timeout"
-    },
-    "personalization": "ವೈಯಕ್ತೀಕರಣ",
-    "@personalization": {
-        "description": "Personalization"
-    },
-    "forDevelopers": "ಡೆವಲಪರ್‌ಗಳಿಗಾಗಿ",
-    "@forDevelopers": {
-        "description": "For developers"
-    },
-    "developerMode": "ಡೆವಲಪರ್ ಮೋಡ್",
-    "@developerMode": {
-        "description": "Developer mode"
-    },
-    "drawOnHumanExperience": "ಮಾನವ ಅನುಭವವನ್ನು ಸೆಳೆಯಿರಿ",
-    "@drawOnHumanExperience": {
-        "description": "Draw on the human experience"
-    },
-    "considerMobility": "ತುಣುಕುಗಳ ಚಲನಶೀಲತೆಯನ್ನು ಪರಿಗಣಿಸಿ",
-    "@considerMobility": {
-        "description": "Consider mobility of pieces"
-    },
-    "pieceCount": "ಪೀಸ್ ಎಣಿಕೆ",
-    "@pieceCount": {
-        "description": "Piece count"
-    },
-    "inHand": "ಕೈಯಲ್ಲಿ",
-    "@inHand": {
-        "description": "in hand"
-    },
-    "onBoard": "ಮಂಡಳಿಯಲ್ಲಿ",
-    "@onBoard": {
-        "description": "on board"
-    },
-    "boardTop": "ಮೇಲಿನಿಂದ ಬೋರ್ಡ್ ಆಫ್‌ಸೆಟ್",
-    "@boardTop": {
-        "description": "Board offset from the top"
-    },
-    "notAIsTurn": "ಇದು ಎಐನ ಸರದಿ ಅಲ್ಲ.",
-    "@notAIsTurn": {
-        "description": "It is not the AI's turn."
-    },
-    "aiIsNotThinking": "ಎಐ ಯೋಚಿಸುತ್ತಿಲ್ಲ.",
-    "@aiIsNotThinking": {
-        "description": "AI is not thinking."
-    },
-    "autoReplay": "ಸ್ವಯಂ ಮರು-ಪ್ಲೇ ಚಲನೆಗಳು",
-    "@autoReplay": {
-        "description": "Auto re-play moves"
-    },
-    "atEnd": "ನೀವು ಚಲಿಸುವ ಪಟ್ಟಿಯ ಕೊನೆಯಲ್ಲಿದ್ದೀರಿ.",
-    "@atEnd": {
-        "description": "At the end of the move list."
-    },
-    "tapBackAgainToLeave": "ಬಿಡಲು ಮತ್ತೆ ಟ್ಯಾಪ್ ಮಾಡಿ.",
-    "@tapBackAgainToLeave": {
-        "description": "Tap back again to leave."
-    },
-    "environmentVariables": "ಪರಿಸರ ಅಸ್ಥಿರ",
-    "@environmentVariables": {
-        "description": "Environment variables"
-    },
-    "more": "ಇನ್ನಷ್ಟು",
-    "@more": {
-        "description": "More"
-    },
-    "experimental": "ಇದು ಪ್ರಾಯೋಗಿಕ ಲಕ್ಷಣವಾಗಿದೆ.",
-    "@experimental": {
-        "description": "This is an experimental feature."
-    },
-    "experiments": "ಪ್ರಯೋಗಗಳು",
-    "@experiments": {
-        "description": "Experiments"
-    },
-    "ossLicenses": "ಮುಕ್ತ ಮೂಲ ಪರವಾನಗಿಗಳು",
-    "@ossLicenses": {
-        "description": "Open source licenses"
-    },
-    "language": "ಭಾಷೆ",
-    "@language": {
-        "description": "Languages"
-    },
-    "defaultLanguage": "ಡೀಫಾಲ್ಟ್ ಭಾಷೆ",
-    "@defaultLanguage": {
-        "description": "Default language"
-    },
-    "mayMoveInPlacingPhase": "ತುಣುಕುಗಳು ಇರಿಸುವ ಹಂತದಲ್ಲಿ ಚಲಿಸಬಹುದು",
-    "@mayMoveInPlacingPhase": {
-        "description": "The pieces can move in the placing phase"
-    },
-    "mayMoveInPlacingPhase_Detail": "ಯಾವುದೇ ವಿಶಿಷ್ಟವಾದ ಇರಿಸುವ ಮತ್ತು ಚಲಿಸುವ ಹಂತಗಳಿಲ್ಲ, ಅಂದರೆ, ಆಟಗಾರರು ಪ್ರತಿ ಚಲನೆಯಲ್ಲೂ ಒಂದು ತುಂಡನ್ನು ಬೋರ್ಡ್‌ನಲ್ಲಿ ಇಡಬೇಕೆ ಅಥವಾ ಅವರ ಒಂದು ತುಣುಕನ್ನು ಚಲಿಸಬೇಕೆ ಎಂದು ನಿರ್ಧರಿಸಬಹುದು (ಅವರು ಉಳಿದಿರುವ ತುಣುಕುಗಳನ್ನು ಇಡುವವರೆಗೆ).",
-    "@mayMoveInPlacingPhase_Detail": {
-        "description": "There are no distinct placing and moving phases, i.e. the players can decide at every move whether they want to place a piece on the board or move one of their pieces (as long as they have remaining pieces to place)."
-    },
-    "drawerColor": "ಮೆನು ಬಣ್ಣ",
-    "@drawerColor": {
-        "description": "Menu color"
-    },
-    "drawerTextColor": "ಮೆನು ಪಠ್ಯ ಬಣ್ಣ",
-    "@drawerTextColor": {
-        "description": "Menu text color"
-    },
-    "drawerBackgroundColor": "ಮೆನು ಹಿನ್ನೆಲೆ ಬಣ್ಣ",
-    "@drawerBackgroundColor": {
-        "description": "Menu background color"
-    },
-    "drawerHighlightItemColor": "ಮೆನು ಐಟಂ ಬಣ್ಣವನ್ನು ಹೈಲೈಟ್ ಮಾಡುತ್ತದೆ",
-    "@drawerHighlightItemColor": {
-        "description": "Menu highlight item color"
-    },
-    "mainToolbarBackgroundColor": "ಮುಖ್ಯ ಟೂಲ್‌ಬಾರ್ ಹಿನ್ನೆಲೆ ಬಣ್ಣ",
-    "@mainToolbarBackgroundColor": {
-        "description": "Main toolbar background color"
-    },
-    "mainToolbarIconColor": "ಮುಖ್ಯ ಟೂಲ್‌ಬಾರ್ ಐಕಾನ್ ಬಣ್ಣ",
-    "@mainToolbarIconColor": {
-        "description": "main toolbar icon color"
-    },
-    "navigationToolbarBackgroundColor": "ನ್ಯಾವಿಗೇಷನ್ ಟೂಲ್‌ಬಾರ್ ಹಿನ್ನೆಲೆ ಬಣ್ಣ",
-    "@navigationToolbarBackgroundColor": {
-        "description": "Navigation toolbar background color"
-    },
-    "navigationToolbarIconColor": "ನ್ಯಾವಿಗೇಷನ್ ಟೂಲ್‌ಬಾರ್ ಐಕಾನ್ ಬಣ್ಣ",
-    "@navigationToolbarIconColor": {
-        "description": "Navigation toolbar icon color"
-    },
-    "autoHideToolbar": "ಟೂಲ್‌ಬಾರ್ ಅನ್ನು ಸ್ವಯಂಚಾಲಿತವಾಗಿ ಮರೆಮಾಡಿ",
-    "@autoHideToolbar": {
-        "description": "Automatically hide the toolbar"
-    },
-    "toolbarLocationOnScreen": "ಪರದೆಯ ಮೇಲೆ ಟೂಲ್‌ಬಾರ್ ಸ್ಥಳ",
-    "@toolbarLocationOnScreen": {
-        "description": "Toolbar location on screen"
-    },
-    "top": "ಟಾಪ್",
-    "@top": {
-        "description": "Top"
-    },
-    "bottom": "ಕೆಳಗೆ",
-    "@bottom": {
-        "description": "Bottom"
-    },
-    "center": "ಕೇಂದ್ರ",
-    "@center": {
-        "description": "Center"
-    },
-    "solidColor": "ಗಾಢ ಬಣ್ಣ",
-    "@solidColor": {
-        "description": "Solid color"
-    },
-    "picture": "ಚಿತ್ರ",
-    "@picture": {
-        "description": "Picture"
-    },
-    "chooseYourPicture": "ನಿಮ್ಮ ಚಿತ್ರವನ್ನು ಆರಿಸಿ",
-    "@chooseYourPicture": {
-        "description": "Choose your picture"
-    },
-    "light": "ಬೆಳಕು",
-    "@light": {
-        "description": "Light"
-    },
-    "dark": "ಡಾರ್ಕ್",
-    "@dark": {
-        "description": "Dark"
-    },
-    "themes": "ಥೀಮ್ಗಳು",
-    "@themes": {
-        "description": "Themes"
-    },
-    "currentTheme": "ಪ್ರಸ್ತುತ ಥೀಮ್",
-    "@currentTheme": {
-        "description": "Current theme"
-    },
-    "saveTheme": "ಥೀಮ್ ಉಳಿಸಿ",
-    "@saveTheme": {
-        "description": "Save theme"
-    },
-    "fonts": "ಫಾಂಟ್‌ಗಳು",
-    "@fonts": {
-        "description": "Fonts"
-    },
-    "showAnalysisGraph": "ವಿಶ್ಲೇಷಣೆ ಗ್ರಾಫ್ ತೋರಿಸಿ",
-    "@showAnalysisGraph": {
-        "description": "Show analysis graph"
-    },
-    "analysis": "ವಿಶ್ಲೇಷಣೆ",
-    "@analysis": {
-        "description": "Analysis"
-    },
-    "saveGame": "ಆಟ ಉಳಿಸು",
-    "@saveGame": {
-        "description": "Save game"
-    },
-    "loadGame": "ಆಟವನ್ನು ಲೋಡ್ ಮಾಡಿ",
-    "@loadGame": {
-        "description": "Load game"
-    },
-    "setupPosition": "ಸೆಟಪ್ ಸ್ಥಾನ",
-    "@setupPosition": {
-        "description": "Setup position"
-    },
-    "showLegalMoves": "ಕಾನೂನು ಕ್ರಮಗಳನ್ನು ತೋರಿಸಿ",
-    "@showLegalMoves": {
-        "description": "Show legal moves"
-    },
-    "showLastMove": "ಕೊನೆಯ ನಡೆಯನ್ನು ತೋರಿಸಿ",
-    "@showLastMove": {
-        "description": "Show last move"
-    },
-    "showArrows": "ಬಾಣಗಳನ್ನು ತೋರಿಸಿ",
-    "@showArrows": {
-        "description": "Show arrows"
-    },
-    "pieces": "ತುಣುಕುಗಳು",
-    "@pieces": {
-        "description": "Pieces"
-    },
-    "showAnalysis": "ವಿಶ್ಲೇಷಣೆಯನ್ನು ತೋರಿಸಿ",
-    "@showAnalysis": {
-        "description": "Show analysis"
-    },
-    "threads": "ಎಳೆಗಳು",
-    "@threads": {
-        "description": "Threads"
-    },
-    "getInvolved": "ತೊಡಗಿಸಿಕೊಳ್ಳಿ",
-    "@getInvolved": {
-        "description": "Get Involved"
-    },
-    "helpImproveTranslate": "ಅನುವಾದವನ್ನು ಸುಧಾರಿಸಲು ಸಹಾಯ ಮಾಡಿ",
-    "@helpImproveTranslate": {
-        "description": "Help improve translate"
-    },
-    "tutorial": "ಟ್ಯುಟೋರಿಯಲ್",
-    "@tutorial": {
-        "description": "Tutorial"
-    },
-    "classicMill": "ಕ್ಲಾಸಿಕ್ ಮಿಲ್",
-    "@classicMill": {
-        "description": "Classic Mill"
-    },
-    "mixedMill": "ಮಿಶ್ರ ಮಿಲ್",
-    "@mixedMill": {
-        "description": "Mixed Mill"
-    },
-    "ceylonMill": "ಸಿಲೋನ್ ಮಿಲ್",
-    "@ceylonMill": {
-        "description": "Ceylon Mill"
-    },
-    "mayBreakAndRemakeMillRepeatedly": "ಗಿರಣಿಯನ್ನು ಮುರಿದು ಪದೇ ಪದೇ ರಿಮೇಕ್ ಮಾಡಬಹುದು",
-    "@mayBreakAndRemakeMillRepeatedly": {
-        "description": "Mill may be broken and remade repeatedly"
-    },
-    "mayBreakAndRemakeMillRepeatedly_Detail": "ಹೊಸ ಗಿರಣಿಯನ್ನು ರಚಿಸಲು ಆಟಗಾರನು ಗಿರಣಿಯನ್ನು ಮುರಿದರೆ, ಅಂತಹ ಆಟಗಾರನು ಹೊಸ ಗಿರಣಿಯನ್ನು ಮಾಡಿದರೆ ಅಂತಹ ತುಣುಕನ್ನು ತನ್ನ ಮುಂದಿನ ನಡೆಯಲ್ಲಿ ಮೂಲ ಜಂಕ್ಷನ್‌ಗೆ ಹಿಂತಿರುಗಿಸಬಹುದು.",
-    "@mayBreakAndRemakeMillRepeatedly_Detail": {
-        "description": "If a player breaks a mill to create a new mill immediately, such player can move such piece back to the original junction in his next move if it makes a new mill."
-    },
-    "drawIfNoRemovalWithinTenMovesWhenThreeLeft": "ಆಟಗಾರನು ಮೂರು ತುಣುಕುಗಳನ್ನು ಹೊಂದಿದ್ದರೆ ಮತ್ತು ಹತ್ತು ಚಲನೆಗಳ ನಂತರ ಯಾವುದೇ ಆಟಗಾರನು ಎದುರಾಳಿಯ ತುಣುಕುಗಳನ್ನು ತೆಗೆದುಹಾಕದಿದ್ದರೆ ಆಟವನ್ನು ಎಳೆಯಲಾಗುತ್ತದೆ",
-    "@drawIfNoRemovalWithinTenMovesWhenThreeLeft": {
-        "description": "The game is drawn if a player has three pieces and after ten moves neither player removes the opponent's pieces"
-    },
-    "drawIfNoRemovalWithinTenMovesWhenThreeLeft_Detail": "ಒಬ್ಬ ಆಟಗಾರನು ಮೂರು ತುಣುಕುಗಳಿಗೆ ಇಳಿದಾಗ, ಮತ್ತು ಯಾವುದೇ ಆಟಗಾರನು ಹತ್ತು ಚಲನೆಗಳ ಒಳಗೆ ಎದುರಾಳಿಯ ತುಂಡನ್ನು ತೆಗೆದುಹಾಕಲು ಸಾಧ್ಯವಿಲ್ಲ, ಆಟವು ಡ್ರಾ ಆಗಿದೆ.",
-    "@drawIfNoRemovalWithinTenMovesWhenThreeLeft_Detail": {
-        "description": "When a player is down to three pieces, and neither player can remove an opponent's piece within ten moves, the game is a draw."
-    },
-    "close": "ಮುಚ್ಚಿ",
-    "@close": {
-        "description": "Close"
-    },
-    "whitePiece": "ಬಿಳಿ ತುಂಡು",
-    "@whitePiece": {
-        "description": "White piece"
-    },
-    "blackPiece": "ಕಪ್ಪು ತುಂಡು",
-    "@blackPiece": {
-        "description": "Black piece"
-    },
-    "banPoint": "ಬ್ಯಾನ್ ಪಾಯಿಂಟ್",
-    "@banPoint": {
-        "description": "Ban point"
-    },
-    "emptyPoint": "ಖಾಲಿ ಬಿಂದು",
-    "@emptyPoint": {
-        "description": "Empty point"
-    },
-    "noPoint": "ಯಾವುದೇ ಅರ್ಥವಿಲ್ಲ",
-    "@noPoint": {
-        "description": "No point"
-    },
-    "placingPhase": "ಇರಿಸುವ ಹಂತ",
-    "@placingPhase": {
-        "placingPhase": "Placing phase"
-    },
-    "movingPhase": "ಚಲಿಸುವ ಹಂತ",
-    "@movingPhase": {
-        "description": "Moving phase"
-    },
-    "flyingPhase": "ಹಾರುವ ಹಂತ",
-    "@flyingPhase": {
-        "description": "Flying phase"
-    },
-    "sideToMove": "ಬದಿಗೆ ಸರಿಸಲು",
-    "@sideToMove": {
-        "description": "Side to move"
-    },
-    "lastMove": "ಕೊನೆಯ ನಡೆ",
-    "@lastMove": {
-        "description": "Last move"
-    },
-    "selected": "ಆಯ್ಕೆ ಮಾಡಲಾಗಿದೆ",
-    "@selected": {
-        "description": "Selected"
-    },
-    "mainMenu": "ಮುಖ್ಯ ಪಟ್ಟಿ",
-    "@mainMenu": {
-        "description": "Main menu"
-    },
-    "accessibility": "ಪ್ರವೇಶಿಸುವಿಕೆ",
-    "@accessibility": {
-        "description": "Accessibility"
-    },
-    "screenReaderSupport": "ಸ್ಕ್ರೀನ್ ರೀಡರ್ ಬೆಂಬಲ",
-    "@screenReaderSupport": {
-        "description": "Screen reader support"
-    },
-    "isDraw": "ಇದು ಡ್ರಾ ಆಗಿದೆ",
-    "@isDraw": {
-        "description": "It is a Draw!"
-    },
-    "draw": "ಡ್ರಾ",
-    "@draw": {
-        "description": "Draw"
-    },
-    "pieceHighlightColor": "ಪೀಸ್ ಹೈಲೈಟ್ ಬಣ್ಣ",
-    "@pieceHighlightColor": {
-        "description": "Piece highlight color"
-    },
-    "algorithm": "ಅಲ್ಗಾರಿದಮ್",
-    "@algorithm": {
-        "description": "Algorithm"
-    },
-    "removeUnplacedPiece": "ಸ್ಥಳವಿಲ್ಲದ ತುಂಡನ್ನು ತೆಗೆಯಿರಿ",
-    "@removeUnplacedPiece": {
-        "description": "Remove unplaced piece"
-    },
-    "removeUnplacedPiece_Detail": "ಇರಿಸುವ ಹಂತದಲ್ಲಿ ಆಟಗಾರ್ತಿಯು ಗಿರಣಿಯನ್ನು ರೂಪಿಸಿದರೆ, ಆಕೆ ಎದುರಾಳಿಯ ಸ್ಥಾನವಿಲ್ಲದ ತುಂಡನ್ನು ತೆಗೆದು ಚಲನೆಯನ್ನು ಮುಂದುವರಿಸುತ್ತಾಳೆ.",
-    "@removeUnplacedPiece_Detail": {
-        "description": "If a player forms the mill in the placing phase, she will remove the opponent's unplaced piece and continue to make a move."
-    },
-    "endgameNMoveRule": "ಎಂಡ್‌ಗೇಮ್ ಎನ್-ಮೂವ್ ನಿಯಮ",
-    "@endgameNMoveRule": {
-        "description": "Endgame N-Move rule"
-    },
-    "endgameNMoveRule_Detail": "ಯಾವುದೇ ಆಟಗಾರನು ಕೇವಲ ಮೂರು ತುಣುಕುಗಳನ್ನು ಹೊಂದಿದ್ದರೆ ಮತ್ತು ಯಾವುದೇ ಆಟಗಾರನು ನಿರ್ದಿಷ್ಟ ಚಲನೆಗಳಲ್ಲಿ ಒಂದು ತುಂಡನ್ನು ತೆಗೆಯದಿದ್ದರೆ, ಆಟವನ್ನು ಡ್ರಾ ಮಾಡಲಾಗುತ್ತದೆ.",
-    "@endgameNMoveRule_Detail": {
-        "description": "If either player has only three pieces and neither player removes a piece within a specific moves, the game is drawn."
-    },
-    "drawReasonEndgameRule50": "ಒಬ್ಬ ಆಟಗಾರನು ಕೇವಲ ಮೂರು ತುಣುಕುಗಳನ್ನು ಹೊಂದಿರುತ್ತಾನೆ ಮತ್ತು ಯಾವುದೇ ಆಟಗಾರನು ನಿರ್ದಿಷ್ಟ ಚಲನೆಗಳಲ್ಲಿ ಒಂದು ತುಂಡನ್ನು ತೆಗೆಯುವುದಿಲ್ಲ.",
-    "@drawReasonEndgameRule50": {
-        "description": "Either player has only three pieces and neither player removes a piece within a specific moves."
-    },
-    "threefoldRepetitionRule": "ಮೂರು ಪಟ್ಟು ಪುನರಾವರ್ತಿಸುವ ನಿಯಮ",
-    "@threefoldRepetitionRule": {
-        "description": "Threefold repetition rule"
-    },
-    "threefoldRepetitionRule_Detail": "ಒಂದು ಸ್ಥಾನವು ಮೂರನೇ ಬಾರಿಗೆ ಸಂಭವಿಸಿದಲ್ಲಿ ಆಟವನ್ನು ಡ್ರಾ ಮಾಡಲಾಗುತ್ತದೆ.",
-    "@threefoldRepetitionRule_Detail": {
-        "description": "The game is drawn if a position occurs for the third time."
-    },
-    "continueToMakeMove": "ಗಿರಣಿ! ಒಂದು ಚಲನೆಯನ್ನು ಮುಂದುವರಿಸಿ.",
-    "@continueToMakeMove": {
-        "description": "Mill! Continue to make a move."
-    },
-    "pointStyle": "ಪಾಯಿಂಟ್ ಶೈಲಿ",
-    "@pointStyle": {
-        "description": "Point style"
-    },
-    "pointWidth": "ಪಾಯಿಂಟ್ ಅಗಲ",
-    "@pointWidth": {
-        "description": "Point width"
-    },
-    "solid": "ಘನ",
-    "@solid": {
-        "description": "Solid"
-    },
-    "hollow": "ಟೊಳ್ಳು",
-    "@hollow": {
-        "description": "Hollow"
-=======
   "appName": "ಮಿಲ್",
   "@appName": {
     "description": "The app name"
@@ -2400,7 +1149,6 @@
         "description": "Number of Moves",
         "example": "3"
       }
->>>>>>> 92c2f33f
     }
   },
   "loadFailed": "ಲೋಡ್ ವಿಫಲವಾಗಿದೆ.",
