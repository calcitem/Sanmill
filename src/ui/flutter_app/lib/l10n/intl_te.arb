--- conflicted
+++ resolved
@@ -1,1255 +1,4 @@
 {
-<<<<<<< HEAD
-    "@@locale": "te",
-    "appName": "మిల్లు",
-    "@appName": {
-        "description": "The app name"
-    },
-    "welcome": "స్వాగతం",
-    "@welcome": {
-        "description": "Welcome"
-    },
-    "yes": "అవును",
-    "@yes": {
-        "description": "Yes"
-    },
-    "no": "లేదు",
-    "@no": {
-        "description": "No"
-    },
-    "game": "గేమ్",
-    "@game": {
-        "description": "Game"
-    },
-    "humanVsAi": "మానవ Vs. AI",
-    "@humanVsAi": {
-        "description": "Human Vs AI"
-    },
-    "humanVsHuman": "మానవ Vs. మానవ",
-    "@humanVsHuman": {
-        "description": "Human Vs Human"
-    },
-    "aiVsAi": "AI Vs. AI",
-    "@aiVsAi": {
-        "description": "AI Vs AI"
-    },
-    "humanVsCloud": "మానవ Vs. మేఘం",
-    "@humanVsCloud": {
-        "description": "Human Vs Cloud"
-    },
-    "humanVsLAN": "మానవ Vs. LAN",
-    "@humanVsLAN": {
-        "description": "Human Vs LAN"
-    },
-    "testViaLAN": "LAN ద్వారా పరీక్షించండి",
-    "@testViaLAN": {
-        "description": "Test Via LAN"
-    },
-    "move": "కదలిక",
-    "@move": {
-        "description": "Move"
-    },
-    "moves": " కదులుతుంది",
-    "@moves": {
-        "description": " Moves"
-    },
-    "showMoveList": "జాబితాను తరలించండి",
-    "@showMoveList": {
-        "description": "Move list"
-    },
-    "moveList": "జాబితాను తరలించండి",
-    "@moveList": {
-        "description": "Move list"
-    },
-    "noGameRecord": "రికార్డ్ లేదు",
-    "@noGameRecord": {
-        "description": "No record"
-    },
-    "ok": "అలాగే",
-    "@ok": {
-        "description": "OK"
-    },
-    "confirm": "నిర్ధారించండి",
-    "@confirm": {
-        "description": "Confirm"
-    },
-    "cancel": "రద్దు చేయండి",
-    "@cancel": {
-        "description": "Cancel"
-    },
-    "copyright": "కాపీరైట్ © 2021-2022 కాల్సిటెం స్టూడియో",
-    "@copyright": {
-        "description": "Copyright"
-    },
-    "tipSelectWrong": "తప్పు భాగాన్ని ఎంచుకోండి.",
-    "@tipSelectWrong": {
-        "description": "Select the wrong piece."
-    },
-    "tipPlace": "మీ ముక్కలు ఉంచండి.",
-    "@tipPlace": {
-        "description": "Place your pieces."
-    },
-    "tipBanPlace": "మీరు దీన్ని ఇక్కడ ఉంచలేరు.",
-    "@tipBanPlace": {
-        "description": "Cannot place it here."
-    },
-    "tipPlaced": "మీరు ఉంచారు.",
-    "@tipPlaced": {
-        "description": "Placed."
-    },
-    "tipRemove": "ఒక ముక్క తొలగించండి.",
-    "@tipRemove": {
-        "description": "Remove a piece."
-    },
-    "tipBanRemove": "మీరు దాన్ని తీసివేయలేరు.",
-    "@tipBanRemove": {
-        "description": "Cannot remove."
-    },
-    "tipRemoved": "మీరు తీసివేశారు.",
-    "@tipRemoved": {
-        "description": "Removed."
-    },
-    "tipMove": "ఒక భాగాన్ని తరలించండి.",
-    "@tipMove": {
-        "description": "Move a piece."
-    },
-    "tipCannotPlace": "మీరు మీ భాగాన్ని ఇక్కడ ఉంచలేరు.",
-    "@tipCannotPlace": {
-        "description": "You can't place your piece here."
-    },
-    "tipCannotMove": "మీరు మీ భాగాన్ని ఇక్కడకు తరలించలేరు.",
-    "@tipCannotMove": {
-        "description": "You can't move your piece here."
-    },
-    "tipMill": "మిల్లు! మీ ప్రత్యర్థి భాగాన్ని తీసుకోండి.",
-    "@tipMill": {
-        "description": "Mill! Take your opponent's piece."
-    },
-    "tipContinueMill": "మీ ప్రత్యర్థి భాగాన్ని తీసుకోవడం కొనసాగించండి.",
-    "@tipContinueMill": {
-        "description": "Continue to take your opponent's piece."
-    },
-    "tipSelectOpponentsPiece": "మీ ప్రత్యర్థి ముక్కలలో ఒకదాన్ని ఎంచుకోండి.",
-    "@tipSelectOpponentsPiece": {
-        "description": "Select one of your opponent's pieces."
-    },
-    "tipCannotRemovePieceFromMill": "మీరు మిల్లు నుండి ఒక భాగాన్ని తీసివేయలేరు.",
-    "@tipCannotRemovePieceFromMill": {
-        "description": "You cannot remove a piece from a mill."
-    },
-    "tipCanMoveOnePoint": "ఒక ముక్క 1 పాయింట్‌ను కదిలించగలదు.",
-    "@tipCanMoveOnePoint": {
-        "description": "A piece can move 1 point."
-    },
-    "tipCannotMoveOpponentsPieces": "మీరు మీ ప్రత్యర్థి ముక్కలను తరలించలేరు.",
-    "@tipCannotMoveOpponentsPieces": {
-        "description": "You can't move your opponent's pieces."
-    },
-    "tipThreePiecesInLine": "ఒక వరుసలో మూడు ముక్కలు ఉన్నాయి.",
-    "@tipThreePiecesInLine": {
-        "description": "There are 3 pieces in a line."
-    },
-    "tipSelectPieceToMove": "తరలించడానికి మీ భాగాన్ని ఎంచుకోండి.",
-    "@tipSelectPieceToMove": {
-        "description": "Select your piece to move."
-    },
-    "tipHaveThreePiecesLeft": "మీకు మూడు ముక్కలు మిగిలి ఉన్నాయి.",
-    "@tipHaveThreePiecesLeft": {
-        "description": "You have 3 pieces left."
-    },
-    "tipCanMoveToAnyPoint": "మీకు నచ్చిన ఏ పాయింట్‌కైనా వెళ్లవచ్చు.",
-    "@tipCanMoveToAnyPoint": {
-        "description": "You can move to any point you like."
-    },
-    "tipToMove": " తరలించడానికి.",
-    "@tipToMove": {
-        "description": " to move."
-    },
-    "whiteWin": "ప్లేయర్ 1 విజయాలు!",
-    "@whiteWin": {
-        "description": "Player 1 wins!"
-    },
-    "blackWin": "ప్లేయర్ 2 విజయాలు!",
-    "@blackWin": {
-        "description": "Player 2 wins!"
-    },
-    "won": "గెలిచింది",
-    "@won": {
-        "description": "Won"
-    },
-    "lost": "కోల్పోయిన",
-    "@lost": {
-        "description": "Lost"
-    },
-    "aborted": "రద్దు చేయబడింది",
-    "@aborted": {
-        "description": "Aborted"
-    },
-    "thinking": "ఆలోచిస్తూ ...",
-    "@thinking": {
-        "description": "Thinking..."
-    },
-    "newGame": "కొత్త ఆట",
-    "@newGame": {
-        "description": "New game"
-    },
-    "importGame": "ఆట దిగుమతి",
-    "@importGame": {
-        "description": "Import game"
-    },
-    "exportGame": "ఎగుమతి ఆట",
-    "@exportGame": {
-        "description": "Export game"
-    },
-    "gameImported": "క్లిప్‌బోర్డ్ నుండి గేమ్ దిగుమతి చేయబడింది.",
-    "@gameImported": {
-        "description": "Game imported from the clipboard."
-    },
-    "cannotImport": "దిగుమతి చేయలేరు",
-    "@cannotImport": {
-        "description": "Cannot import"
-    },
-    "movesAndRulesNotMatch": "కదలికలు మరియు నియమాలు సరిపోలడం లేదు.",
-    "@movesAndRulesNotMatch": {
-        "description": "Rules and moves do not match."
-    },
-    "startRecording": "రికార్డింగ్ ప్రారంభించండి",
-    "@startRecording": {
-        "description": "Start recording"
-    },
-    "recording": "రికార్డింగ్ ...",
-    "@recording": {
-        "description": "Recording..."
-    },
-    "stopRecording": "రికార్డింగ్ ఆపు",
-    "@stopRecording": {
-        "description": "Stop recording"
-    },
-    "showRecording": "రికార్డింగ్ చూపించు",
-    "@showRecording": {
-        "description": "Show recording"
-    },
-    "noRecording": "రికార్డింగ్ లేదు.",
-    "@noRecording": {
-        "description": "No recording."
-    },
-    "pleaseWait": "దయచేసి వేచి ఉండండి.",
-    "@pleaseWait": {
-        "description": "Please wait..."
-    },
-    "restartGame": "ప్రస్తుత ఆటను పున art ప్రారంభించాలా?",
-    "@restartGame": {
-        "description": "Restart current game?"
-    },
-    "restart": "పున art ప్రారంభించండి",
-    "@restart": {
-        "description": "Restart"
-    },
-    "gameStarted": "ఆట ప్రారంభమైంది, దయచేసి ఉంచండి",
-    "@gameStarted": {
-        "description": "Game started, please place"
-    },
-    "analyzing": "విశ్లేషిస్తోంది ...",
-    "@analyzing": {
-        "description": "Analyzing ..."
-    },
-    "error": "లోపం",
-    "@error": {
-        "description": "Error"
-    },
-    "winRate": "విన్ రేట్",
-    "@winRate": {
-        "description": "Win Rate"
-    },
-    "score": "స్కోరు",
-    "@score": {
-        "description": "Score"
-    },
-    "white": "ప్లేయర్ 1",
-    "@white": {
-        "description": "Player 1"
-    },
-    "black": "ప్లేయర్ 2",
-    "@black": {
-        "description": "Player 2"
-    },
-    "loseReasonlessThanThree": " ముక్కల సంఖ్య మూడు కన్నా తక్కువ.",
-    "@loseReasonlessThanThree": {
-        "description": " piece count is less than three."
-    },
-    "loseReasonResign": " రాజీనామా.",
-    "@loseReasonResign": {
-        "description": " resign."
-    },
-    "loseReasonNoWay": " వెళ్ళడానికి మార్గం లేదు.",
-    "@loseReasonNoWay": {
-        "description": " is no way to go."
-    },
-    "loseReasonBoardIsFull": "బోర్డు నిండింది, మరియు వెళ్ళడానికి మార్గం లేదు.",
-    "@loseReasonBoardIsFull": {
-        "description": "The board is full, no way to go."
-    },
-    "loseReasonTimeOver": "సమయం ముగిసింది",
-    "@loseReasonTimeOver": {
-        "description": "Time Over"
-    },
-    "drawReasonRule50": "కదిలే దశలో, చివరి నిర్దిష్ట సంఖ్యలో కదలికలలో ఏ భాగాన్ని తొలగించలేదు.",
-    "@drawReasonRule50": {
-        "description": "In the moving phase, no piece has been removed in the last specific number of moves."
-    },
-    "drawReasonBoardIsFull": "బోర్డు నిండినందున ఇది డ్రా.",
-    "@drawReasonBoardIsFull": {
-        "description": "It is a Draw because the board is full"
-    },
-    "drawReasonThreefoldRepetition": "మూడు రెట్లు పునరావృతం కావడం వల్ల ఇది డ్రా.",
-    "@drawReasonThreefoldRepetition": {
-        "description": "It is a Draw because of threefold repetition."
-    },
-    "gameOverUnknownReason": "ఆట సమాప్తం! తెలియని కారణం.",
-    "@gameOverUnknownReason": {
-        "description": "Game Over! Unknown reason."
-    },
-    "gameOver": "ఆట సమాప్తం",
-    "@gameOver": {
-        "description": "Game Over"
-    },
-    "youWin": "నువ్వు గెలిచావు! అభినందనలు!",
-    "@youWin": {
-        "description": "You win! Congratulations!"
-    },
-    "challengeHarderLevel": "కఠినమైన స్థాయిని సవాలు చేయాలా? కొత్త స్థాయి స్థాయి అవుతుంది",
-    "@challengeHarderLevel": {
-        "description": "Challenge harder level?"
-    },
-    "youLose": "మీరు కోల్పోతారు!",
-    "@youLose": {
-        "description": "You Lose!"
-    },
-    "analyze": "విశ్లేషించడానికి",
-    "@analyze": {
-        "description": "Analyze"
-    },
-    "playerName": "ప్లేయర్ పేరు",
-    "@playerName": {
-        "description": "Player Name"
-    },
-    "about": "గురించి",
-    "@about": {
-        "description": "About"
-    },
-    "version": "సంస్కరణ: Telugu",
-    "@version": {
-        "description": "Version"
-    },
-    "thanks": "ధన్యవాదాలు",
-    "@thanks": {
-        "description": "Thanks"
-    },
-    "settings": "సెట్టింగులు",
-    "@settings": {
-        "description": "Settings"
-    },
-    "options": "ఎంపికలు",
-    "@options": {
-        "description": "Options"
-    },
-    "preferences": "ప్రాధాన్యతలు",
-    "@preferences": {
-        "description": "Preferences"
-    },
-    "skillLevel": "కఠినత స్థాయి",
-    "@skillLevel": {
-        "description": "Difficulty level"
-    },
-    "moveTime": "AI ఆలోచించే సమయం",
-    "@moveTime": {
-        "description": "AI thinking time"
-    },
-    "difficulty": "కఠినత",
-    "@difficulty": {
-        "description": "Difficulty"
-    },
-    "playSounds": "ధ్వని ప్రభావాలు",
-    "@playSounds": {
-        "description": "Sound effects"
-    },
-    "playSoundsInTheGame": "ఆటలో శబ్దాలు ఆడండి",
-    "@playSoundsInTheGame": {
-        "description": "Play sounds in the game"
-    },
-    "keepMuteWhenTakingBack": "తిరిగి తీసుకునేటప్పుడు మ్యూట్ చేయండి",
-    "@keepMuteWhenTakingBack": {
-        "description": "Keep mute when taking back"
-    },
-    "tone": "టోన్",
-    "@tone": {
-        "description": "Tone"
-    },
-    "whoMovesFirst": "మొదటి కదలిక",
-    "@whoMovesFirst": {
-        "description": "First move"
-    },
-    "human": "మానవ",
-    "@human": {
-        "description": "Human"
-    },
-    "ai": "AI",
-    "@ai": {
-        "description": "AI"
-    },
-    "alternate": "ప్రత్యామ్నాయం",
-    "@alternate": {
-        "description": "Alternate"
-    },
-    "isAutoRestart": "ఆట ముగిసినప్పుడు ఆటను పున art ప్రారంభించండి",
-    "@isAutoRestart": {
-        "description": "Auto-restart game when game over"
-    },
-    "isAutoChangeFirstMove": "ఆటో చేంజ్ ఫస్ట్ మూవ్",
-    "@isAutoChangeFirstMove": {
-        "description": "Auto Change First Move"
-    },
-    "resignIfMostLose": "చాలా కోల్పోతే AI రాజీనామా",
-    "@resignIfMostLose": {
-        "description": "AI Resign if Most Lose"
-    },
-    "shufflingEnabled": "యాదృచ్ఛిక కదలిక",
-    "@shufflingEnabled": {
-        "description": "Random move"
-    },
-    "learnEndgame": "ఎండ్‌గేమ్ నేర్చుకోండి",
-    "@learnEndgame": {
-        "description": "Learn Endgame"
-    },
-    "openingBook": "ఓపెనింగ్ బుక్",
-    "@openingBook": {
-        "description": "Opening Book"
-    },
-    "misc": "ఇతరాలు",
-    "@misc": {
-        "description": "Miscellaneous"
-    },
-    "rules": "నియమాలు",
-    "@rules": {
-        "description": "Rules"
-    },
-    "piecesCount": "ప్రతి క్రీడాకారుడు కలిగి ఉన్న ముక్కల సంఖ్య",
-    "@piecesCount": {
-        "description": "The number of pieces each player has"
-    },
-    "piecesCount_Detail": "ప్రతి క్రీడాకారుడికి ఎన్ని ముక్కలు ఉన్నాయి?",
-    "@piecesCount_Detail": {
-        "description": "How many pieces does each player have?"
-    },
-    "flyPieceCount": "ఎగిరే ముక్క సంఖ్య",
-    "@flyPieceCount": {
-        "description": "The number of the flying piece"
-    },
-    "flyPieceCount_Detail": "ఫ్లయింగ్ ప్రారంభించబడితే, ఒక క్రీడాకారుడు ఒక నిర్దిష్ట ముక్కల సంఖ్యకు తగ్గించబడినప్పుడు, ఆమె ముక్కలు మిగిలిన ఆటల మాదిరిగానే ప్రక్కనే ఉన్న పాయింట్లకు పరిమితం కాకుండా ఏదైనా ఖాళీ చేయని బిందువుకు వెళ్లడానికి ఉచితం.",
-    "@flyPieceCount_Detail": {
-        "description": "If Flying is enabled, when a player is reduced to a specific piece count, her pieces are free to move to any unoccupied point, instead of being restricted to adjacent points as in the rest of the game."
-    },
-    "piecesAtLeastCount": "ముక్కలు తక్కువ",
-    "@piecesAtLeastCount": {
-        "description": "Pieces At Least"
-    },
-    "hasDiagonalLines": "వికర్ణ రేఖలు",
-    "@hasDiagonalLines": {
-        "description": "Diagonal lines"
-    },
-    "hasDiagonalLines_Detail": "బోర్డుకు నాలుగు వికర్ణ రేఖలను జోడించండి.",
-    "@hasDiagonalLines_Detail": {
-        "description": "Add four diagonal lines to the board."
-    },
-    "hasBannedLocations": "ముక్కలు తొలగించడాన్ని గుర్తించండి మరియు ఆలస్యం చేయండి",
-    "@hasBannedLocations": {
-        "description": "Mark and delay removing pieces"
-    },
-    "hasBannedLocations_Detail": "ఉంచే దశలో, తొలగించబడిన ముక్కల పాయింట్లు ఇకపై ఉంచబడవు.",
-    "@hasBannedLocations_Detail": {
-        "description": "In the placing phase, the points of removed pieces will no longer be able to be placed unless the moving phase is entered."
-    },
-    "isDefenderMoveFirst": "రెండవ ఆటగాడు మొదట కదులుతాడు",
-    "@isDefenderMoveFirst": {
-        "description": "The second player moves first"
-    },
-    "isDefenderMoveFirst_Detail": "ఉంచే దశలో రెండవ స్థానంలో ఉన్న ఆటగాడు కదిలే దశలో మొదట కదులుతాడు.",
-    "@isDefenderMoveFirst_Detail": {
-        "description": "The player who moves second in the placing phase moves first in the moving phase."
-    },
-    "mayRemoveMultiple": "బహుళ-తీసివేయి",
-    "@mayRemoveMultiple": {
-        "description": "Multi-remove"
-    },
-    "mayRemoveMultiple_Detail": "ఒక క్రీడాకారుడు ఒకేసారి ఒకటి కంటే ఎక్కువ మిల్లులను మూసివేస్తే, ఆమె మూసివేసిన మిల్లుల సంఖ్యను ఆమె తొలగిస్తుంది.",
-    "@mayRemoveMultiple_Detail": {
-        "description": "If a player closes more than one mill at once, she will be able to remove the number of mills she closed."
-    },
-    "mayRemoveFromMillsAlways": "మిల్లులను నాశనం చేయండి",
-    "@mayRemoveFromMillsAlways": {
-        "description": "Destroy mills"
-    },
-    "mayRemoveFromMillsAlways_Detail": "అప్రమేయంగా, ఏర్పడిన మిల్లు నుండి ఒక భాగాన్ని తొలగించే ముందు ఆటగాళ్ళు మొదట ఇతర ముక్కలను తొలగించాలి. పరిమితిని నిలిపివేయడానికి ఈ ఎంపికను ప్రారంభించండి.",
-    "@mayRemoveFromMillsAlways_Detail": {
-        "description": "mayRemoveFromMillsAlways_Detail"
-    },
-    "isWhiteLoseButNotDrawWhenBoardFull": "బోర్డు నిండినప్పుడు రెండవ ఆటగాడు ఓడిపోతాడు.",
-    "@isWhiteLoseButNotDrawWhenBoardFull": {
-        "description": "The second player loses when the board is full"
-    },
-    "isWhiteLoseButNotDrawWhenBoardFull_Detail": "ఉంచే దశ చివరిలో బోర్డు నిండినప్పుడు, మొదట ఉంచే వైపు ఆటను కోల్పోతుంది. లేకపోతే, ఆట డ్రా.",
-    "@isWhiteLoseButNotDrawWhenBoardFull_Detail": {
-        "description": "At the end of the placing phase, when the board is full, the side that places first loses the game, otherwise, the game is a draw."
-    },
-    "isLoseButNotChangeSideWhenNoWay": "చట్టపరమైన కదలికలు లేనప్పుడు కోల్పోతారు",
-    "@isLoseButNotChangeSideWhenNoWay": {
-        "description": "Lose when no legal moves"
-    },
-    "isLoseButNotChangeSideWhenNoWay_Detail": "తన ప్రత్యర్థి వారిని తరలించకుండా అడ్డుకుంటే ఆటగాడు కోల్పోతాడు. ఈ ఎంపిక నిలిపివేయబడితే తరలించడానికి వైపు మార్చండి.",
-    "@isLoseButNotChangeSideWhenNoWay_Detail": {
-        "description": "The player will lose if his opponent blocks them so that they cannot be moved. Change side to move if this option is disabled."
-    },
-    "mayFly": "ఎగురుతూ",
-    "@mayFly": {
-        "description": "Flying"
-    },
-    "mayFly_Detail": "ఒక ఆటగాడికి మూడు లేదా నాలుగు (కాన్ఫిగర్ చేయదగిన) ముక్కలు మాత్రమే మిగిలి ఉంటే, ఆమె ఆ భాగాన్ని ఏదైనా ఉచిత బిందువుకు తరలించవచ్చు.",
-    "@mayFly_Detail": {
-        "description": "If a player has only three or four (configurable) pieces left, she can move the piece to any free point."
-    },
-    "nMoveRule": "ఎన్-మూవ్ రూల్",
-    "@nMoveRule": {
-        "description": "N-move rule"
-    },
-    "nMoveRule_Detail": "నిర్దిష్ట సంఖ్యలో కదలికలలో తొలగింపు లేనట్లయితే ఆట డ్రా అవుతుంది.",
-    "@nMoveRule_Detail": {
-        "description": "The game is drawn if there has been no removal in a specific number of moves by each player."
-    },
-    "rollback": "రోల్‌బ్యాక్",
-    "@rollback": {
-        "description": "Rollback"
-    },
-    "pleaseSelect": "దయచేసి ఎంచుకోండి",
-    "@pleaseSelect": {
-        "description": "Please select"
-    },
-    "copy": "కాపీ",
-    "@copy": {
-        "description": "Copy"
-    },
-    "moveHistoryCopied": "క్లిప్‌బోర్డ్‌కు కాపీ చేసిన చరిత్రను తరలించండి",
-    "@moveHistoryCopied": {
-        "description": "Move history copied to clipboard"
-    },
-    "help": "సహాయం",
-    "@help": {
-        "description": "Help"
-    },
-    "feedback": "అభిప్రాయం",
-    "@feedback": {
-        "description": "Feedback"
-    },
-    "exit": "బయటకి దారి",
-    "@exit": {
-        "description": "Exit"
-    },
-    "ruleSettings": "రూల్ సెట్టింగులు",
-    "@ruleSettings": {
-        "description": "Rule Settings"
-    },
-    "color": "రంగు",
-    "@color": {
-        "description": "Color"
-    },
-    "boardColor": "బోర్డు రంగు",
-    "@boardColor": {
-        "description": "Board color"
-    },
-    "pieceColor": "పీస్ రంగు",
-    "@pieceColor": {
-        "description": "Piece color"
-    },
-    "backgroundColor": "నేపథ్య రంగు",
-    "@backgroundColor": {
-        "description": "Background color"
-    },
-    "lineColor": "బోర్డు లైన్ రంగు",
-    "@lineColor": {
-        "description": "Board line color"
-    },
-    "whitePieceColor": "ప్లేయర్ 1 ముక్క రంగు",
-    "@whitePieceColor": {
-        "description": "Player 1 piece color"
-    },
-    "blackPieceColor": "ప్లేయర్ 2 ముక్క రంగు",
-    "@blackPieceColor": {
-        "description": "Player 2 piece color"
-    },
-    "messageColor": "సందేశ రంగు",
-    "@messageColor": {
-        "description": "Message color"
-    },
-    "aiIsLazy": "AI లేజీ",
-    "@aiIsLazy": {
-        "description": "AI is Lazy"
-    },
-    "isPieceCountInHandShown": "చేతిలో ఉన్న ముక్కల సంఖ్యను చూపించు",
-    "@isPieceCountInHandShown": {
-        "description": "Show count of pieces in hand"
-    },
-    "isNotationsShown": "బోర్డులో సంకేతాలను చూపించు",
-    "@isNotationsShown": {
-        "description": "Show notations on board"
-    },
-    "isHistoryNavigationToolbarShown": "చరిత్ర నావిగేషన్ టూల్ బార్ చూపించు",
-    "@isHistoryNavigationToolbarShown": {
-        "description": "Show history navigation toolbar"
-    },
-    "display": "ప్రదర్శన",
-    "@display": {
-        "description": "Display"
-    },
-    "boardBorderLineWidth": "బోర్డు సరిహద్దు వెడల్పు",
-    "@boardBorderLineWidth": {
-        "description": "Board borderline width"
-    },
-    "boardInnerLineWidth": "బోర్డు లోపలి పంక్తి వెడల్పు",
-    "@boardInnerLineWidth": {
-        "description": "Board inner line width"
-    },
-    "pieceWidth": "పీస్ వెడల్పు",
-    "@pieceWidth": {
-        "description": "Piece width"
-    },
-    "fontSize": "ఫాంట్ పరిమాణం",
-    "@fontSize": {
-        "description": "Font size"
-    },
-    "standardNotation": "WMD సంజ్ఞామానం",
-    "@standardNotation": {
-        "description": "Standard notation"
-    },
-    "restore": "పునరుద్ధరించు",
-    "@restore": {
-        "description": "Restore"
-    },
-    "restoreDefaultSettings": "డిఫాల్ట్ సెట్టింగ్లను పునరుద్ధరించండి",
-    "@restoreDefaultSettings": {
-        "description": "Restore Default Settings"
-    },
-    "exitApp": "అనువర్తనం నిష్క్రమిస్తుంది.",
-    "@exitApp": {
-        "description": "The app will exit."
-    },
-    "exitAppManually": "అమలులోకి రావడానికి మీరు వెంటనే మూసివేసి అనువర్తనాన్ని తిరిగి తెరవాలి.",
-    "@exitAppManually": {
-        "description": "You have to close immediately and reopen the app to take effect."
-    },
-    "pick": "ఎంచుకోండి",
-    "@pick": {
-        "description": "Pick "
-    },
-    "info": "సమాచారం",
-    "@info": {
-        "description": "Info"
-    },
-    "hint": "సూచన",
-    "@hint": {
-        "description": "Hint"
-    },
-    "player": "ప్లేయర్",
-    "@player": {
-        "description": "player"
-    },
-    "player1": "ప్లేయర్ 1",
-    "@player1": {
-        "description": "Player 1"
-    },
-    "player2": "ప్లేయర్ 2",
-    "@player2": {
-        "description": "Player 2"
-    },
-    "howToPlay": "ఎలా ఆడాలి",
-    "@howToPlay": {
-        "description": "How to play"
-    },
-    "toPlacePiece": "భాగాన్ని ఉంచడానికి అందుబాటులో ఉన్న ఏదైనా పాయింట్‌పై నొక్కండి.",
-    "@toPlacePiece": {
-        "description": "Tap on any available point to place the piece."
-    },
-    "toSelectPiece": "దానిని తరలించడానికి భాగాన్ని నొక్కండి.",
-    "@toSelectPiece": {
-        "description": "Tap on a piece to move it."
-    },
-    "toMovePiece": "ముక్కను తరలించడానికి కనెక్ట్ చేసిన పాయింట్‌పై నొక్కండి.",
-    "@toMovePiece": {
-        "description": "Tap on point connected to piece to move it."
-    },
-    "toRemovePiece": "తొలగించడానికి ప్రత్యర్థి యొక్క ఒక భాగాన్ని నొక్కండి.",
-    "@toRemovePiece": {
-        "description": "Tap on the opponent's one piece to remove."
-    },
-    "needToCreateMillFirst": "మీరు ఒక భాగాన్ని తొలగించే ముందు మీరు మొదట ఒక మిల్లును సృష్టించాలి.",
-    "@needToCreateMillFirst": {
-        "description": "You need to create a mill first before you can remove a piece."
-    },
-    "needToPlayWithOwnPieces": "మీరు మీ ముక్కలతో ఆడాలి.",
-    "@needToPlayWithOwnPieces": {
-        "description": "You need to play with your pieces."
-    },
-    "statistics": "గణాంకాలు",
-    "@statistics": {
-        "description": "Statistics"
-    },
-    "totalGames": "మొత్తం ఆటలు",
-    "@totalGames": {
-        "description": "Total games"
-    },
-    "results": "ఫలితాలు",
-    "@results": {
-        "description": "Results"
-    },
-    "cannotRemoveFromMill": "మీరు దానిని మిల్లు నుండి తొలగించలేరు.",
-    "@cannotRemoveFromMill": {
-        "description": "Cannot remove from the mill."
-    },
-    "left": "ఎడమ",
-    "@left": {
-        "description": "left"
-    },
-    "privacyPolicy": "గోప్యతా విధానం",
-    "@privacyPolicy": {
-        "description": "Privacy Policy"
-    },
-    "privacyPolicy_Detail_1": "దయచేసి జాగ్రత్తగా చదవండి మరియు మీరు దీన్ని పూర్తిగా అర్థం చేసుకున్నారని మరియు అంగీకరిస్తున్నారని నిర్ధారించుకోండి",
-    "@privacyPolicy_Detail_1": {
-        "description": "Privacy Policy Detail 1"
-    },
-    "privacyPolicy_Detail_2": ". మీరు ఈ విధానాన్ని అంగీకరించకపోతే, దయచేసి ఈ అనువర్తనాన్ని ఉపయోగించవద్దు. అనువర్తనాన్ని ఉపయోగించడం మీరు ఈ నిబంధనలను అంగీకరించినట్లు సూచిస్తుంది.",
-    "@privacyPolicy_Detail_2": {
-        "description": "Privacy Policy Detail 2"
-    },
-    "and": "  మరియు",
-    "accept": "అంగీకరించు",
-    "@accept": {
-        "description": "Accept"
-    },
-    "undo": "చర్యరద్దు చేయండి",
-    "@undo": {
-        "description": "Undo"
-    },
-    "undoOption": "ఎంపికను అన్డు చేయండి",
-    "@undoOption": {
-        "description": "Undo option"
-    },
-    "undoOption_Detail": "కదలికను చర్యరద్దు చేయడం సాధ్యమే.",
-    "@undoOption_Detail": {
-        "description": "It is possible to undo a move."
-    },
-    "takeBack": "వెనక్కి తీసుకో",
-    "@takeBack": {
-        "description": "Take back"
-    },
-    "takingBack": "తిరిగి తీసుకొని",
-    "@takingBack": {
-        "description": "Taking back..."
-    },
-    "waiting": "వేచి ఉంది",
-    "@waiting": {
-        "description": "Waiting..."
-    },
-    "stepForward": "అడుగు ముందుకు వేయండి",
-    "@stepForward": {
-        "description": "Step forward"
-    },
-    "takeBackAll": "అన్నీ వెనక్కి తీసుకోండి",
-    "@takeBackAll": {
-        "description": "Take back all"
-    },
-    "stepForwardAll": "అన్ని ముందుకు",
-    "@stepForwardAll": {
-        "description": "Step forward all"
-    },
-    "moveNow": "ఇప్పుడే తరలించండి",
-    "@moveNow": {
-        "description": "Move now"
-    },
-    "done": "పూర్తి.",
-    "@done": {
-        "description": "Done."
-    },
-    "crackMill": "క్రాక్-మిల్లు",
-    "@crackMill": {
-        "description": "Crack-mill"
-    },
-    "crackMill_Detail": "ఒక ఆటగాడికి మిల్లుల్లో ముక్కలు మాత్రమే ఉంటే, మిల్లుల్లోని ముక్కలు తొలగించడానికి లాక్ చేయబడవు.",
-    "@crackMill_Detail": {
-        "description": "If a player has only pieces in mills, the pieces in the mills will not lock to remove."
-    },
-    "animationDuration": "యానిమేషన్ వ్యవధి",
-    "@animationDuration": {
-        "description": "Animation duration"
-    },
-    "none": "ఏదీ లేదు",
-    "@none": {
-        "description": "None"
-    },
-    "theme": "థీమ్",
-    "@theme": {
-        "description": "Theme"
-    },
-    "helpContent": "ఆట ప్రత్యర్థిని మూడు ముక్కల కన్నా తక్కువ లేదా చట్టపరమైన కదలికలతో వదిలివేయాలని లక్ష్యంగా పెట్టుకుంది.\n\nమూడవ సారి స్థానం సంభవిస్తే లేదా చివరి 100 (కాన్ఫిగర్ చేయదగిన) కదలికలలో తీసివేయకపోతే ఆట స్వయంచాలకంగా డ్రా అవుతుంది.\n\nఆట మూడు దశల్లో కొనసాగుతుంది:\n\n1. ఖాళీ పాయింట్లపై ముక్కలు ఉంచడం\n2. ముక్కలను ప్రక్కనే ఉన్న బిందువులకు తరలించడం\n3. (ఐచ్ఛిక దశ) ఆటగాడిని మూడు ముక్కలుగా తగ్గించేటప్పుడు ఏదైనా ఖాళీ స్థానానికి ముక్కలు తరలించడం\n\nఉంచడం\n\nఆట ఖాళీ బోర్డుతో ప్రారంభమవుతుంది, దీనిలో ఇరవై నాలుగు పాయింట్లతో గ్రిడ్ ఉంటుంది. ప్రతి క్రీడాకారుడు అన్ని ముక్కలను బోర్డులో ఉంచే వరకు ఆటగాళ్ళు తమ ముక్కలను ఖాళీ పాయింట్లపై ఉంచే మలుపులు తీసుకుంటారు. ఒక ఆటగాడు తన మూడు ముక్కలను సూటిగా ఉంచగలిగితే, అతనికి \"మిల్లు\" ఉంది మరియు అతని ప్రత్యర్థి ముక్కలలో ఒకదాన్ని బోర్డు నుండి తొలగించవచ్చు.\n\nకొన్ని నియమాలలో, ఏర్పడిన మిల్లు నుండి ఒక భాగాన్ని తొలగించే ముందు ఆటగాళ్ళు మొదట ఇతర ముక్కలను తొలగించాలి.\n\nమీరు తొలగించిన ముక్కల బిందువులకు కొన్ని నియమాలలో ఉంచే దశలో ఉంచలేరు.\n\nఅన్ని ముక్కలను ఉపయోగించిన తర్వాత, ఆటగాళ్ళు కదిలే మలుపులు తీసుకుంటారు.\n\nకదులుతోంది\n\nతరలించడానికి, ఒక ఆటగాడు తన ముక్కలలో ఒకదాన్ని బోర్డు రేఖ వెంట ఖాళీగా ఉన్న ప్రక్కన ఉన్న స్థానానికి తరలిస్తాడు. అతను అలా చేయలేకపోతే, అతను ఆటను కోల్పోయాడు. బోర్డు లైన్‌లో తన మూడు ముక్కలను సమలేఖనం చేసే ఆటగాడికి ఒక మిల్లు ఉంటుంది మరియు ఉంచే దశలో ఉన్నట్లుగా తన ప్రత్యర్థి ముక్కలలో ఒకదాన్ని తీసివేయవచ్చు. ఏదైనా ఆటగాడు రెండు ముక్కలుగా తగ్గిస్తాడు, కొత్త మిల్లులను ఏర్పరుచుకునే అవకాశం లేదు, తద్వారా ఆటను కోల్పోతాడు. ఒక ఆటగాడు తన ప్రత్యర్థి వాటిని కదలకుండా అడ్డుకుంటే మూడు ముక్కలకు పైగా ఉన్నప్పుడు కూడా కోల్పోవచ్చు.\n\nఎగురుతూ\n\nనిబంధనల యొక్క కొన్ని వైవిధ్యాలలో, ఒక ఆటగాడికి మూడు ముక్కలు మాత్రమే మిగిలి ఉంటే, అతని ముక్కలు ప్రక్కనే ఉన్న వాటికి మాత్రమే కాకుండా, ఖాళీగా ఉన్న పాయింట్లకు ఎగరవచ్చు, హాప్ చేయవచ్చు లేదా దూకవచ్చు.",
-    "@helpContent": {
-        "description": "Help Content"
-    },
-    "versionInfo": "సంస్కరణ సమాచారం",
-    "@versionInfo": {
-        "description": "Version info"
-    },
-    "eula": "EULA",
-    "@eula": {
-        "description": "EULA"
-    },
-    "license": "లైసెన్స్",
-    "@license": {
-        "description": "License"
-    },
-    "sourceCode": "మూల కోడ్",
-    "@sourceCode": {
-        "description": "Source code"
-    },
-    "thirdPartyNotices": "మూడవ పార్టీ నోటీసులు",
-    "@thirdPartyNotices": {
-        "description": "Third-party notices"
-    },
-    "appVersion": "అనువర్తన సంస్కరణ",
-    "@appVersion": {
-        "description": "App Version"
-    },
-    "general": "జనరల్",
-    "@general": {
-        "description": "General"
-    },
-    "advanced": "ఆధునిక",
-    "@advanced": {
-        "description": "Advanced"
-    },
-    "placing": "ఉంచడం",
-    "@placing": {
-        "description": "Placing"
-    },
-    "moving": "కదులుతోంది",
-    "@moving": {
-        "description": "Moving"
-    },
-    "removing": "తొలగిస్తోంది",
-    "@removing": {
-        "description": "Removing"
-    },
-    "gameOverCondition": "గేమ్ ఓవర్ కండిషన్",
-    "@gameOverCondition": {
-        "description": "Game over condition"
-    },
-    "aisPlayStyle": "AI యొక్క ప్లేస్టైల్",
-    "@aisPlayStyle": {
-        "description": "AI's playstyle"
-    },
-    "passive": "నిష్క్రియాత్మ",
-    "@passive": {
-        "description": "Passive"
-    },
-    "timeout": "సమయం ముగిసినది",
-    "@timeout": {
-        "description": "Timeout"
-    },
-    "personalization": "వ్యక్తిగతీకరణ",
-    "@personalization": {
-        "description": "Personalization"
-    },
-    "forDevelopers": "డెవలపర్‌ల కోసం",
-    "@forDevelopers": {
-        "description": "For developers"
-    },
-    "developerMode": "డెవలపర్ మోడ్",
-    "@developerMode": {
-        "description": "Developer mode"
-    },
-    "drawOnHumanExperience": "మానవ అనుభవాన్ని గీయండి",
-    "@drawOnHumanExperience": {
-        "description": "Draw on the human experience"
-    },
-    "considerMobility": "ముక్కల కదలికను పరిగణించండి",
-    "@considerMobility": {
-        "description": "Consider mobility of pieces"
-    },
-    "pieceCount": "పీస్ కౌంట్",
-    "@pieceCount": {
-        "description": "Piece count"
-    },
-    "inHand": "చేతిలో",
-    "@inHand": {
-        "description": "in hand"
-    },
-    "onBoard": "బోర్డులో",
-    "@onBoard": {
-        "description": "on board"
-    },
-    "boardTop": "ఎగువ నుండి బోర్డు ఆఫ్‌సెట్",
-    "@boardTop": {
-        "description": "Board offset from the top"
-    },
-    "notAIsTurn": "ఇది AI యొక్క మలుపు కాదు.",
-    "@notAIsTurn": {
-        "description": "It is not the AI's turn."
-    },
-    "aiIsNotThinking": "AI ఆలోచించడం లేదు.",
-    "@aiIsNotThinking": {
-        "description": "AI is not thinking."
-    },
-    "autoReplay": "ఆటో రీ-ప్లే కదలికలు",
-    "@autoReplay": {
-        "description": "Auto re-play moves"
-    },
-    "atEnd": "మీరు కదలిక జాబితా చివరిలో ఉన్నారు.",
-    "@atEnd": {
-        "description": "At the end of the move list."
-    },
-    "tapBackAgainToLeave": "బయలుదేరడానికి మళ్ళీ నొక్కండి.",
-    "@tapBackAgainToLeave": {
-        "description": "Tap back again to leave."
-    },
-    "environmentVariables": "ఎన్విరాన్మెంట్ వేరియబుల్స్",
-    "@environmentVariables": {
-        "description": "Environment variables"
-    },
-    "more": "మరింత",
-    "@more": {
-        "description": "More"
-    },
-    "experimental": "ఇది ప్రయోగాత్మక లక్షణం.",
-    "@experimental": {
-        "description": "This is an experimental feature."
-    },
-    "experiments": "ప్రయోగాలు",
-    "@experiments": {
-        "description": "Experiments"
-    },
-    "ossLicenses": "ఓపెన్ సోర్స్ లైసెన్సులు",
-    "@ossLicenses": {
-        "description": "Open source licenses"
-    },
-    "language": "భాష",
-    "@language": {
-        "description": "Languages"
-    },
-    "defaultLanguage": "డిఫాల్ట్ భాష",
-    "@defaultLanguage": {
-        "description": "Default language"
-    },
-    "mayMoveInPlacingPhase": "ముక్కలు ఉంచే దశలో కదలవచ్చు",
-    "@mayMoveInPlacingPhase": {
-        "description": "The pieces can move in the placing phase"
-    },
-    "mayMoveInPlacingPhase_Detail": "ప్రత్యేకమైన ఉంచడం మరియు కదిలే దశలు లేవు, అనగా, ఆటగాళ్ళు ప్రతి కదలికలో బోర్డు మీద ఒక భాగాన్ని ఉంచాలనుకుంటున్నారా లేదా వారి ముక్కలలో ఒకదాన్ని తరలించాలా అని నిర్ణయించుకోవచ్చు (వారు ఉంచడానికి మిగిలిన ముక్కలు ఉన్నంత వరకు).",
-    "@mayMoveInPlacingPhase_Detail": {
-        "description": "There are no distinct placing and moving phases, i.e. the players can decide at every move whether they want to place a piece on the board or move one of their pieces (as long as they have remaining pieces to place)."
-    },
-    "drawerColor": "మెనూ రంగు",
-    "@drawerColor": {
-        "description": "Menu color"
-    },
-    "drawerTextColor": "మెనూ టెక్స్ట్ రంగు",
-    "@drawerTextColor": {
-        "description": "Menu text color"
-    },
-    "drawerBackgroundColor": "మెనూ నేపథ్య రంగు",
-    "@drawerBackgroundColor": {
-        "description": "Menu background color"
-    },
-    "drawerHighlightItemColor": "మెను అంశం రంగును హైలైట్ చేస్తుంది",
-    "@drawerHighlightItemColor": {
-        "description": "Menu highlight item color"
-    },
-    "mainToolbarBackgroundColor": "ప్రధాన ఉపకరణపట్టీ నేపథ్య రంగు",
-    "@mainToolbarBackgroundColor": {
-        "description": "Main toolbar background color"
-    },
-    "mainToolbarIconColor": "ప్రధాన ఉపకరణపట్టీ చిహ్నం రంగు",
-    "@mainToolbarIconColor": {
-        "description": "main toolbar icon color"
-    },
-    "navigationToolbarBackgroundColor": "నావిగేషన్ టూల్ బార్ నేపథ్య రంగు",
-    "@navigationToolbarBackgroundColor": {
-        "description": "Navigation toolbar background color"
-    },
-    "navigationToolbarIconColor": "నావిగేషన్ టూల్ బార్ చిహ్నం రంగు",
-    "@navigationToolbarIconColor": {
-        "description": "Navigation toolbar icon color"
-    },
-    "autoHideToolbar": "ఉపకరణపట్టీని స్వయంచాలకంగా దాచండి",
-    "@autoHideToolbar": {
-        "description": "Automatically hide the toolbar"
-    },
-    "toolbarLocationOnScreen": "తెరపై ఉపకరణపట్టీ స్థానం",
-    "@toolbarLocationOnScreen": {
-        "description": "Toolbar location on screen"
-    },
-    "top": "టాప్",
-    "@top": {
-        "description": "Top"
-    },
-    "bottom": "దిగువ",
-    "@bottom": {
-        "description": "Bottom"
-    },
-    "center": "కేంద్రం",
-    "@center": {
-        "description": "Center"
-    },
-    "solidColor": "ఘన రంగు",
-    "@solidColor": {
-        "description": "Solid color"
-    },
-    "picture": "చిత్రం",
-    "@picture": {
-        "description": "Picture"
-    },
-    "chooseYourPicture": "మీ చిత్రాన్ని ఎంచుకోండి",
-    "@chooseYourPicture": {
-        "description": "Choose your picture"
-    },
-    "light": "కాంతి",
-    "@light": {
-        "description": "Light"
-    },
-    "dark": "చీకటి",
-    "@dark": {
-        "description": "Dark"
-    },
-    "themes": "థీమ్స్",
-    "@themes": {
-        "description": "Themes"
-    },
-    "currentTheme": "ప్రస్తుత థీమ్",
-    "@currentTheme": {
-        "description": "Current theme"
-    },
-    "saveTheme": "థీమ్‌ను సేవ్ చేయండి",
-    "@saveTheme": {
-        "description": "Save theme"
-    },
-    "fonts": "ఫాంట్లు",
-    "@fonts": {
-        "description": "Fonts"
-    },
-    "showAnalysisGraph": "విశ్లేషణ గ్రాఫ్ చూపించు",
-    "@showAnalysisGraph": {
-        "description": "Show analysis graph"
-    },
-    "analysis": "విశ్లేషణ",
-    "@analysis": {
-        "description": "Analysis"
-    },
-    "saveGame": "ఆటను సేవ్ చేయండి",
-    "@saveGame": {
-        "description": "Save game"
-    },
-    "loadGame": "ఆట లోడ్",
-    "@loadGame": {
-        "description": "Load game"
-    },
-    "setupPosition": "సెటప్ స్థానం",
-    "@setupPosition": {
-        "description": "Setup position"
-    },
-    "showLegalMoves": "చట్టపరమైన కదలికలను చూపించు",
-    "@showLegalMoves": {
-        "description": "Show legal moves"
-    },
-    "showLastMove": "చివరి కదలికను చూపించు",
-    "@showLastMove": {
-        "description": "Show last move"
-    },
-    "showArrows": "బాణాలు చూపించు",
-    "@showArrows": {
-        "description": "Show arrows"
-    },
-    "pieces": "ముక్కలు",
-    "@pieces": {
-        "description": "Pieces"
-    },
-    "showAnalysis": "విశ్లేషణ చూపించు",
-    "@showAnalysis": {
-        "description": "Show analysis"
-    },
-    "threads": "థ్రెడ్లు",
-    "@threads": {
-        "description": "Threads"
-    },
-    "getInvolved": "చేరి చేసుకోగా",
-    "@getInvolved": {
-        "description": "Get Involved"
-    },
-    "helpImproveTranslate": "అనువాదాన్ని మెరుగుపరచడంలో సహాయపడండి",
-    "@helpImproveTranslate": {
-        "description": "Help improve translate"
-    },
-    "tutorial": "ట్యుటోరియల్",
-    "@tutorial": {
-        "description": "Tutorial"
-    },
-    "classicMill": "క్లాసిక్ మిల్",
-    "@classicMill": {
-        "description": "Classic Mill"
-    },
-    "mixedMill": "మిశ్రమ మిల్లు",
-    "@mixedMill": {
-        "description": "Mixed Mill"
-    },
-    "ceylonMill": "సిలోన్ మిల్",
-    "@ceylonMill": {
-        "description": "Ceylon Mill"
-    },
-    "mayBreakAndRemakeMillRepeatedly": "మిల్లు విచ్ఛిన్నమై పదేపదే రీమేక్ చేయవచ్చు",
-    "@mayBreakAndRemakeMillRepeatedly": {
-        "description": "Mill may be broken and remade repeatedly"
-    },
-    "mayBreakAndRemakeMillRepeatedly_Detail": "ఒక కొత్త మిల్లును సృష్టించడానికి ఒక ఆటగాడు ఒక మిల్లును విచ్ఛిన్నం చేస్తే, అలాంటి ఆటగాడు కొత్త మిల్లును తయారు చేస్తే, ఆ ముక్కను తన తదుపరి కదలికలో అసలు జంక్షన్‌కు తిరిగి తరలించవచ్చు.",
-    "@mayBreakAndRemakeMillRepeatedly_Detail": {
-        "description": "If a player breaks a mill to create a new mill immediately, such player can move such piece back to the original junction in his next move if it makes a new mill."
-    },
-    "drawIfNoRemovalWithinTenMovesWhenThreeLeft": "ఒక ఆటగాడికి మూడు ముక్కలు ఉంటే ఆట డ్రా అవుతుంది మరియు పది కదలికల తరువాత ఆటగాడు ప్రత్యర్థి ముక్కలను తొలగించడు",
-    "@drawIfNoRemovalWithinTenMovesWhenThreeLeft": {
-        "description": "The game is drawn if a player has three pieces and after ten moves neither player removes the opponent's pieces"
-    },
-    "drawIfNoRemovalWithinTenMovesWhenThreeLeft_Detail": "ఒక ఆటగాడు మూడు ముక్కలుగా ఉన్నప్పుడు, మరియు ఏ ఆటగాడు పది కదలికలలో ప్రత్యర్థి భాగాన్ని తీసివేయలేడు, ఆట డ్రా.",
-    "@drawIfNoRemovalWithinTenMovesWhenThreeLeft_Detail": {
-        "description": "When a player is down to three pieces, and neither player can remove an opponent's piece within ten moves, the game is a draw."
-    },
-    "close": "దగ్గరగా",
-    "@close": {
-        "description": "Close"
-    },
-    "whitePiece": "తెల్ల ముక్క",
-    "@whitePiece": {
-        "description": "White piece"
-    },
-    "blackPiece": "నల్ల ముక్క",
-    "@blackPiece": {
-        "description": "Black piece"
-    },
-    "banPoint": "బాన్ పాయింట్",
-    "@banPoint": {
-        "description": "Ban point"
-    },
-    "emptyPoint": "ఖాళీ పాయింట్",
-    "@emptyPoint": {
-        "description": "Empty point"
-    },
-    "noPoint": "ప్రయోజనం లేదు",
-    "@noPoint": {
-        "description": "No point"
-    },
-    "placingPhase": "ఉంచడం దశ",
-    "@placingPhase": {
-        "placingPhase": "Placing phase"
-    },
-    "movingPhase": "కదిలే దశ",
-    "@movingPhase": {
-        "description": "Moving phase"
-    },
-    "flyingPhase": "ఎగిరే దశ",
-    "@flyingPhase": {
-        "description": "Flying phase"
-    },
-    "sideToMove": "తరలించడానికి వైపు",
-    "@sideToMove": {
-        "description": "Side to move"
-    },
-    "lastMove": "చివరి కదలిక",
-    "@lastMove": {
-        "description": "Last move"
-    },
-    "selected": "ఎంపిక చేయబడింది",
-    "@selected": {
-        "description": "Selected"
-    },
-    "mainMenu": "ప్రధాన మెనూ",
-    "@mainMenu": {
-        "description": "Main menu"
-    },
-    "accessibility": "సౌలభ్యాన్ని",
-    "@accessibility": {
-        "description": "Accessibility"
-    },
-    "screenReaderSupport": "స్క్రీన్ రీడర్ మద్దతు",
-    "@screenReaderSupport": {
-        "description": "Screen reader support"
-    },
-    "isDraw": "ఇది డ్రా",
-    "@isDraw": {
-        "description": "It is a Draw!"
-    },
-    "draw": "గీయండి",
-    "@draw": {
-        "description": "Draw"
-    },
-    "pieceHighlightColor": "పీస్ హైలైట్ రంగు",
-    "@pieceHighlightColor": {
-        "description": "Piece highlight color"
-    },
-    "algorithm": "అల్గోరిథం",
-    "@algorithm": {
-        "description": "Algorithm"
-    },
-    "removeUnplacedPiece": "ఉంచని భాగాన్ని తొలగించండి",
-    "@removeUnplacedPiece": {
-        "description": "Remove unplaced piece"
-    },
-    "removeUnplacedPiece_Detail": "ప్లేసింగ్ ఉంచే దశలో ఒక క్రీడాకారుడు మిల్లును ఏర్పాటు చేస్తే, ఆమె ప్రత్యర్థి యొక్క అన్‌ప్లాస్డ్ భాగాన్ని తీసివేసి, ఒక కదలికను కొనసాగిస్తుంది.",
-    "@removeUnplacedPiece_Detail": {
-        "description": "If a player forms the mill in the placing phase, she will remove the opponent's unplaced piece and continue to make a move."
-    },
-    "endgameNMoveRule": "ఎండ్ గేమ్ N- మూవ్ నియమం",
-    "@endgameNMoveRule": {
-        "description": "Endgame N-Move rule"
-    },
-    "endgameNMoveRule_Detail": "ఒక ఆటగాడికి మూడు ముక్కలు మాత్రమే ఉంటే మరియు నిర్దిష్ట కదలికల లోపల ఆటగాడు ఒక భాగాన్ని తీసివేయకపోతే, గేమ్ డ్రా అవుతుంది.",
-    "@endgameNMoveRule_Detail": {
-        "description": "If either player has only three pieces and neither player removes a piece within a specific moves, the game is drawn."
-    },
-    "drawReasonEndgameRule50": "ఏ ఆటగాడికైనా మూడు ముక్కలు మాత్రమే ఉంటాయి మరియు నిర్దిష్ట కదలికలలో ఏ ఆటగాడు ఒక భాగాన్ని తీసివేయడు.",
-    "@drawReasonEndgameRule50": {
-        "description": "Either player has only three pieces and neither player removes a piece within a specific moves."
-    },
-    "threefoldRepetitionRule": "మూడు రెట్లు పునరావృత నియమం",
-    "@threefoldRepetitionRule": {
-        "description": "Threefold repetition rule"
-    },
-    "threefoldRepetitionRule_Detail": "ఒక స్థానం మూడవసారి సంభవించినట్లయితే గేమ్ డ్రా అవుతుంది.",
-    "@threefoldRepetitionRule_Detail": {
-        "description": "The game is drawn if a position occurs for the third time."
-    },
-    "continueToMakeMove": "మిల్! ఒక కదలికను కొనసాగించండి.",
-    "@continueToMakeMove": {
-        "description": "Mill! Continue to make a move."
-    },
-    "pointStyle": "పాయింట్ శైలి",
-    "@pointStyle": {
-        "description": "Point style"
-    },
-    "pointWidth": "పాయింట్ వెడల్పు",
-    "@pointWidth": {
-        "description": "Point width"
-    },
-    "solid": "ఘన",
-    "@solid": {
-        "description": "Solid"
-    },
-    "hollow": "బోలు",
-    "@hollow": {
-        "description": "Hollow"
-=======
   "appName": "మిల్లు",
   "@appName": {
     "description": "The app name"
@@ -2400,7 +1149,6 @@
         "description": "Number of Moves",
         "example": "3"
       }
->>>>>>> 92c2f33f
     }
   },
   "filename": "ఫైల్ పేరు",
