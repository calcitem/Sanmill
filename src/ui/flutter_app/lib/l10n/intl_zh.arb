{
<<<<<<< HEAD
    "@@locale": "zh",
    "appName": "直棋",
    "@appName": {
        "description": "The app name"
    },
    "welcome": "欢迎使用",
    "@welcome": {
        "description": "Welcome"
    },
    "yes": "是",
    "@yes": {
        "description": "Yes"
    },
    "no": "否",
    "@no": {
        "description": "No"
    },
    "game": "游戏",
    "@game": {
        "description": "Game"
    },
    "humanVsAi": "人机对战",
    "@humanVsAi": {
        "description": "Human Vs AI"
    },
    "humanVsHuman": "双人对战",
    "@humanVsHuman": {
        "description": "Human Vs Human"
    },
    "aiVsAi": "机器对战",
    "@aiVsAi": {
        "description": "AI Vs AI"
    },
    "humanVsCloud": "挑战云端",
    "@humanVsCloud": {
        "description": "Human Vs Cloud"
    },
    "humanVsLAN": "联网对战",
    "@humanVsLAN": {
        "description": "Human Vs LAN"
    },
    "testViaLAN": "联网测试",
    "@testViaLAN": {
        "description": "Test Via LAN"
    },
    "move": "着法",
    "@move": {
        "description": "Move"
    },
    "moves": "步",
    "@moves": {
        "description": " Moves"
    },
    "showMoveList": "显示棋谱",
    "@showMoveList": {
        "description": "Move list"
    },
    "moveList": "棋谱",
    "@moveList": {
        "description": "Move list"
    },
    "noGameRecord": "暂无招法",
    "@noGameRecord": {
        "description": "No record"
    },
    "ok": "好的",
    "@ok": {
        "description": "OK"
    },
    "confirm": "确认",
    "@confirm": {
        "description": "Confirm"
    },
    "cancel": "取消",
    "@cancel": {
        "description": "Cancel"
    },
    "copyright": "版权所有 © 2021-2022 Calcitem Studio",
    "@copyright": {
        "description": "Copyright"
    },
    "tipSelectWrong": "选择的子不对",
    "@tipSelectWrong": {
        "description": "Select the wrong piece."
    },
    "tipPlace": "请落子",
    "@tipPlace": {
        "description": "Place your pieces."
    },
    "tipBanPlace": "不能落在此处",
    "@tipBanPlace": {
        "description": "Cannot place it here."
    },
    "tipPlaced": "已落子",
    "@tipPlaced": {
        "description": "Placed."
    },
    "tipRemove": "请吃子",
    "@tipRemove": {
        "description": "Remove a piece."
    },
    "tipBanRemove": "不能吃这颗子",
    "@tipBanRemove": {
        "description": "Cannot remove."
    },
    "tipRemoved": "已吃子",
    "@tipRemoved": {
        "description": "Removed."
    },
    "tipMove": "请走子",
    "@tipMove": {
        "description": "Move a piece."
    },
    "tipCannotPlace": "不可在此处落子",
    "@tipCannotPlace": {
        "description": "You can't place your piece here."
    },
    "tipCannotMove": "不可移到此处",
    "@tipCannotMove": {
        "description": "You can't move your piece here."
    },
    "tipMill": "三子连珠 请吃子",
    "@tipMill": {
        "description": "Mill! Take your opponent's piece."
    },
    "tipContinueMill": "请继续吃子",
    "@tipContinueMill": {
        "description": "Continue to take your opponent's piece."
    },
    "tipSelectOpponentsPiece": "请选择对方的棋子",
    "@tipSelectOpponentsPiece": {
        "description": "Select one of your opponent's pieces."
    },
    "tipCannotRemovePieceFromMill": "不能吃三连中的棋子",
    "@tipCannotRemovePieceFromMill": {
        "description": "You cannot remove a piece from a mill."
    },
    "tipCanMoveOnePoint": "请走到相邻空位",
    "@tipCanMoveOnePoint": {
        "description": "A piece can move 1 point."
    },
    "tipCannotMoveOpponentsPieces": "不能移动对方的棋子",
    "@tipCannotMoveOpponentsPieces": {
        "description": "You can't move your opponent's pieces."
    },
    "tipThreePiecesInLine": "三颗棋子排成一线",
    "@tipThreePiecesInLine": {
        "description": "There are 3 pieces in a line."
    },
    "tipSelectPieceToMove": "请选择要移动的己方棋子",
    "@tipSelectPieceToMove": {
        "description": "Select your piece to move."
    },
    "tipHaveThreePiecesLeft": "只剩下3颗棋子了",
    "@tipHaveThreePiecesLeft": {
        "description": "You have 3 pieces left."
    },
    "tipCanMoveToAnyPoint": "可飞子到任意空位",
    "@tipCanMoveToAnyPoint": {
        "description": "You can move to any point you like."
    },
    "tipToMove": "行棋",
    "@tipToMove": {
        "description": " to move."
    },
    "whiteWin": "先手方胜",
    "@whiteWin": {
        "description": "Player 1 wins!"
    },
    "blackWin": "后手方胜",
    "@blackWin": {
        "description": "Player 2 wins!"
    },
    "won": "胜",
    "@won": {
        "description": "Won"
    },
    "lost": "负",
    "@lost": {
        "description": "Lost"
    },
    "aborted": "中断",
    "@aborted": {
        "description": "Aborted"
    },
    "thinking": "对方思考中...",
    "@thinking": {
        "description": "Thinking..."
    },
    "newGame": "开始新局",
    "@newGame": {
        "description": "New game"
    },
    "importGame": "导入棋局",
    "@importGame": {
        "description": "Import game"
    },
    "exportGame": "导出棋局",
    "@exportGame": {
        "description": "Export game"
    },
    "gameImported": "棋谱已从剪贴板导入",
    "@gameImported": {
        "description": "Game imported from the clipboard."
    },
    "cannotImport": "无法导入",
    "@cannotImport": {
        "description": "Cannot import"
    },
    "movesAndRulesNotMatch": "着法和棋规不匹配",
    "@movesAndRulesNotMatch": {
        "description": "Rules and moves do not match."
    },
    "startRecording": "开始录制",
    "@startRecording": {
        "description": "Start recording"
    },
    "recording": "录制中...",
    "@recording": {
        "description": "Recording..."
    },
    "stopRecording": "停止录制",
    "@stopRecording": {
        "description": "Stop recording"
    },
    "showRecording": "回放录制",
    "@showRecording": {
        "description": "Show recording"
    },
    "noRecording": "没有可回放的",
    "@noRecording": {
        "description": "No recording."
    },
    "pleaseWait": "请稍候...",
    "@pleaseWait": {
        "description": "Please wait..."
    },
    "restartGame": "重新开局？",
    "@restartGame": {
        "description": "Restart current game?"
    },
    "restart": "重开局",
    "@restart": {
        "description": "Restart"
    },
    "gameStarted": "游戏开始 请落子",
    "@gameStarted": {
        "description": "Game started, please place"
    },
    "analyzing": "正在分析局面...",
    "@analyzing": {
        "description": "Analyzing ..."
    },
    "error": "错误",
    "@error": {
        "description": "Error"
    },
    "winRate": "胜率",
    "@winRate": {
        "description": "Win Rate"
    },
    "score": "比分",
    "@score": {
        "description": "Score"
    },
    "white": "先手方",
    "@white": {
        "description": "Player 1"
    },
    "black": "后手方",
    "@black": {
        "description": "Player 2"
    },
    "loseReasonlessThanThree": "剩余棋子少于3枚。",
    "@loseReasonlessThanThree": {
        "description": " piece count is less than three."
    },
    "loseReasonResign": "认输了。",
    "@loseReasonResign": {
        "description": " resign."
    },
    "loseReasonNoWay": "无路可走。",
    "@loseReasonNoWay": {
        "description": " is no way to go."
    },
    "loseReasonBoardIsFull": "因棋盘摆满而无路可走。",
    "@loseReasonBoardIsFull": {
        "description": "The board is full, no way to go."
    },
    "loseReasonTimeOver": "超时判负。",
    "@loseReasonTimeOver": {
        "description": "Time Over"
    },
    "drawReasonRule50": "走子阶段连续多步在规则指定的步数内未吃子，判和。",
    "@drawReasonRule50": {
        "description": "In the moving phase, no piece has been removed in the last specific number of moves."
    },
    "drawReasonBoardIsFull": "棋盘摆满，无路可走，判和。",
    "@drawReasonBoardIsFull": {
        "description": "It is a Draw because the board is full"
    },
    "drawReasonThreefoldRepetition": "三次重复局面和。",
    "@drawReasonThreefoldRepetition": {
        "description": "It is a Draw because of threefold repetition."
    },
    "gameOverUnknownReason": "游戏结束，原因未知！",
    "@gameOverUnknownReason": {
        "description": "Game Over! Unknown reason."
    },
    "gameOver": "游戏结束",
    "@gameOver": {
        "description": "Game Over"
    },
    "youWin": "恭喜你赢了",
    "@youWin": {
        "description": "You win! Congratulations!"
    },
    "challengeHarderLevel": "后续提升难度吗？\n提升后的难度等级将为",
    "@challengeHarderLevel": {
        "description": "Challenge harder level?"
    },
    "youLose": "你输了",
    "@youLose": {
        "description": "You Lose!"
    },
    "analyze": "分析",
    "@analyze": {
        "description": "Analyze"
    },
    "playerName": "棋手姓名",
    "@playerName": {
        "description": "Player Name"
    },
    "about": "关于",
    "@about": {
        "description": "About"
    },
    "version": "版本",
    "@version": {
        "description": "Version"
    },
    "thanks": "致谢",
    "@thanks": {
        "description": "Thanks"
    },
    "settings": "设置",
    "@settings": {
        "description": "Settings"
    },
    "options": "选项",
    "@options": {
        "description": "Options"
    },
    "preferences": "游戏设置",
    "@preferences": {
        "description": "Preferences"
    },
    "skillLevel": "难度等级",
    "@skillLevel": {
        "description": "Difficulty level"
    },
    "moveTime": "机器思考时间",
    "@moveTime": {
        "description": "AI thinking time"
    },
    "difficulty": "游戏难度",
    "@difficulty": {
        "description": "Difficulty"
    },
    "playSounds": "声音",
    "@playSounds": {
        "description": "Sound effects"
    },
    "playSoundsInTheGame": "行棋时播放声音",
    "@playSoundsInTheGame": {
        "description": "Play sounds in the game"
    },
    "keepMuteWhenTakingBack": "悔棋时保持静音",
    "@keepMuteWhenTakingBack": {
        "description": "Keep mute when taking back"
    },
    "tone": "提示音效",
    "@tone": {
        "description": "Tone"
    },
    "whoMovesFirst": "先手",
    "@whoMovesFirst": {
        "description": "First move"
    },
    "human": "人类",
    "@human": {
        "description": "Human"
    },
    "ai": "机器",
    "@ai": {
        "description": "AI"
    },
    "alternate": "交替",
    "@alternate": {
        "description": "Alternate"
    },
    "isAutoRestart": "棋局结束时自动重新开局",
    "@isAutoRestart": {
        "description": "Auto-restart game when game over"
    },
    "isAutoChangeFirstMove": "开局时自动交换先后手",
    "@isAutoChangeFirstMove": {
        "description": "Auto Change First Move"
    },
    "resignIfMostLose": "机器明显劣势时自动认输",
    "@resignIfMostLose": {
        "description": "AI Resign if Most Lose"
    },
    "shufflingEnabled": "机器随机走子",
    "@shufflingEnabled": {
        "description": "Random move"
    },
    "learnEndgame": "残局库自学习",
    "@learnEndgame": {
        "description": "Learn Endgame"
    },
    "openingBook": "使用开局库",
    "@openingBook": {
        "description": "Opening Book"
    },
    "misc": "其他",
    "@misc": {
        "description": "Miscellaneous"
    },
    "rules": "棋规",
    "@rules": {
        "description": "Rules"
    },
    "piecesCount": "棋子数",
    "@piecesCount": {
        "description": "The number of pieces each player has"
    },
    "piecesCount_Detail": "设置对弈双方分别拥有的棋子数。",
    "@piecesCount_Detail": {
        "description": "How many pieces does each player have?"
    },
    "flyPieceCount": "剩余多少子可飞子",
    "@flyPieceCount": {
        "description": "The number of the flying piece"
    },
    "flyPieceCount_Detail": "如允许飞子，则当一方剩余多少枚棋子时可以飞棋。",
    "@flyPieceCount_Detail": {
        "description": "If Flying is enabled, when a player is reduced to a specific piece count, her pieces are free to move to any unoccupied point, instead of being restricted to adjacent points as in the rest of the game."
    },
    "piecesAtLeastCount": "少于几个子则输棋",
    "@piecesAtLeastCount": {
        "description": "Pieces At Least"
    },
    "hasDiagonalLines": "斜线",
    "@hasDiagonalLines": {
        "description": "Diagonal lines"
    },
    "hasDiagonalLines_Detail": "在棋盘上增加四条斜线。",
    "@hasDiagonalLines_Detail": {
        "description": "Add four diagonal lines to the board."
    },
    "hasBannedLocations": "禁点",
    "@hasBannedLocations": {
        "description": "Mark and delay removing pieces"
    },
    "hasBannedLocations_Detail": "摆子阶段，被吃的子都被标记起来，暂不移除。双方摆完棋子后，再统一将被标记的棋子全部移除，然后进入走子阶段。",
    "@hasBannedLocations_Detail": {
        "description": "In the placing phase, the points of removed pieces will no longer be able to be placed unless the moving phase is entered."
    },
    "isDefenderMoveFirst": "后摆子的先走子",
    "@isDefenderMoveFirst": {
        "description": "The second player moves first"
    },
    "isDefenderMoveFirst_Detail": "在摆子阶段先摆子的一方，在走子阶段先走子。",
    "@isDefenderMoveFirst_Detail": {
        "description": "The player who moves second in the placing phase moves first in the moving phase."
    },
    "mayRemoveMultiple": "吃多子",
    "@mayRemoveMultiple": {
        "description": "Multi-remove"
    },
    "mayRemoveMultiple_Detail": "若同时形成多个三连，则形成几个三连就能吃对方几个子。",
    "@mayRemoveMultiple_Detail": {
        "description": "If a player closes more than one mill at once, she will be able to remove the number of mills she closed."
    },
    "mayRemoveFromMillsAlways": "允许吃三连中的子",
    "@mayRemoveFromMillsAlways": {
        "description": "Destroy mills"
    },
    "mayRemoveFromMillsAlways_Detail": "默认情况下，不能吃三连中的子，除非对方所有子都在三连中。打开此选项可解除此限制。",
    "@mayRemoveFromMillsAlways_Detail": {
        "description": "mayRemoveFromMillsAlways_Detail"
    },
    "isWhiteLoseButNotDrawWhenBoardFull": "当棋盘摆满时先摆子的输棋",
    "@isWhiteLoseButNotDrawWhenBoardFull": {
        "description": "The second player loses when the board is full"
    },
    "isWhiteLoseButNotDrawWhenBoardFull_Detail": "对于十二子棋，在摆子阶段的最后，若棋盘摆满而双方均未吃子，则先手方输棋，而非和棋。",
    "@isWhiteLoseButNotDrawWhenBoardFull_Detail": {
        "description": "At the end of the placing phase, when the board is full, the side that places first loses the game, otherwise, the game is a draw."
    },
    "isLoseButNotChangeSideWhenNoWay": "当无路可走时输棋",
    "@isLoseButNotChangeSideWhenNoWay": {
        "description": "Lose when no legal moves"
    },
    "isLoseButNotChangeSideWhenNoWay_Detail": "走子阶段，当无路可走时输棋，而非转为由对方继续走子。",
    "@isLoseButNotChangeSideWhenNoWay_Detail": {
        "description": "The player will lose if his opponent blocks them so that they cannot be moved. Change side to move if this option is disabled."
    },
    "mayFly": "飞子",
    "@mayFly": {
        "description": "Flying"
    },
    "mayFly_Detail": "当一方剩余三或四枚(可配置)棋子时，此方可将棋子移动到棋盘任意空位上。",
    "@mayFly_Detail": {
        "description": "If a player has only three or four (configurable) pieces left, she can move the piece to any free point."
    },
    "nMoveRule": "N步规则",
    "@nMoveRule": {
        "description": "N-move rule"
    },
    "nMoveRule_Detail": "指定当连续多少步中没有吃子时判为和局。",
    "@nMoveRule_Detail": {
        "description": "The game is drawn if there has been no removal in a specific number of moves by each player."
    },
    "rollback": "回滚",
    "@rollback": {
        "description": "Rollback"
    },
    "pleaseSelect": "请选择",
    "@pleaseSelect": {
        "description": "Please select"
    },
    "copy": "复制",
    "@copy": {
        "description": "Copy"
    },
    "moveHistoryCopied": "棋谱已复制到剪贴板",
    "@moveHistoryCopied": {
        "description": "Move history copied to clipboard"
    },
    "help": "帮助",
    "@help": {
        "description": "Help"
    },
    "feedback": "问题反馈",
    "@feedback": {
        "description": "Feedback"
    },
    "exit": "退出",
    "@exit": {
        "description": "Exit"
    },
    "ruleSettings": "规则设置",
    "@ruleSettings": {
        "description": "Rule Settings"
    },
    "color": "颜色",
    "@color": {
        "description": "Color"
    },
    "boardColor": "棋盘颜色",
    "@boardColor": {
        "description": "Board color"
    },
    "pieceColor": "棋子颜色",
    "@pieceColor": {
        "description": "Piece color"
    },
    "backgroundColor": "背景颜色",
    "@backgroundColor": {
        "description": "Background color"
    },
    "lineColor": "线条颜色",
    "@lineColor": {
        "description": "Board line color"
    },
    "whitePieceColor": "先手方棋子颜色",
    "@whitePieceColor": {
        "description": "Player 1 piece color"
    },
    "blackPieceColor": "后手方棋子颜色",
    "@blackPieceColor": {
        "description": "Player 2 piece color"
    },
    "messageColor": "提示信息颜色",
    "@messageColor": {
        "description": "Message color"
    },
    "aiIsLazy": "机器领先时懒惰",
    "@aiIsLazy": {
        "description": "AI is Lazy"
    },
    "isPieceCountInHandShown": "显示手中剩余棋子数",
    "@isPieceCountInHandShown": {
        "description": "Show count of pieces in hand"
    },
    "isNotationsShown": "棋盘边缘显示坐标",
    "@isNotationsShown": {
        "description": "Show notations on board"
    },
    "isHistoryNavigationToolbarShown": "显示着法导航工具栏",
    "@isHistoryNavigationToolbarShown": {
        "description": "Show history navigation toolbar"
    },
    "display": "显示",
    "@display": {
        "description": "Display"
    },
    "boardBorderLineWidth": "棋盘外框线宽",
    "@boardBorderLineWidth": {
        "description": "Board borderline width"
    },
    "boardInnerLineWidth": "棋盘内部线宽",
    "@boardInnerLineWidth": {
        "description": "Board inner line width"
    },
    "pieceWidth": "棋子大小",
    "@pieceWidth": {
        "description": "Piece width"
    },
    "fontSize": "字体大小",
    "@fontSize": {
        "description": "Font size"
    },
    "standardNotation": "标准棋谱格式",
    "@standardNotation": {
        "description": "Standard notation"
    },
    "restore": "重置",
    "@restore": {
        "description": "Restore"
    },
    "restoreDefaultSettings": "恢复默认设置",
    "@restoreDefaultSettings": {
        "description": "Restore Default Settings"
    },
    "exitApp": "App 将退出。",
    "@exitApp": {
        "description": "The app will exit."
    },
    "exitAppManually": "您需要立即退出并重新打开本程序才能使默认配置生效。",
    "@exitAppManually": {
        "description": "You have to close immediately and reopen the app to take effect."
    },
    "pick": "选择",
    "@pick": {
        "description": "Pick "
    },
    "info": "信息",
    "@info": {
        "description": "Info"
    },
    "hint": "提示",
    "@hint": {
        "description": "Hint"
    },
    "player": "玩家",
    "@player": {
        "description": "player"
    },
    "player1": "先手方",
    "@player1": {
        "description": "Player 1"
    },
    "player2": "后手方",
    "@player2": {
        "description": "Player 2"
    },
    "howToPlay": "玩法说明",
    "@howToPlay": {
        "description": "How to play"
    },
    "toPlacePiece": "点击棋盘上的交叉点放置棋子。",
    "@toPlacePiece": {
        "description": "Tap on any available point to place the piece."
    },
    "toSelectPiece": "请选择自己要移动的棋子。",
    "@toSelectPiece": {
        "description": "Tap on a piece to move it."
    },
    "toMovePiece": "点击和此棋子相邻的点以移动棋子。",
    "@toMovePiece": {
        "description": "Tap on point connected to piece to move it."
    },
    "toRemovePiece": "点击对方的一颗棋子以吃子。",
    "@toRemovePiece": {
        "description": "Tap on the opponent's one piece to remove."
    },
    "needToCreateMillFirst": "您需要先形成三连，才能吃掉对方的棋子。",
    "@needToCreateMillFirst": {
        "description": "You need to create a mill first before you can remove a piece."
    },
    "needToPlayWithOwnPieces": "您需要走自己的棋子。",
    "@needToPlayWithOwnPieces": {
        "description": "You need to play with your pieces."
    },
    "statistics": "统计",
    "@statistics": {
        "description": "Statistics"
    },
    "totalGames": "盘数",
    "@totalGames": {
        "description": "Total games"
    },
    "results": "结果",
    "@results": {
        "description": "Results"
    },
    "cannotRemoveFromMill": "不能吃三连中的子。",
    "@cannotRemoveFromMill": {
        "description": "Cannot remove from the mill."
    },
    "left": "剩余",
    "@left": {
        "description": "left"
    },
    "privacyPolicy": "隐私政策",
    "@privacyPolicy": {
        "description": "Privacy Policy"
    },
    "privacyPolicy_Detail_1": "请您务必审慎阅读、充分理解《用户协议》和《隐私政策》各条款，包括但不限于：\n为了改善我们向您提供的服务，基于您的明示授权，我们可能会获取您的设备型号、诊断数据、电子邮件地址等信息，您有权拒绝或取消授权。我们将在每次请求发送诊断数据前，通过弹窗形式征得您的明示同意。\n您可阅读《",
    "@privacyPolicy_Detail_1": {
        "description": "Privacy Policy Detail 1"
    },
    "privacyPolicy_Detail_2": "》了解详细信息。如您同意，请点击“同意”开始接受我们的服务。",
    "@privacyPolicy_Detail_2": {
        "description": "Privacy Policy Detail 2"
    },
    "and": "》和《",
    "accept": "同意",
    "@accept": {
        "description": "Accept"
    },
    "undo": "悔棋",
    "@undo": {
        "description": "Undo"
    },
    "undoOption": "悔棋",
    "@undoOption": {
        "description": "Undo option"
    },
    "undoOption_Detail": "允许悔棋",
    "@undoOption_Detail": {
        "description": "It is possible to undo a move."
    },
    "takeBack": "回退一步",
    "@takeBack": {
        "description": "Take back"
    },
    "takingBack": "回退中",
    "@takingBack": {
        "description": "Taking back..."
    },
    "waiting": "请稍等",
    "@waiting": {
        "description": "Waiting..."
    },
    "stepForward": "前进一步",
    "@stepForward": {
        "description": "Step forward"
    },
    "takeBackAll": "回退到底",
    "@takeBackAll": {
        "description": "Take back all"
    },
    "stepForwardAll": "前进到底",
    "@stepForwardAll": {
        "description": "Step forward all"
    },
    "moveNow": "立即行棋",
    "@moveNow": {
        "description": "Move now"
    },
    "done": "完成",
    "@done": {
        "description": "Done."
    },
    "crackMill": "不允许吃全三连",
    "@crackMill": {
        "description": "Crack-mill"
    },
    "crackMill_Detail": "若对方所有的子都在三连中, 也不允许吃子。",
    "@crackMill_Detail": {
        "description": "If a player has only pieces in mills, the pieces in the mills will not lock to remove."
    },
    "animationDuration": "动画持续时长",
    "@animationDuration": {
        "description": "Animation duration"
    },
    "none": "无",
    "@none": {
        "description": "None"
    },
    "theme": "主题",
    "@theme": {
        "description": "Theme"
    },
    "helpContent": "直棋是一个非常古老的智力游戏，现已流传到中国各地，演变出“棋三”、“三棋”、“三三棋”、“打三棋”、“成三棋”、“下连”等多个变种。\n\n游戏目标为让对手被吃得仅剩不到三枚棋子。\n\n三次重复局面，或连续百步（可配置）内无吃子，则和棋。 \n\n游戏分三阶段：\n\n1. 在空位上摆子；\n2. 将棋子移动到相邻空位；\n3. 当只剩三枚棋子时，可“飞子”（可选）。\n\n摆子阶段\n\n棋盘上有二十四个空点。玩家交替在空位上落子，直至手中无子。若一方将自己的三枚棋子排成一排，则称为形成一个“三连”，便可吃掉对方的棋子，然后继续行棋。\n\n某些规则变体规定，只能吃掉对方不在“三连”中的子，除非对方所有的子都在“三连”之中。\n\n还有些规则变体规定，在摆子阶段，被吃掉的子所在的空位，双方都不能再在上面摆子。 \n\n当双方手中的棋子都摆完后，则进入走子阶段。\n\n走子阶段\n\n玩家将自己的棋子移动到相邻的点上。若无子可走，则判负。和摆子阶段类似，形成“三连”时便可吃掉对方的棋子。当一方的棋子仅剩两枚，则败局已定，判负。若棋盘上多于三枚棋子，但无子可走，也会被判负。\n\n飞子阶段\n\n某些规则变体中，一旦一方剩三枚棋子时，便可“飞”到任意空位上，无论该空位是否邻接。\n\n",
    "@helpContent": {
        "description": "Help Content"
    },
    "versionInfo": "版本信息",
    "@versionInfo": {
        "description": "Version info"
    },
    "eula": "用户协议",
    "@eula": {
        "description": "EULA"
    },
    "license": "许可证",
    "@license": {
        "description": "License"
    },
    "sourceCode": "源代码",
    "@sourceCode": {
        "description": "Source code"
    },
    "thirdPartyNotices": "第三方声明",
    "@thirdPartyNotices": {
        "description": "Third-party notices"
    },
    "appVersion": "应用版本",
    "@appVersion": {
        "description": "App Version"
    },
    "general": "常规",
    "@general": {
        "description": "General"
    },
    "advanced": "高级",
    "@advanced": {
        "description": "Advanced"
    },
    "placing": "摆子",
    "@placing": {
        "description": "Placing"
    },
    "moving": "走子",
    "@moving": {
        "description": "Moving"
    },
    "removing": "吃子",
    "@removing": {
        "description": "Removing"
    },
    "gameOverCondition": "终局条件",
    "@gameOverCondition": {
        "description": "Game over condition"
    },
    "aisPlayStyle": "机器的棋风",
    "@aisPlayStyle": {
        "description": "AI's playstyle"
    },
    "passive": "消极被动",
    "@passive": {
        "description": "Passive"
    },
    "timeout": "超时",
    "@timeout": {
        "description": "Timeout"
    },
    "personalization": "外观设置",
    "@personalization": {
        "description": "Personalization"
    },
    "forDevelopers": "开发者选项",
    "@forDevelopers": {
        "description": "For developers"
    },
    "developerMode": "开发者模式",
    "@developerMode": {
        "description": "Developer mode"
    },
    "drawOnHumanExperience": "借鉴人类经验",
    "@drawOnHumanExperience": {
        "description": "Draw on the human experience"
    },
    "considerMobility": "增强棋子活动能力",
    "@considerMobility": {
        "description": "Consider mobility of pieces"
    },
    "pieceCount": "棋子数",
    "@pieceCount": {
        "description": "Piece count"
    },
    "inHand": "手上",
    "@inHand": {
        "description": "in hand"
    },
    "onBoard": "棋盘上",
    "@onBoard": {
        "description": "on board"
    },
    "boardTop": "棋盘和上边缘的间距",
    "@boardTop": {
        "description": "Board offset from the top"
    },
    "notAIsTurn": "现在不是轮到电脑行棋",
    "@notAIsTurn": {
        "description": "It is not the AI's turn."
    },
    "aiIsNotThinking": "电脑并非正在思考中",
    "@aiIsNotThinking": {
        "description": "AI is not thinking."
    },
    "autoReplay": "自动回放",
    "@autoReplay": {
        "description": "Auto re-play moves"
    },
    "atEnd": "已经到底了",
    "@atEnd": {
        "description": "At the end of the move list."
    },
    "tapBackAgainToLeave": "再次按返回键退出应用",
    "@tapBackAgainToLeave": {
        "description": "Tap back again to leave."
    },
    "environmentVariables": "环境变量",
    "@environmentVariables": {
        "description": "Environment variables"
    },
    "more": "更多",
    "@more": {
        "description": "More"
    },
    "experimental": "此仍属实验性功能。",
    "@experimental": {
        "description": "This is an experimental feature."
    },
    "experiments": "实验性功能",
    "@experiments": {
        "description": "Experiments"
    },
    "ossLicenses": "开放源代码许可",
    "@ossLicenses": {
        "description": "Open source licenses"
    },
    "language": "显示语言",
    "@language": {
        "description": "Languages"
    },
    "defaultLanguage": "默认语言",
    "@defaultLanguage": {
        "description": "Default language"
    },
    "mayMoveInPlacingPhase": "可以在摆子阶段走子",
    "@mayMoveInPlacingPhase": {
        "description": "The pieces can move in the placing phase"
    },
    "mayMoveInPlacingPhase_Detail": "摆子阶段和走子阶段无严格界限。即，玩家可以在每一步棋中决定是要摆子还是走子 (只要还有剩余的棋子可以摆子)。",
    "@mayMoveInPlacingPhase_Detail": {
        "description": "There are no distinct placing and moving phases, i.e. the players can decide at every move whether they want to place a piece on the board or move one of their pieces (as long as they have remaining pieces to place)."
    },
    "drawerColor": "菜单颜色",
    "@drawerColor": {
        "description": "Menu color"
    },
    "drawerTextColor": "菜单文字颜色",
    "@drawerTextColor": {
        "description": "Menu text color"
    },
    "drawerBackgroundColor": "菜单背景颜色",
    "@drawerBackgroundColor": {
        "description": "Menu background color"
    },
    "drawerHighlightItemColor": "菜单高亮条目背景色",
    "@drawerHighlightItemColor": {
        "description": "Menu highlight item color"
    },
    "mainToolbarBackgroundColor": "主工具栏背景色",
    "@mainToolbarBackgroundColor": {
        "description": "Main toolbar background color"
    },
    "mainToolbarIconColor": "主工具栏图标色",
    "@mainToolbarIconColor": {
        "description": "main toolbar icon color"
    },
    "navigationToolbarBackgroundColor": "导航工具栏背景色",
    "@navigationToolbarBackgroundColor": {
        "description": "Navigation toolbar background color"
    },
    "navigationToolbarIconColor": "导航工具栏图标色",
    "@navigationToolbarIconColor": {
        "description": "Navigation toolbar icon color"
    },
    "autoHideToolbar": "自动隐藏工具栏",
    "@autoHideToolbar": {
        "description": "Automatically hide the toolbar"
    },
    "toolbarLocationOnScreen": "工具栏在屏幕上的位置",
    "@toolbarLocationOnScreen": {
        "description": "Toolbar location on screen"
    },
    "top": "顶部",
    "@top": {
        "description": "Top"
    },
    "bottom": "底部",
    "@bottom": {
        "description": "Bottom"
    },
    "center": "中部",
    "@center": {
        "description": "Center"
    },
    "solidColor": "纯色",
    "@solidColor": {
        "description": "Solid color"
    },
    "picture": "图片",
    "@picture": {
        "description": "Picture"
    },
    "chooseYourPicture": "选择图片",
    "@chooseYourPicture": {
        "description": "Choose your picture"
    },
    "light": "明亮",
    "@light": {
        "description": "Light"
    },
    "dark": "暗黑",
    "@dark": {
        "description": "Dark"
    },
    "themes": "主题",
    "@themes": {
        "description": "Themes"
    },
    "currentTheme": "当前主题",
    "@currentTheme": {
        "description": "Current theme"
    },
    "saveTheme": "保存主题",
    "@saveTheme": {
        "description": "Save theme"
    },
    "fonts": "字体",
    "@fonts": {
        "description": "Fonts"
    },
    "showAnalysisGraph": "显示分析图",
    "@showAnalysisGraph": {
        "description": "Show analysis graph"
    },
    "analysis": "分析",
    "@analysis": {
        "description": "Analysis"
    },
    "saveGame": "保存游戏",
    "@saveGame": {
        "description": "Save game"
    },
    "loadGame": "加载游戏",
    "@loadGame": {
        "description": "Load game"
    },
    "setupPosition": "设置局面",
    "@setupPosition": {
        "description": "Setup position"
    },
    "showLegalMoves": "显示合法着法",
    "@showLegalMoves": {
        "description": "Show legal moves"
    },
    "showLastMove": "显示最后一着",
    "@showLastMove": {
        "description": "Show last move"
    },
    "showArrows": "显示箭头",
    "@showArrows": {
        "description": "Show arrows"
    },
    "pieces": "棋子",
    "@pieces": {
        "description": "Pieces"
    },
    "showAnalysis": "显示分析",
    "@showAnalysis": {
        "description": "Show analysis"
    },
    "threads": "线程数",
    "@threads": {
        "description": "Threads"
    },
    "getInvolved": "参与项目",
    "@getInvolved": {
        "description": "Get Involved"
    },
    "helpImproveTranslate": "帮助翻译",
    "@helpImproveTranslate": {
        "description": "Help improve translate"
    },
    "tutorial": "教程",
    "@tutorial": {
        "description": "Tutorial"
    },
    "classicMill": "经典磨坊",
    "@classicMill": {
        "description": "Classic Mill"
    },
    "mixedMill": "混合磨坊",
    "@mixedMill": {
        "description": "Mixed Mill"
    },
    "ceylonMill": "锡兰磨坊",
    "@ceylonMill": {
        "description": "Ceylon Mill"
    },
    "mayBreakAndRemakeMillRepeatedly": "允许反复连续形成三连",
    "@mayBreakAndRemakeMillRepeatedly": {
        "description": "Mill may be broken and remade repeatedly"
    },
    "mayBreakAndRemakeMillRepeatedly_Detail": "如果一方在一着中解除了一个三连并同时形成了一个新的三连，那么允许其在下一步棋把这个棋子再移回前一着的位置，从而反复连续形成三连。",
    "@mayBreakAndRemakeMillRepeatedly_Detail": {
        "description": "If a player breaks a mill to create a new mill immediately, such player can move such piece back to the original junction in his next move if it makes a new mill."
    },
    "drawIfNoRemovalWithinTenMovesWhenThreeLeft": "一方剩下三个棋子并十步内双方均未吃子则和棋",
    "@drawIfNoRemovalWithinTenMovesWhenThreeLeft": {
        "description": "The game is drawn if a player has three pieces and after ten moves neither player removes the opponent's pieces"
    },
    "drawIfNoRemovalWithinTenMovesWhenThreeLeft_Detail": "当一方只剩下三颗棋子时，而双方都不能在接下来十步之内吃掉对方的棋子，则判为和棋。",
    "@drawIfNoRemovalWithinTenMovesWhenThreeLeft_Detail": {
        "description": "When a player is down to three pieces, and neither player can remove an opponent's piece within ten moves, the game is a draw."
    },
    "close": "关闭",
    "@close": {
        "description": "Close"
    },
    "whitePiece": "白棋",
    "@whitePiece": {
        "description": "White piece"
    },
    "blackPiece": "黑棋",
    "@blackPiece": {
        "description": "Black piece"
    },
    "banPoint": "被压",
    "@banPoint": {
        "description": "Ban point"
    },
    "emptyPoint": "空点",
    "@emptyPoint": {
        "description": "Empty point"
    },
    "noPoint": "无点",
    "@noPoint": {
        "description": "No point"
    },
    "placingPhase": "摆子阶段",
    "@placingPhase": {
        "placingPhase": "Placing phase"
    },
    "movingPhase": "走子阶段",
    "@movingPhase": {
        "description": "Moving phase"
    },
    "flyingPhase": "飞子阶段",
    "@flyingPhase": {
        "description": "Flying phase"
    },
    "sideToMove": "轮到",
    "@sideToMove": {
        "description": "Side to move"
    },
    "lastMove": "最后一着",
    "@lastMove": {
        "description": "Last move"
    },
    "selected": "已选中",
    "@selected": {
        "description": "Selected"
    },
    "mainMenu": "主菜单",
    "@mainMenu": {
        "description": "Main menu"
    },
    "accessibility": "无障碍",
    "@accessibility": {
        "description": "Accessibility"
    },
    "screenReaderSupport": "支持屏幕阅读器",
    "@screenReaderSupport": {
        "description": "Screen reader support"
    },
    "isDraw": "和棋",
    "@isDraw": {
        "description": "It is a Draw!"
    },
    "draw": "和棋",
    "@draw": {
        "description": "Draw"
    },
    "pieceHighlightColor": "棋子高亮颜色",
    "@pieceHighlightColor": {
        "description": "Piece highlight color"
    },
    "algorithm": "算法",
    "@algorithm": {
        "description": "Algorithm"
    },
    "removeUnplacedPiece": "只能吃掉未摆的子",
    "@removeUnplacedPiece": {
        "description": "Remove unplaced piece"
    },
    "removeUnplacedPiece_Detail": "当形成三连时，只能吃掉对手未摆的棋子并继续行棋。",
    "@removeUnplacedPiece_Detail": {
        "description": "If a player forms the mill in the placing phase, she will remove the opponent's unplaced piece and continue to make a move."
    },
    "endgameNMoveRule": "终盘N步规则",
    "@endgameNMoveRule": {
        "description": "Endgame N-Move rule"
    },
    "endgameNMoveRule_Detail": "指定当至少一方只剩下三枚棋子时，双方连续多少步均未吃子时，判为和局。",
    "@endgameNMoveRule_Detail": {
        "description": "If either player has only three pieces and neither player removes a piece within a specific moves, the game is drawn."
    },
    "drawReasonEndgameRule50": "至少有一方只剩下三枚棋子，且双方连续多步均未吃子。",
    "@drawReasonEndgameRule50": {
        "description": "Either player has only three pieces and neither player removes a piece within a specific moves."
    },
    "threefoldRepetitionRule": "三次重复局面和",
    "@threefoldRepetitionRule": {
        "description": "Threefold repetition rule"
    },
    "threefoldRepetitionRule_Detail": "在对局时，同一局面连续或间断出现三次，则判为和局。",
    "@threefoldRepetitionRule_Detail": {
        "description": "The game is drawn if a position occurs for the third time."
    },
    "continueToMakeMove": "三子连珠 请继续行棋",
    "@continueToMakeMove": {
        "description": "Mill! Continue to make a move."
    },
    "pointStyle": "棋盘交叉点的样式",
    "@pointStyle": {
        "description": "Point style"
    },
    "pointWidth": "棋盘交叉点的大小",
    "@pointWidth": {
        "description": "Point width"
    },
    "solid": "实心圆",
    "@solid": {
        "description": "Solid"
    },
    "hollow": "空心圆",
    "@hollow": {
        "description": "Hollow"
=======
  "appName": "直棋",
  "@appName": {
    "description": "The app name"
  },
  "welcome": "欢迎使用",
  "@welcome": {
    "description": "Welcome"
  },
  "yes": "是",
  "@yes": {
    "description": "Yes"
  },
  "no": "否",
  "@no": {
    "description": "No"
  },
  "game": "游戏",
  "@game": {
    "description": "Game"
  },
  "humanVsAi": "人机对战",
  "@humanVsAi": {
    "description": "Human Vs AI"
  },
  "humanVsHuman": "双人对战",
  "@humanVsHuman": {
    "description": "Human Vs Human"
  },
  "aiVsAi": "机器对战",
  "@aiVsAi": {
    "description": "AI Vs AI"
  },
  "humanVsCloud": "挑战云端",
  "@humanVsCloud": {
    "description": "Human Vs Cloud"
  },
  "humanVsLAN": "联网对战",
  "@humanVsLAN": {
    "description": "Human Vs LAN"
  },
  "testViaLAN": "联网测试",
  "@testViaLAN": {
    "description": "Test Via LAN"
  },
  "move": "着法",
  "@move": {
    "description": "Move"
  },
  "showMoveList": "显示棋谱",
  "@showMoveList": {
    "description": "Move list"
  },
  "moveList": "棋谱",
  "@moveList": {
    "description": "Move list"
  },
  "noGameRecord": "暂无招法",
  "@noGameRecord": {
    "description": "No record"
  },
  "ok": "好的",
  "@ok": {
    "description": "OK"
  },
  "confirm": "确认",
  "@confirm": {
    "description": "Confirm"
  },
  "cancel": "取消",
  "@cancel": {
    "description": "Cancel"
  },
  "tipSelectWrong": "选择的子不对",
  "@tipSelectWrong": {
    "description": "Select the wrong piece."
  },
  "tipPlace": "请落子",
  "@tipPlace": {
    "description": "Place your pieces."
  },
  "tipBanPlace": "不能落在此处",
  "@tipBanPlace": {
    "description": "Cannot place it here."
  },
  "tipPlaced": "已落子",
  "@tipPlaced": {
    "description": "Placed."
  },
  "tipRemove": "请吃子",
  "@tipRemove": {
    "description": "Remove a piece."
  },
  "tipBanRemove": "不能吃这颗子",
  "@tipBanRemove": {
    "description": "Cannot remove."
  },
  "tipRemoved": "已吃子",
  "@tipRemoved": {
    "description": "Removed."
  },
  "tipMove": "请走子",
  "@tipMove": {
    "description": "Move a piece."
  },
  "tipCannotPlace": "不可在此处落子",
  "@tipCannotPlace": {
    "description": "You can't place your piece here."
  },
  "tipCannotMove": "不可移到此处",
  "@tipCannotMove": {
    "description": "You can't move your piece here."
  },
  "tipMill": "三子连珠 请吃子",
  "@tipMill": {
    "description": "Mill! Take your opponent's piece."
  },
  "tipContinueMill": "请继续吃子",
  "@tipContinueMill": {
    "description": "Continue to take your opponent's piece."
  },
  "tipSelectOpponentsPiece": "请选择对方的棋子",
  "@tipSelectOpponentsPiece": {
    "description": "Select one of your opponent's pieces."
  },
  "tipCannotRemovePieceFromMill": "不能吃三连中的棋子",
  "@tipCannotRemovePieceFromMill": {
    "description": "You cannot remove a piece from a mill."
  },
  "tipCanMoveOnePoint": "请走到相邻空位",
  "@tipCanMoveOnePoint": {
    "description": "A piece can move 1 point."
  },
  "tipCannotMoveOpponentsPieces": "不能移动对方的棋子",
  "@tipCannotMoveOpponentsPieces": {
    "description": "You can't move your opponent's pieces."
  },
  "tipSelectPieceToMove": "请选择要移动的己方棋子",
  "@tipSelectPieceToMove": {
    "description": "Select your piece to move."
  },
  "tipHaveThreePiecesLeft": "只剩下3颗棋子了",
  "@tipHaveThreePiecesLeft": {
    "description": "You have 3 pieces left."
  },
  "tipCanMoveToAnyPoint": "可飞子到任意空位",
  "@tipCanMoveToAnyPoint": {
    "description": "You can move to any point you like."
  },
  "tipToMove": "轮到{player}行棋",
  "@tipToMove": {
    "description": " to move."
  },
  "whiteWin": "先手方胜！",
  "@whiteWin": {
    "description": "Player 1 wins!"
  },
  "blackWin": "后手方胜！",
  "@blackWin": {
    "description": "Player 2 wins!"
  },
  "won": "胜",
  "@won": {
    "description": "Won"
  },
  "lost": "负",
  "@lost": {
    "description": "Lost"
  },
  "thinking": "对方思考中…",
  "@thinking": {
    "description": "Thinking..."
  },
  "newGame": "开始新局",
  "@newGame": {
    "description": "New game"
  },
  "importGame": "导入棋局",
  "@importGame": {
    "description": "Import game"
  },
  "exportGame": "导出棋局",
  "@exportGame": {
    "description": "Export game"
  },
  "gameImported": "棋谱已从剪贴板导入",
  "@gameImported": {
    "description": "Game imported from the clipboard."
  },
  "cannotImport": "无法导入{invalidMove}",
  "@cannotImport": {
    "description": "Cannot import"
  },
  "movesAndRulesNotMatch": "着法和棋规不匹配",
  "@movesAndRulesNotMatch": {
    "description": "Rules and moves do not match."
  },
  "pleaseWait": "请稍候...",
  "@pleaseWait": {
    "description": "Please wait..."
  },
  "restartGame": "重新开局？",
  "@restartGame": {
    "description": "Restart current game?"
  },
  "restart": "重开局",
  "@restart": {
    "description": "Restart"
  },
  "gameStarted": "游戏开始 请落子",
  "@gameStarted": {
    "description": "Game started, please place"
  },
  "analyzing": "正在分析局面…",
  "@analyzing": {
    "description": "Analyzing ..."
  },
  "error": "错误：{message}",
  "@error": {
    "description": "Error"
  },
  "winRate": "胜率",
  "@winRate": {
    "description": "Win Rate"
  },
  "score": "比分：",
  "@score": {
    "description": "Score"
  },
  "white": "先手方",
  "@white": {
    "description": "Player 1"
  },
  "black": "后手方",
  "@black": {
    "description": "Player 2"
  },
  "loseReasonlessThanThree": "{player}的剩余棋子少于3枚。",
  "@loseReasonlessThanThree": {
    "description": " piece count is less than three."
  },
  "loseReasonResign": "{player}认输了。",
  "@loseReasonResign": {
    "description": " resign."
  },
  "loseReasonNoWay": "{player}无路可走。",
  "@loseReasonNoWay": {
    "description": " is no way to go."
  },
  "loseReasonBoardIsFull": "{player}因棋盘摆满而无路可走。",
  "@loseReasonBoardIsFull": {
    "description": "The board is full, no way to go."
  },
  "loseReasonTimeOver": "{player}超时判负。",
  "@loseReasonTimeOver": {
    "description": "Time Over"
  },
  "drawReasonRule50": "走子阶段连续多步在规则指定的步数内未吃子，判和。",
  "@drawReasonRule50": {
    "description": "In the moving phase, no piece has been removed in the last specific number of moves."
  },
  "drawReasonBoardIsFull": "棋盘摆满，无路可走，判和。",
  "@drawReasonBoardIsFull": {
    "description": "It is a Draw because the board is full"
  },
  "drawReasonThreefoldRepetition": "三次重复局面和。",
  "@drawReasonThreefoldRepetition": {
    "description": "It is a Draw because of threefold repetition."
  },
  "gameOverUnknownReason": "游戏结束！原因未知。",
  "@gameOverUnknownReason": {
    "description": "Game Over! Unknown reason."
  },
  "gameOver": "游戏结束",
  "@gameOver": {
    "description": "Game Over"
  },
  "youWin": "恭喜你赢了！",
  "@youWin": {
    "description": "You win! Congratulations!"
  },
  "challengeHarderLevel": "后续提升难度吗？提升后的难度等级将为{level}级！",
  "@challengeHarderLevel": {
    "description": "Challenge harder level?"
  },
  "youLose": "你输了！",
  "@youLose": {
    "description": "You Lose!"
  },
  "analyze": "分析",
  "@analyze": {
    "description": "Analyze"
  },
  "about": "关于",
  "@about": {
    "description": "About"
  },
  "version": "版本：{versionNumber}",
  "@version": {
    "description": "Version"
  },
  "thanks": "致谢",
  "@thanks": {
    "description": "Thanks"
  },
  "settings": "设置",
  "@settings": {
    "description": "Settings"
  },
  "options": "选项",
  "@options": {
    "description": "Options"
  },
  "generalSettings": "常规设置",
  "@generalSettings": {
    "description": "General Settings"
  },
  "skillLevel": "难度等级",
  "@skillLevel": {
    "description": "Difficulty level"
  },
  "moveTime": "机器思考时间",
  "@moveTime": {
    "description": "AI thinking time"
  },
  "difficulty": "游戏难度",
  "@difficulty": {
    "description": "Difficulty"
  },
  "playSounds": "声音",
  "@playSounds": {
    "description": "Sound effects"
  },
  "playSoundsInTheGame": "行棋时播放声音",
  "@playSoundsInTheGame": {
    "description": "Play sounds in the game"
  },
  "keepMuteWhenTakingBack": "悔棋时保持静音",
  "@keepMuteWhenTakingBack": {
    "description": "Keep mute when taking back"
  },
  "tone": "提示音效",
  "@tone": {
    "description": "Tone"
  },
  "whoMovesFirst": "先手",
  "@whoMovesFirst": {
    "description": "First move"
  },
  "human": "人类",
  "@human": {
    "description": "Human"
  },
  "ai": "机器",
  "@ai": {
    "description": "AI"
  },
  "alternate": "交替",
  "@alternate": {
    "description": "Alternate"
  },
  "isAutoRestart": "棋局结束时自动重新开局",
  "@isAutoRestart": {
    "description": "Auto-restart game when game over"
  },
  "isAutoChangeFirstMove": "开局时自动交换先后手",
  "@isAutoChangeFirstMove": {
    "description": "Auto Change First Move"
  },
  "shufflingEnabled": "机器随机走子",
  "@shufflingEnabled": {
    "description": "Random move"
  },
  "misc": "其他",
  "@misc": {
    "description": "Miscellaneous"
  },
  "rules": "棋规",
  "@rules": {
    "description": "Rules"
  },
  "piecesCount": "棋子数",
  "@piecesCount": {
    "description": "The number of pieces each player has"
  },
  "piecesCount_Detail": "对弈双方分别拥有的棋子数为？",
  "@piecesCount_Detail": {
    "description": "How many pieces does each player have?"
  },
  "flyPieceCount": "剩余多少子可飞子",
  "@flyPieceCount": {
    "description": "The number of the flying piece"
  },
  "flyPieceCount_Detail": "如允许飞子，则当一方剩余多少枚棋子时可以飞棋。",
  "@flyPieceCount_Detail": {
    "description": "If Flying is enabled, when a player is reduced to a specific piece count, her pieces are free to move to any unoccupied point, instead of being restricted to adjacent points as in the rest of the game."
  },
  "piecesAtLeastCount": "少于几个子则输棋",
  "@piecesAtLeastCount": {
    "description": "Pieces At Least"
  },
  "hasDiagonalLines": "斜线",
  "@hasDiagonalLines": {
    "description": "Diagonal lines"
  },
  "hasDiagonalLines_Detail": "在棋盘上增加四条斜线。",
  "@hasDiagonalLines_Detail": {
    "description": "Add four diagonal lines to the board."
  },
  "hasBannedLocations": "禁点",
  "@hasBannedLocations": {
    "description": "Mark and delay removing pieces"
  },
  "hasBannedLocations_Detail": "摆子阶段，被吃的子都被标记起来，暂不移除。双方摆完棋子后，再统一将被标记的棋子全部移除，然后进入走子阶段。",
  "@hasBannedLocations_Detail": {
    "description": "In the placing phase, the points of removed pieces will no longer be able to be placed unless the moving phase is entered."
  },
  "isDefenderMoveFirst": "后摆子的先走子",
  "@isDefenderMoveFirst": {
    "description": "The second player moves first"
  },
  "isDefenderMoveFirst_Detail": "在摆子阶段先摆子的一方，在走子阶段先走子。",
  "@isDefenderMoveFirst_Detail": {
    "description": "The player who moves second in the placing phase moves first in the moving phase."
  },
  "mayRemoveMultiple": "吃多子",
  "@mayRemoveMultiple": {
    "description": "Multi-remove"
  },
  "mayRemoveMultiple_Detail": "若同时形成多个三连，则形成几个三连就能吃对方几个子。",
  "@mayRemoveMultiple_Detail": {
    "description": "If a player closes more than one mill at once, she will be able to remove the number of mills she closed."
  },
  "mayRemoveFromMillsAlways": "允许吃三连中的子",
  "@mayRemoveFromMillsAlways": {
    "description": "Destroy mills"
  },
  "mayRemoveFromMillsAlways_Detail": "默认情况下，不能吃三连中的子，除非对方所有子都在三连中。打开此选项可解除此限制。",
  "@mayRemoveFromMillsAlways_Detail": {
    "description": "mayRemoveFromMillsAlways_Detail"
  },
  "isWhiteLoseButNotDrawWhenBoardFull": "当棋盘摆满时先摆子的输棋",
  "@isWhiteLoseButNotDrawWhenBoardFull": {
    "description": "The second player loses when the board is full"
  },
  "isWhiteLoseButNotDrawWhenBoardFull_Detail": "对于十二子棋，在摆子阶段的最后，若棋盘摆满而双方均未吃子，则先手方输棋，而非和棋。",
  "@isWhiteLoseButNotDrawWhenBoardFull_Detail": {
    "description": "At the end of the placing phase, when the board is full, the side that places first loses the game, otherwise, the game is a draw."
  },
  "isLoseButNotChangeSideWhenNoWay": "当无路可走时输棋",
  "@isLoseButNotChangeSideWhenNoWay": {
    "description": "Lose when no legal moves"
  },
  "isLoseButNotChangeSideWhenNoWay_Detail": "走子阶段，当无路可走时输棋，而非转为由对方继续走子。",
  "@isLoseButNotChangeSideWhenNoWay_Detail": {
    "description": "The player will lose if his opponent blocks them so that they cannot be moved. Change side to move if this option is disabled."
  },
  "mayFly": "飞子",
  "@mayFly": {
    "description": "Flying"
  },
  "mayFly_Detail": "当一方剩余三或四枚(可配置)棋子时，此方可将棋子移动到棋盘任意空位上。",
  "@mayFly_Detail": {
    "description": "If a player has only three or four (configurable) pieces left, she can move the piece to any free point."
  },
  "nMoveRule": "N步规则",
  "@nMoveRule": {
    "description": "N-move rule"
  },
  "nMoveRule_Detail": "指定当连续多少步中没有吃子时判为和局。",
  "@nMoveRule_Detail": {
    "description": "The game is drawn if there has been no removal in a specific number of moves by each player."
  },
  "rollback": "回滚",
  "@rollback": {
    "description": "Rollback"
  },
  "pleaseSelect": "请选择",
  "@pleaseSelect": {
    "description": "Please select"
  },
  "copy": "复制",
  "@copy": {
    "description": "Copy"
  },
  "moveHistoryCopied": "棋谱已复制到剪贴板。",
  "@moveHistoryCopied": {
    "description": "Move history copied to clipboard"
  },
  "help": "帮助",
  "@help": {
    "description": "Help"
  },
  "feedback": "问题反馈",
  "@feedback": {
    "description": "Feedback"
  },
  "exit": "退出",
  "@exit": {
    "description": "Exit"
  },
  "ruleSettings": "规则设置",
  "@ruleSettings": {
    "description": "Rule Settings"
  },
  "color": "颜色",
  "@color": {
    "description": "Color"
  },
  "boardColor": "棋盘颜色",
  "@boardColor": {
    "description": "Board color"
  },
  "pieceColor": "棋子颜色",
  "@pieceColor": {
    "description": "Piece color"
  },
  "backgroundColor": "背景颜色",
  "@backgroundColor": {
    "description": "Background color"
  },
  "lineColor": "线条颜色",
  "@lineColor": {
    "description": "Board line color"
  },
  "whitePieceColor": "先手方棋子颜色",
  "@whitePieceColor": {
    "description": "Player 1 piece color"
  },
  "blackPieceColor": "后手方棋子颜色",
  "@blackPieceColor": {
    "description": "Player 2 piece color"
  },
  "messageColor": "提示信息颜色",
  "@messageColor": {
    "description": "Message color"
  },
  "isPieceCountInHandShown": "显示手中剩余棋子数",
  "@isPieceCountInHandShown": {
    "description": "Show count of pieces in hand"
  },
  "isNotationsShown": "棋盘边缘显示坐标",
  "@isNotationsShown": {
    "description": "Show notations on board"
  },
  "isHistoryNavigationToolbarShown": "显示着法导航工具栏",
  "@isHistoryNavigationToolbarShown": {
    "description": "Show history navigation toolbar"
  },
  "display": "显示",
  "@display": {
    "description": "Display"
  },
  "boardBorderLineWidth": "棋盘外框线宽",
  "@boardBorderLineWidth": {
    "description": "Board borderline width"
  },
  "boardInnerLineWidth": "棋盘内部线宽",
  "@boardInnerLineWidth": {
    "description": "Board inner line width"
  },
  "pieceWidth": "棋子大小",
  "@pieceWidth": {
    "description": "Piece width"
  },
  "fontSize": "字体大小",
  "@fontSize": {
    "description": "Font size"
  },
  "standardNotation": "标准棋谱格式",
  "@standardNotation": {
    "description": "Standard notation"
  },
  "restore": "重置",
  "@restore": {
    "description": "Restore"
  },
  "restoreDefaultSettings": "恢复默认设置",
  "@restoreDefaultSettings": {
    "description": "Restore Default Settings"
  },
  "pick": "选择{element}",
  "@pick": {
    "description": "Pick "
  },
  "info": "信息",
  "@info": {
    "description": "Info"
  },
  "hint": "提示",
  "@hint": {
    "description": "Hint"
  },
  "player": "玩家",
  "@player": {
    "description": "player"
  },
  "player1": "先手方",
  "@player1": {
    "description": "Player 1"
  },
  "player2": "后手方",
  "@player2": {
    "description": "Player 2"
  },
  "howToPlay": "玩法说明",
  "@howToPlay": {
    "description": "How to play"
  },
  "toPlacePiece": "点击棋盘上的交叉点放置棋子。",
  "@toPlacePiece": {
    "description": "Tap on any available point to place the piece."
  },
  "toSelectPiece": "请选择自己要移动的棋子。",
  "@toSelectPiece": {
    "description": "Tap on a piece to move it."
  },
  "toMovePiece": "点击和此棋子相邻的点以移动棋子。",
  "@toMovePiece": {
    "description": "Tap on point connected to piece to move it."
  },
  "toRemovePiece": "点击对方的一颗棋子以吃子。",
  "@toRemovePiece": {
    "description": "Tap on the opponent's one piece to remove."
  },
  "needToCreateMillFirst": "您需要先形成三连，才能吃掉对方的棋子。",
  "@needToCreateMillFirst": {
    "description": "You need to create a mill first before you can remove a piece."
  },
  "needToPlayWithOwnPieces": "您需要走自己的棋子。",
  "@needToPlayWithOwnPieces": {
    "description": "You need to play with your pieces."
  },
  "statistics": "统计",
  "@statistics": {
    "description": "Statistics"
  },
  "totalGames": "盘数",
  "@totalGames": {
    "description": "Total games"
  },
  "results": "结果",
  "@results": {
    "description": "Results"
  },
  "left": "剩余",
  "@left": {
    "description": "left"
  },
  "privacyPolicy": "隐私政策",
  "@privacyPolicy": {
    "description": "Privacy Policy"
  },
  "privacyPolicy_Detail_1": "请您务必审慎阅读、充分理解《用户协议》和《隐私政策》各条款，包括但不限于：\n为了改善我们向您提供的服务，基于您的明示授权，我们可能会获取您的设备型号、诊断数据、电子邮件地址等信息，您有权拒绝或取消授权。我们将在每次请求发送诊断数据前，通过弹窗形式征得您的明示同意。\n您可阅读《",
  "@privacyPolicy_Detail_1": {
    "description": "Privacy Policy Detail 1"
  },
  "privacyPolicy_Detail_2": "》了解详细信息。如您同意，请点击“同意”开始接受我们的服务。",
  "@privacyPolicy_Detail_2": {
    "description": "Privacy Policy Detail 2"
  },
  "and": "》和《",
  "@and": {},
  "accept": "同意",
  "@accept": {
    "description": "Accept"
  },
  "takeBack": "回退一步",
  "@takeBack": {
    "description": "Take back"
  },
  "takingBack": "回退中…",
  "@takingBack": {
    "description": "Taking back..."
  },
  "waiting": "请稍等…",
  "@waiting": {
    "description": "Waiting..."
  },
  "stepForward": "前进一步",
  "@stepForward": {
    "description": "Step forward"
  },
  "takeBackAll": "回退到底",
  "@takeBackAll": {
    "description": "Take back all"
  },
  "stepForwardAll": "前进到底",
  "@stepForwardAll": {
    "description": "Step forward all"
  },
  "moveNow": "立即行棋",
  "@moveNow": {
    "description": "Move now"
  },
  "done": "完成",
  "@done": {
    "description": "Done."
  },
  "crackMill": "不允许吃全三连",
  "@crackMill": {
    "description": "Crack-mill"
  },
  "crackMill_Detail": "若对方所有的子都在三连中, 也不允许吃子。",
  "@crackMill_Detail": {
    "description": "If a player has only pieces in mills, the pieces in the mills will not lock to remove."
  },
  "animationDuration": "动画持续时长",
  "@animationDuration": {
    "description": "Animation duration"
  },
  "none": "无",
  "@none": {
    "description": "None"
  },
  "theme": "主题",
  "@theme": {
    "description": "Theme"
  },
  "helpContent": "直棋是一个非常古老的智力游戏，现已流传到中国各地，演变出“棋三”、“三棋”、“三三棋”、“打三棋”、“成三棋”、“下连”等多个变种。\n\n游戏目标为让对手被吃得仅剩不到三枚棋子。\n\n三次重复局面，或连续百步（可配置）内无吃子，则和棋。 \n\n游戏分三阶段：\n\n1. 在空位上摆子；\n2. 将棋子移动到相邻空位；\n3. 当只剩三枚棋子时，可“飞子”（可选）。\n\n摆子阶段\n\n棋盘上有二十四个空点。玩家交替在空位上落子，直至手中无子。若一方将自己的三枚棋子排成一排，则称为形成一个“三连”，便可吃掉对方的棋子，然后继续行棋。\n\n某些规则变体规定，只能吃掉对方不在“三连”中的子，除非对方所有的子都在“三连”之中。\n\n还有些规则变体规定，在摆子阶段，被吃掉的子所在的空位，双方都不能再在上面摆子。 \n\n当双方手中的棋子都摆完后，则进入走子阶段。\n\n走子阶段\n\n玩家将自己的棋子移动到相邻的点上。若无子可走，则判负。和摆子阶段类似，形成“三连”时便可吃掉对方的棋子。当一方的棋子仅剩两枚，则败局已定，判负。若棋盘上多于三枚棋子，但无子可走，也会被判负。\n\n飞子阶段\n\n某些规则变体中，一旦一方剩三枚棋子时，便可“飞”到任意空位上，无论该空位是否邻接。\n\n",
  "@helpContent": {
    "description": "Help Content"
  },
  "versionInfo": "版本信息",
  "@versionInfo": {
    "description": "Version info"
  },
  "eula": "用户协议",
  "@eula": {
    "description": "EULA"
  },
  "license": "许可证",
  "@license": {
    "description": "License"
  },
  "sourceCode": "源代码",
  "@sourceCode": {
    "description": "Source code"
  },
  "appVersion": "应用版本",
  "@appVersion": {
    "description": "App Version"
  },
  "general": "常规",
  "@general": {
    "description": "General"
  },
  "advanced": "高级",
  "@advanced": {
    "description": "Advanced"
  },
  "placing": "摆子",
  "@placing": {
    "description": "Placing"
  },
  "moving": "走子",
  "@moving": {
    "description": "Moving"
  },
  "removing": "吃子",
  "@removing": {
    "description": "Removing"
  },
  "gameOverCondition": "终局条件",
  "@gameOverCondition": {
    "description": "Game over condition"
  },
  "aisPlayStyle": "机器的棋风",
  "@aisPlayStyle": {
    "description": "AI's playstyle"
  },
  "passive": "消极被动",
  "@passive": {
    "description": "Passive"
  },
  "timeout": "超时",
  "@timeout": {
    "description": "Timeout"
  },
  "appearance": "外观设置",
  "@appearance": {
    "description": "Appearance"
  },
  "drawOnHumanExperience": "借鉴人类经验",
  "@drawOnHumanExperience": {
    "description": "Draw on the human experience"
  },
  "considerMobility": "增强棋子活动能力",
  "@considerMobility": {
    "description": "Consider mobility of pieces"
  },
  "pieceCount": "棋子数",
  "@pieceCount": {
    "description": "Piece count"
  },
  "inHand": "{player}手上：{count}",
  "@inHand": {
    "description": "in hand"
  },
  "onBoard": "{player}棋盘上：{count}",
  "@onBoard": {
    "description": "on board"
  },
  "boardTop": "棋盘和上边缘的间距",
  "@boardTop": {
    "description": "Board offset from the top"
  },
  "notAIsTurn": "现在不是轮到电脑行棋",
  "@notAIsTurn": {
    "description": "It is not the AI's turn."
  },
  "aiIsNotThinking": "电脑并非正在思考中",
  "@aiIsNotThinking": {
    "description": "AI is not thinking."
  },
  "atEnd": "已经到底了",
  "@atEnd": {
    "description": "At the end of the move list."
  },
  "tapBackAgainToLeave": "再次按返回键退出应用",
  "@tapBackAgainToLeave": {
    "description": "Tap back again to leave."
  },
  "more": "更多",
  "@more": {
    "description": "More"
  },
  "experimental": "此仍属实验性功能。",
  "@experimental": {
    "description": "This is an experimental feature."
  },
  "experiments": "实验性功能",
  "@experiments": {
    "description": "Experiments"
  },
  "ossLicenses": "开放源代码许可",
  "@ossLicenses": {
    "description": "Open source licenses"
  },
  "language": "显示语言",
  "@language": {
    "description": "Languages"
  },
  "defaultLanguage": "默认语言",
  "@defaultLanguage": {
    "description": "Default language"
  },
  "mayMoveInPlacingPhase": "可以在摆子阶段走子",
  "@mayMoveInPlacingPhase": {
    "description": "The pieces can move in the placing phase"
  },
  "mayMoveInPlacingPhase_Detail": "摆子阶段和走子阶段无严格界限。即，玩家可以在每一步棋中决定是要摆子还是走子 (只要还有剩余的棋子可以摆子)。",
  "@mayMoveInPlacingPhase_Detail": {
    "description": "There are no distinct placing and moving phases, i.e. the players can decide at every move whether they want to place a piece on the board or move one of their pieces (as long as they have remaining pieces to place)."
  },
  "drawerColor": "菜单颜色",
  "@drawerColor": {
    "description": "Menu color"
  },
  "drawerTextColor": "菜单文字颜色",
  "@drawerTextColor": {
    "description": "Menu text color"
  },
  "drawerHighlightItemColor": "菜单高亮条目背景色",
  "@drawerHighlightItemColor": {
    "description": "Menu highlight item color"
  },
  "mainToolbarBackgroundColor": "主工具栏背景色",
  "@mainToolbarBackgroundColor": {
    "description": "Main toolbar background color"
  },
  "mainToolbarIconColor": "主工具栏图标色",
  "@mainToolbarIconColor": {
    "description": "main toolbar icon color"
  },
  "navigationToolbarBackgroundColor": "导航工具栏背景色",
  "@navigationToolbarBackgroundColor": {
    "description": "Navigation toolbar background color"
  },
  "navigationToolbarIconColor": "导航工具栏图标色",
  "@navigationToolbarIconColor": {
    "description": "Navigation toolbar icon color"
  },
  "autoHideToolbar": "自动隐藏工具栏",
  "@autoHideToolbar": {
    "description": "Automatically hide the toolbar"
  },
  "toolbarLocationOnScreen": "工具栏在屏幕上的位置",
  "@toolbarLocationOnScreen": {
    "description": "Toolbar location on screen"
  },
  "top": "顶部",
  "@top": {
    "description": "Top"
  },
  "bottom": "底部",
  "@bottom": {
    "description": "Bottom"
  },
  "center": "中部",
  "@center": {
    "description": "Center"
  },
  "solidColor": "纯色",
  "@solidColor": {
    "description": "Solid color"
  },
  "picture": "图片",
  "@picture": {
    "description": "Picture"
  },
  "chooseYourPicture": "选择图片",
  "@chooseYourPicture": {
    "description": "Choose your picture"
  },
  "light": "明亮",
  "@light": {
    "description": "Light"
  },
  "dark": "暗黑",
  "@dark": {
    "description": "Dark"
  },
  "themes": "主题",
  "@themes": {
    "description": "Themes"
  },
  "currentTheme": "当前主题",
  "@currentTheme": {
    "description": "Current theme"
  },
  "saveTheme": "保存主题",
  "@saveTheme": {
    "description": "Save theme"
  },
  "showAnalysisGraph": "显示分析图",
  "@showAnalysisGraph": {
    "description": "Show analysis graph"
  },
  "analysis": "分析",
  "@analysis": {
    "description": "Analysis"
  },
  "saveGame": "保存游戏",
  "@saveGame": {
    "description": "Save game"
  },
  "loadGame": "加载游戏",
  "@loadGame": {
    "description": "Load game"
  },
  "setupPosition": "设置局面",
  "@setupPosition": {
    "description": "Setup position"
  },
  "showLegalMoves": "显示合法着法",
  "@showLegalMoves": {
    "description": "Show legal moves"
  },
  "showLastMove": "显示最后一着",
  "@showLastMove": {
    "description": "Show last move"
  },
  "showArrows": "显示箭头",
  "@showArrows": {
    "description": "Show arrows"
  },
  "pieces": "棋子",
  "@pieces": {
    "description": "Pieces"
  },
  "showAnalysis": "显示分析",
  "@showAnalysis": {
    "description": "Show analysis"
  },
  "threads": "线程数",
  "@threads": {
    "description": "Threads"
  },
  "getInvolved": "参与项目",
  "@getInvolved": {
    "description": "Get Involved"
  },
  "helpImproveTranslate": "帮助翻译",
  "@helpImproveTranslate": {
    "description": "Help improve translate"
  },
  "tutorial": "教程",
  "@tutorial": {
    "description": "Tutorial"
  },
  "classicMill": "经典磨坊",
  "@classicMill": {
    "description": "Classic Mill"
  },
  "mixedMill": "混合磨坊",
  "@mixedMill": {
    "description": "Mixed Mill"
  },
  "ceylonMill": "锡兰磨坊",
  "@ceylonMill": {
    "description": "Ceylon Mill"
  },
  "mayBreakAndRemakeMillRepeatedly": "允许反复连续形成三连",
  "@mayBreakAndRemakeMillRepeatedly": {
    "description": "Mill may be broken and remade repeatedly"
  },
  "mayBreakAndRemakeMillRepeatedly_Detail": "如果一方在一着中解除了一个三连并同时形成了一个新的三连，那么允许其在下一步棋把这个棋子再移回前一着的位置，从而反复连续形成三连。",
  "@mayBreakAndRemakeMillRepeatedly_Detail": {
    "description": "If a player breaks a mill to create a new mill immediately, such player can move such piece back to the original junction in his next move if it makes a new mill."
  },
  "drawIfNoRemovalWithinTenMovesWhenThreeLeft": "一方剩下三个棋子并十步内双方均未吃子则和棋",
  "@drawIfNoRemovalWithinTenMovesWhenThreeLeft": {
    "description": "The game is drawn if a player has three pieces and after ten moves neither player removes the opponent's pieces"
  },
  "drawIfNoRemovalWithinTenMovesWhenThreeLeft_Detail": "当一方只剩下三颗棋子时，而双方都不能在接下来十步之内吃掉对方的棋子，则判为和棋。",
  "@drawIfNoRemovalWithinTenMovesWhenThreeLeft_Detail": {
    "description": "When a player is down to three pieces, and neither player can remove an opponent's piece within ten moves, the game is a draw."
  },
  "close": "关闭",
  "@close": {
    "description": "Close"
  },
  "whitePiece": "白棋",
  "@whitePiece": {
    "description": "White piece"
  },
  "blackPiece": "黑棋",
  "@blackPiece": {
    "description": "Black piece"
  },
  "banPoint": "被压",
  "@banPoint": {
    "description": "Ban point"
  },
  "emptyPoint": "空点",
  "@emptyPoint": {
    "description": "Empty point"
  },
  "noPoint": "无点",
  "@noPoint": {
    "description": "No point"
  },
  "placingPhase": "摆子阶段",
  "@placingPhase": {
    "placingPhase": "Placing phase"
  },
  "movingPhase": "走子阶段",
  "@movingPhase": {
    "description": "Moving phase"
  },
  "flyingPhase": "飞子阶段",
  "@flyingPhase": {
    "description": "Flying phase"
  },
  "sideToMove": "轮到{player}行棋",
  "@sideToMove": {
    "description": "Side to move"
  },
  "lastMove": "最后一着：{move}",
  "@lastMove": {
    "description": "Last move"
  },
  "selected": "已选中",
  "@selected": {
    "description": "Selected"
  },
  "accessibility": "无障碍",
  "@accessibility": {
    "description": "Accessibility"
  },
  "screenReaderSupport": "支持屏幕阅读器",
  "@screenReaderSupport": {
    "description": "Screen reader support"
  },
  "isDraw": "和棋",
  "@isDraw": {
    "description": "It is a Draw!"
  },
  "draw": "和棋",
  "@draw": {
    "description": "Draw"
  },
  "pieceHighlightColor": "棋子高亮颜色",
  "@pieceHighlightColor": {
    "description": "Piece highlight color"
  },
  "algorithm": "算法",
  "@algorithm": {
    "description": "Algorithm"
  },
  "removeUnplacedPiece": "只能吃掉未摆的子",
  "@removeUnplacedPiece": {
    "description": "Remove unplaced piece"
  },
  "removeUnplacedPiece_Detail": "当形成三连时，只能吃掉对手未摆的棋子并继续行棋。",
  "@removeUnplacedPiece_Detail": {
    "description": "If a player forms the mill in the placing phase, she will remove the opponent's unplaced piece and continue to make a move."
  },
  "endgameNMoveRule": "终盘N步规则",
  "@endgameNMoveRule": {
    "description": "Endgame N-Move rule"
  },
  "endgameNMoveRule_Detail": "指定当至少一方只剩下三枚棋子时，双方连续多少步均未吃子时，判为和局。",
  "@endgameNMoveRule_Detail": {
    "description": "If either player has only three pieces and neither player removes a piece within a specific moves, the game is drawn."
  },
  "drawReasonEndgameRule50": "至少有一方只剩下三枚棋子，且双方连续多步均未吃子。",
  "@drawReasonEndgameRule50": {
    "description": "Either player has only three pieces and neither player removes a piece within a specific moves."
  },
  "threefoldRepetitionRule": "三次重复局面和",
  "@threefoldRepetitionRule": {
    "description": "Threefold repetition rule"
  },
  "threefoldRepetitionRule_Detail": "在对局时，同一局面连续或间断出现三次，则判为和局。",
  "@threefoldRepetitionRule_Detail": {
    "description": "The game is drawn if a position occurs for the third time."
  },
  "continueToMakeMove": "三子连珠 请继续行棋",
  "@continueToMakeMove": {
    "description": "Mill! Continue to make a move."
  },
  "pointStyle": "棋盘交叉点的样式",
  "@pointStyle": {
    "description": "Point style"
  },
  "pointWidth": "棋盘交叉点的大小",
  "@pointWidth": {
    "description": "Point width"
  },
  "solid": "实心圆",
  "@solid": {
    "description": "Solid"
  },
  "hollow": "空心圆",
  "@hollow": {
    "description": "Hollow"
  },
  "languageName": "简体中文",
  "@languageName": {
    "description": "The name of the current language"
  },
  "moveNumber": "{count,plural, =0{步}=1{{count} 步}other{{count} 步}}",
  "@moveNumber": {
    "description": "Moves to take back",
    "placeholders": {
      "count": {
        "description": "Number of Moves",
        "example": "3"
      }
>>>>>>> 92c2f33f
    }
  },
  "filename": "文件名",
  "@filename": {
    "description": "File name"
  },
  "loadFailed": "加载失败。",
  "@loadFailed": {
    "description": "Load failed."
  },
  "browse": "浏览…",
  "@browse": {
    "description": "Browse…"
  },
  "gameFiles": "游戏文件",
  "@gameFiles": {
    "description": "Game files"
  },
  "gameSavedTo": "游戏已保存至",
  "@gameSavedTo": {
    "description": "The game is saved to"
  }
}<|MERGE_RESOLUTION|>--- conflicted
+++ resolved
@@ -1,1255 +1,4 @@
 {
-<<<<<<< HEAD
-    "@@locale": "zh",
-    "appName": "直棋",
-    "@appName": {
-        "description": "The app name"
-    },
-    "welcome": "欢迎使用",
-    "@welcome": {
-        "description": "Welcome"
-    },
-    "yes": "是",
-    "@yes": {
-        "description": "Yes"
-    },
-    "no": "否",
-    "@no": {
-        "description": "No"
-    },
-    "game": "游戏",
-    "@game": {
-        "description": "Game"
-    },
-    "humanVsAi": "人机对战",
-    "@humanVsAi": {
-        "description": "Human Vs AI"
-    },
-    "humanVsHuman": "双人对战",
-    "@humanVsHuman": {
-        "description": "Human Vs Human"
-    },
-    "aiVsAi": "机器对战",
-    "@aiVsAi": {
-        "description": "AI Vs AI"
-    },
-    "humanVsCloud": "挑战云端",
-    "@humanVsCloud": {
-        "description": "Human Vs Cloud"
-    },
-    "humanVsLAN": "联网对战",
-    "@humanVsLAN": {
-        "description": "Human Vs LAN"
-    },
-    "testViaLAN": "联网测试",
-    "@testViaLAN": {
-        "description": "Test Via LAN"
-    },
-    "move": "着法",
-    "@move": {
-        "description": "Move"
-    },
-    "moves": "步",
-    "@moves": {
-        "description": " Moves"
-    },
-    "showMoveList": "显示棋谱",
-    "@showMoveList": {
-        "description": "Move list"
-    },
-    "moveList": "棋谱",
-    "@moveList": {
-        "description": "Move list"
-    },
-    "noGameRecord": "暂无招法",
-    "@noGameRecord": {
-        "description": "No record"
-    },
-    "ok": "好的",
-    "@ok": {
-        "description": "OK"
-    },
-    "confirm": "确认",
-    "@confirm": {
-        "description": "Confirm"
-    },
-    "cancel": "取消",
-    "@cancel": {
-        "description": "Cancel"
-    },
-    "copyright": "版权所有 © 2021-2022 Calcitem Studio",
-    "@copyright": {
-        "description": "Copyright"
-    },
-    "tipSelectWrong": "选择的子不对",
-    "@tipSelectWrong": {
-        "description": "Select the wrong piece."
-    },
-    "tipPlace": "请落子",
-    "@tipPlace": {
-        "description": "Place your pieces."
-    },
-    "tipBanPlace": "不能落在此处",
-    "@tipBanPlace": {
-        "description": "Cannot place it here."
-    },
-    "tipPlaced": "已落子",
-    "@tipPlaced": {
-        "description": "Placed."
-    },
-    "tipRemove": "请吃子",
-    "@tipRemove": {
-        "description": "Remove a piece."
-    },
-    "tipBanRemove": "不能吃这颗子",
-    "@tipBanRemove": {
-        "description": "Cannot remove."
-    },
-    "tipRemoved": "已吃子",
-    "@tipRemoved": {
-        "description": "Removed."
-    },
-    "tipMove": "请走子",
-    "@tipMove": {
-        "description": "Move a piece."
-    },
-    "tipCannotPlace": "不可在此处落子",
-    "@tipCannotPlace": {
-        "description": "You can't place your piece here."
-    },
-    "tipCannotMove": "不可移到此处",
-    "@tipCannotMove": {
-        "description": "You can't move your piece here."
-    },
-    "tipMill": "三子连珠 请吃子",
-    "@tipMill": {
-        "description": "Mill! Take your opponent's piece."
-    },
-    "tipContinueMill": "请继续吃子",
-    "@tipContinueMill": {
-        "description": "Continue to take your opponent's piece."
-    },
-    "tipSelectOpponentsPiece": "请选择对方的棋子",
-    "@tipSelectOpponentsPiece": {
-        "description": "Select one of your opponent's pieces."
-    },
-    "tipCannotRemovePieceFromMill": "不能吃三连中的棋子",
-    "@tipCannotRemovePieceFromMill": {
-        "description": "You cannot remove a piece from a mill."
-    },
-    "tipCanMoveOnePoint": "请走到相邻空位",
-    "@tipCanMoveOnePoint": {
-        "description": "A piece can move 1 point."
-    },
-    "tipCannotMoveOpponentsPieces": "不能移动对方的棋子",
-    "@tipCannotMoveOpponentsPieces": {
-        "description": "You can't move your opponent's pieces."
-    },
-    "tipThreePiecesInLine": "三颗棋子排成一线",
-    "@tipThreePiecesInLine": {
-        "description": "There are 3 pieces in a line."
-    },
-    "tipSelectPieceToMove": "请选择要移动的己方棋子",
-    "@tipSelectPieceToMove": {
-        "description": "Select your piece to move."
-    },
-    "tipHaveThreePiecesLeft": "只剩下3颗棋子了",
-    "@tipHaveThreePiecesLeft": {
-        "description": "You have 3 pieces left."
-    },
-    "tipCanMoveToAnyPoint": "可飞子到任意空位",
-    "@tipCanMoveToAnyPoint": {
-        "description": "You can move to any point you like."
-    },
-    "tipToMove": "行棋",
-    "@tipToMove": {
-        "description": " to move."
-    },
-    "whiteWin": "先手方胜",
-    "@whiteWin": {
-        "description": "Player 1 wins!"
-    },
-    "blackWin": "后手方胜",
-    "@blackWin": {
-        "description": "Player 2 wins!"
-    },
-    "won": "胜",
-    "@won": {
-        "description": "Won"
-    },
-    "lost": "负",
-    "@lost": {
-        "description": "Lost"
-    },
-    "aborted": "中断",
-    "@aborted": {
-        "description": "Aborted"
-    },
-    "thinking": "对方思考中...",
-    "@thinking": {
-        "description": "Thinking..."
-    },
-    "newGame": "开始新局",
-    "@newGame": {
-        "description": "New game"
-    },
-    "importGame": "导入棋局",
-    "@importGame": {
-        "description": "Import game"
-    },
-    "exportGame": "导出棋局",
-    "@exportGame": {
-        "description": "Export game"
-    },
-    "gameImported": "棋谱已从剪贴板导入",
-    "@gameImported": {
-        "description": "Game imported from the clipboard."
-    },
-    "cannotImport": "无法导入",
-    "@cannotImport": {
-        "description": "Cannot import"
-    },
-    "movesAndRulesNotMatch": "着法和棋规不匹配",
-    "@movesAndRulesNotMatch": {
-        "description": "Rules and moves do not match."
-    },
-    "startRecording": "开始录制",
-    "@startRecording": {
-        "description": "Start recording"
-    },
-    "recording": "录制中...",
-    "@recording": {
-        "description": "Recording..."
-    },
-    "stopRecording": "停止录制",
-    "@stopRecording": {
-        "description": "Stop recording"
-    },
-    "showRecording": "回放录制",
-    "@showRecording": {
-        "description": "Show recording"
-    },
-    "noRecording": "没有可回放的",
-    "@noRecording": {
-        "description": "No recording."
-    },
-    "pleaseWait": "请稍候...",
-    "@pleaseWait": {
-        "description": "Please wait..."
-    },
-    "restartGame": "重新开局？",
-    "@restartGame": {
-        "description": "Restart current game?"
-    },
-    "restart": "重开局",
-    "@restart": {
-        "description": "Restart"
-    },
-    "gameStarted": "游戏开始 请落子",
-    "@gameStarted": {
-        "description": "Game started, please place"
-    },
-    "analyzing": "正在分析局面...",
-    "@analyzing": {
-        "description": "Analyzing ..."
-    },
-    "error": "错误",
-    "@error": {
-        "description": "Error"
-    },
-    "winRate": "胜率",
-    "@winRate": {
-        "description": "Win Rate"
-    },
-    "score": "比分",
-    "@score": {
-        "description": "Score"
-    },
-    "white": "先手方",
-    "@white": {
-        "description": "Player 1"
-    },
-    "black": "后手方",
-    "@black": {
-        "description": "Player 2"
-    },
-    "loseReasonlessThanThree": "剩余棋子少于3枚。",
-    "@loseReasonlessThanThree": {
-        "description": " piece count is less than three."
-    },
-    "loseReasonResign": "认输了。",
-    "@loseReasonResign": {
-        "description": " resign."
-    },
-    "loseReasonNoWay": "无路可走。",
-    "@loseReasonNoWay": {
-        "description": " is no way to go."
-    },
-    "loseReasonBoardIsFull": "因棋盘摆满而无路可走。",
-    "@loseReasonBoardIsFull": {
-        "description": "The board is full, no way to go."
-    },
-    "loseReasonTimeOver": "超时判负。",
-    "@loseReasonTimeOver": {
-        "description": "Time Over"
-    },
-    "drawReasonRule50": "走子阶段连续多步在规则指定的步数内未吃子，判和。",
-    "@drawReasonRule50": {
-        "description": "In the moving phase, no piece has been removed in the last specific number of moves."
-    },
-    "drawReasonBoardIsFull": "棋盘摆满，无路可走，判和。",
-    "@drawReasonBoardIsFull": {
-        "description": "It is a Draw because the board is full"
-    },
-    "drawReasonThreefoldRepetition": "三次重复局面和。",
-    "@drawReasonThreefoldRepetition": {
-        "description": "It is a Draw because of threefold repetition."
-    },
-    "gameOverUnknownReason": "游戏结束，原因未知！",
-    "@gameOverUnknownReason": {
-        "description": "Game Over! Unknown reason."
-    },
-    "gameOver": "游戏结束",
-    "@gameOver": {
-        "description": "Game Over"
-    },
-    "youWin": "恭喜你赢了",
-    "@youWin": {
-        "description": "You win! Congratulations!"
-    },
-    "challengeHarderLevel": "后续提升难度吗？\n提升后的难度等级将为",
-    "@challengeHarderLevel": {
-        "description": "Challenge harder level?"
-    },
-    "youLose": "你输了",
-    "@youLose": {
-        "description": "You Lose!"
-    },
-    "analyze": "分析",
-    "@analyze": {
-        "description": "Analyze"
-    },
-    "playerName": "棋手姓名",
-    "@playerName": {
-        "description": "Player Name"
-    },
-    "about": "关于",
-    "@about": {
-        "description": "About"
-    },
-    "version": "版本",
-    "@version": {
-        "description": "Version"
-    },
-    "thanks": "致谢",
-    "@thanks": {
-        "description": "Thanks"
-    },
-    "settings": "设置",
-    "@settings": {
-        "description": "Settings"
-    },
-    "options": "选项",
-    "@options": {
-        "description": "Options"
-    },
-    "preferences": "游戏设置",
-    "@preferences": {
-        "description": "Preferences"
-    },
-    "skillLevel": "难度等级",
-    "@skillLevel": {
-        "description": "Difficulty level"
-    },
-    "moveTime": "机器思考时间",
-    "@moveTime": {
-        "description": "AI thinking time"
-    },
-    "difficulty": "游戏难度",
-    "@difficulty": {
-        "description": "Difficulty"
-    },
-    "playSounds": "声音",
-    "@playSounds": {
-        "description": "Sound effects"
-    },
-    "playSoundsInTheGame": "行棋时播放声音",
-    "@playSoundsInTheGame": {
-        "description": "Play sounds in the game"
-    },
-    "keepMuteWhenTakingBack": "悔棋时保持静音",
-    "@keepMuteWhenTakingBack": {
-        "description": "Keep mute when taking back"
-    },
-    "tone": "提示音效",
-    "@tone": {
-        "description": "Tone"
-    },
-    "whoMovesFirst": "先手",
-    "@whoMovesFirst": {
-        "description": "First move"
-    },
-    "human": "人类",
-    "@human": {
-        "description": "Human"
-    },
-    "ai": "机器",
-    "@ai": {
-        "description": "AI"
-    },
-    "alternate": "交替",
-    "@alternate": {
-        "description": "Alternate"
-    },
-    "isAutoRestart": "棋局结束时自动重新开局",
-    "@isAutoRestart": {
-        "description": "Auto-restart game when game over"
-    },
-    "isAutoChangeFirstMove": "开局时自动交换先后手",
-    "@isAutoChangeFirstMove": {
-        "description": "Auto Change First Move"
-    },
-    "resignIfMostLose": "机器明显劣势时自动认输",
-    "@resignIfMostLose": {
-        "description": "AI Resign if Most Lose"
-    },
-    "shufflingEnabled": "机器随机走子",
-    "@shufflingEnabled": {
-        "description": "Random move"
-    },
-    "learnEndgame": "残局库自学习",
-    "@learnEndgame": {
-        "description": "Learn Endgame"
-    },
-    "openingBook": "使用开局库",
-    "@openingBook": {
-        "description": "Opening Book"
-    },
-    "misc": "其他",
-    "@misc": {
-        "description": "Miscellaneous"
-    },
-    "rules": "棋规",
-    "@rules": {
-        "description": "Rules"
-    },
-    "piecesCount": "棋子数",
-    "@piecesCount": {
-        "description": "The number of pieces each player has"
-    },
-    "piecesCount_Detail": "设置对弈双方分别拥有的棋子数。",
-    "@piecesCount_Detail": {
-        "description": "How many pieces does each player have?"
-    },
-    "flyPieceCount": "剩余多少子可飞子",
-    "@flyPieceCount": {
-        "description": "The number of the flying piece"
-    },
-    "flyPieceCount_Detail": "如允许飞子，则当一方剩余多少枚棋子时可以飞棋。",
-    "@flyPieceCount_Detail": {
-        "description": "If Flying is enabled, when a player is reduced to a specific piece count, her pieces are free to move to any unoccupied point, instead of being restricted to adjacent points as in the rest of the game."
-    },
-    "piecesAtLeastCount": "少于几个子则输棋",
-    "@piecesAtLeastCount": {
-        "description": "Pieces At Least"
-    },
-    "hasDiagonalLines": "斜线",
-    "@hasDiagonalLines": {
-        "description": "Diagonal lines"
-    },
-    "hasDiagonalLines_Detail": "在棋盘上增加四条斜线。",
-    "@hasDiagonalLines_Detail": {
-        "description": "Add four diagonal lines to the board."
-    },
-    "hasBannedLocations": "禁点",
-    "@hasBannedLocations": {
-        "description": "Mark and delay removing pieces"
-    },
-    "hasBannedLocations_Detail": "摆子阶段，被吃的子都被标记起来，暂不移除。双方摆完棋子后，再统一将被标记的棋子全部移除，然后进入走子阶段。",
-    "@hasBannedLocations_Detail": {
-        "description": "In the placing phase, the points of removed pieces will no longer be able to be placed unless the moving phase is entered."
-    },
-    "isDefenderMoveFirst": "后摆子的先走子",
-    "@isDefenderMoveFirst": {
-        "description": "The second player moves first"
-    },
-    "isDefenderMoveFirst_Detail": "在摆子阶段先摆子的一方，在走子阶段先走子。",
-    "@isDefenderMoveFirst_Detail": {
-        "description": "The player who moves second in the placing phase moves first in the moving phase."
-    },
-    "mayRemoveMultiple": "吃多子",
-    "@mayRemoveMultiple": {
-        "description": "Multi-remove"
-    },
-    "mayRemoveMultiple_Detail": "若同时形成多个三连，则形成几个三连就能吃对方几个子。",
-    "@mayRemoveMultiple_Detail": {
-        "description": "If a player closes more than one mill at once, she will be able to remove the number of mills she closed."
-    },
-    "mayRemoveFromMillsAlways": "允许吃三连中的子",
-    "@mayRemoveFromMillsAlways": {
-        "description": "Destroy mills"
-    },
-    "mayRemoveFromMillsAlways_Detail": "默认情况下，不能吃三连中的子，除非对方所有子都在三连中。打开此选项可解除此限制。",
-    "@mayRemoveFromMillsAlways_Detail": {
-        "description": "mayRemoveFromMillsAlways_Detail"
-    },
-    "isWhiteLoseButNotDrawWhenBoardFull": "当棋盘摆满时先摆子的输棋",
-    "@isWhiteLoseButNotDrawWhenBoardFull": {
-        "description": "The second player loses when the board is full"
-    },
-    "isWhiteLoseButNotDrawWhenBoardFull_Detail": "对于十二子棋，在摆子阶段的最后，若棋盘摆满而双方均未吃子，则先手方输棋，而非和棋。",
-    "@isWhiteLoseButNotDrawWhenBoardFull_Detail": {
-        "description": "At the end of the placing phase, when the board is full, the side that places first loses the game, otherwise, the game is a draw."
-    },
-    "isLoseButNotChangeSideWhenNoWay": "当无路可走时输棋",
-    "@isLoseButNotChangeSideWhenNoWay": {
-        "description": "Lose when no legal moves"
-    },
-    "isLoseButNotChangeSideWhenNoWay_Detail": "走子阶段，当无路可走时输棋，而非转为由对方继续走子。",
-    "@isLoseButNotChangeSideWhenNoWay_Detail": {
-        "description": "The player will lose if his opponent blocks them so that they cannot be moved. Change side to move if this option is disabled."
-    },
-    "mayFly": "飞子",
-    "@mayFly": {
-        "description": "Flying"
-    },
-    "mayFly_Detail": "当一方剩余三或四枚(可配置)棋子时，此方可将棋子移动到棋盘任意空位上。",
-    "@mayFly_Detail": {
-        "description": "If a player has only three or four (configurable) pieces left, she can move the piece to any free point."
-    },
-    "nMoveRule": "N步规则",
-    "@nMoveRule": {
-        "description": "N-move rule"
-    },
-    "nMoveRule_Detail": "指定当连续多少步中没有吃子时判为和局。",
-    "@nMoveRule_Detail": {
-        "description": "The game is drawn if there has been no removal in a specific number of moves by each player."
-    },
-    "rollback": "回滚",
-    "@rollback": {
-        "description": "Rollback"
-    },
-    "pleaseSelect": "请选择",
-    "@pleaseSelect": {
-        "description": "Please select"
-    },
-    "copy": "复制",
-    "@copy": {
-        "description": "Copy"
-    },
-    "moveHistoryCopied": "棋谱已复制到剪贴板",
-    "@moveHistoryCopied": {
-        "description": "Move history copied to clipboard"
-    },
-    "help": "帮助",
-    "@help": {
-        "description": "Help"
-    },
-    "feedback": "问题反馈",
-    "@feedback": {
-        "description": "Feedback"
-    },
-    "exit": "退出",
-    "@exit": {
-        "description": "Exit"
-    },
-    "ruleSettings": "规则设置",
-    "@ruleSettings": {
-        "description": "Rule Settings"
-    },
-    "color": "颜色",
-    "@color": {
-        "description": "Color"
-    },
-    "boardColor": "棋盘颜色",
-    "@boardColor": {
-        "description": "Board color"
-    },
-    "pieceColor": "棋子颜色",
-    "@pieceColor": {
-        "description": "Piece color"
-    },
-    "backgroundColor": "背景颜色",
-    "@backgroundColor": {
-        "description": "Background color"
-    },
-    "lineColor": "线条颜色",
-    "@lineColor": {
-        "description": "Board line color"
-    },
-    "whitePieceColor": "先手方棋子颜色",
-    "@whitePieceColor": {
-        "description": "Player 1 piece color"
-    },
-    "blackPieceColor": "后手方棋子颜色",
-    "@blackPieceColor": {
-        "description": "Player 2 piece color"
-    },
-    "messageColor": "提示信息颜色",
-    "@messageColor": {
-        "description": "Message color"
-    },
-    "aiIsLazy": "机器领先时懒惰",
-    "@aiIsLazy": {
-        "description": "AI is Lazy"
-    },
-    "isPieceCountInHandShown": "显示手中剩余棋子数",
-    "@isPieceCountInHandShown": {
-        "description": "Show count of pieces in hand"
-    },
-    "isNotationsShown": "棋盘边缘显示坐标",
-    "@isNotationsShown": {
-        "description": "Show notations on board"
-    },
-    "isHistoryNavigationToolbarShown": "显示着法导航工具栏",
-    "@isHistoryNavigationToolbarShown": {
-        "description": "Show history navigation toolbar"
-    },
-    "display": "显示",
-    "@display": {
-        "description": "Display"
-    },
-    "boardBorderLineWidth": "棋盘外框线宽",
-    "@boardBorderLineWidth": {
-        "description": "Board borderline width"
-    },
-    "boardInnerLineWidth": "棋盘内部线宽",
-    "@boardInnerLineWidth": {
-        "description": "Board inner line width"
-    },
-    "pieceWidth": "棋子大小",
-    "@pieceWidth": {
-        "description": "Piece width"
-    },
-    "fontSize": "字体大小",
-    "@fontSize": {
-        "description": "Font size"
-    },
-    "standardNotation": "标准棋谱格式",
-    "@standardNotation": {
-        "description": "Standard notation"
-    },
-    "restore": "重置",
-    "@restore": {
-        "description": "Restore"
-    },
-    "restoreDefaultSettings": "恢复默认设置",
-    "@restoreDefaultSettings": {
-        "description": "Restore Default Settings"
-    },
-    "exitApp": "App 将退出。",
-    "@exitApp": {
-        "description": "The app will exit."
-    },
-    "exitAppManually": "您需要立即退出并重新打开本程序才能使默认配置生效。",
-    "@exitAppManually": {
-        "description": "You have to close immediately and reopen the app to take effect."
-    },
-    "pick": "选择",
-    "@pick": {
-        "description": "Pick "
-    },
-    "info": "信息",
-    "@info": {
-        "description": "Info"
-    },
-    "hint": "提示",
-    "@hint": {
-        "description": "Hint"
-    },
-    "player": "玩家",
-    "@player": {
-        "description": "player"
-    },
-    "player1": "先手方",
-    "@player1": {
-        "description": "Player 1"
-    },
-    "player2": "后手方",
-    "@player2": {
-        "description": "Player 2"
-    },
-    "howToPlay": "玩法说明",
-    "@howToPlay": {
-        "description": "How to play"
-    },
-    "toPlacePiece": "点击棋盘上的交叉点放置棋子。",
-    "@toPlacePiece": {
-        "description": "Tap on any available point to place the piece."
-    },
-    "toSelectPiece": "请选择自己要移动的棋子。",
-    "@toSelectPiece": {
-        "description": "Tap on a piece to move it."
-    },
-    "toMovePiece": "点击和此棋子相邻的点以移动棋子。",
-    "@toMovePiece": {
-        "description": "Tap on point connected to piece to move it."
-    },
-    "toRemovePiece": "点击对方的一颗棋子以吃子。",
-    "@toRemovePiece": {
-        "description": "Tap on the opponent's one piece to remove."
-    },
-    "needToCreateMillFirst": "您需要先形成三连，才能吃掉对方的棋子。",
-    "@needToCreateMillFirst": {
-        "description": "You need to create a mill first before you can remove a piece."
-    },
-    "needToPlayWithOwnPieces": "您需要走自己的棋子。",
-    "@needToPlayWithOwnPieces": {
-        "description": "You need to play with your pieces."
-    },
-    "statistics": "统计",
-    "@statistics": {
-        "description": "Statistics"
-    },
-    "totalGames": "盘数",
-    "@totalGames": {
-        "description": "Total games"
-    },
-    "results": "结果",
-    "@results": {
-        "description": "Results"
-    },
-    "cannotRemoveFromMill": "不能吃三连中的子。",
-    "@cannotRemoveFromMill": {
-        "description": "Cannot remove from the mill."
-    },
-    "left": "剩余",
-    "@left": {
-        "description": "left"
-    },
-    "privacyPolicy": "隐私政策",
-    "@privacyPolicy": {
-        "description": "Privacy Policy"
-    },
-    "privacyPolicy_Detail_1": "请您务必审慎阅读、充分理解《用户协议》和《隐私政策》各条款，包括但不限于：\n为了改善我们向您提供的服务，基于您的明示授权，我们可能会获取您的设备型号、诊断数据、电子邮件地址等信息，您有权拒绝或取消授权。我们将在每次请求发送诊断数据前，通过弹窗形式征得您的明示同意。\n您可阅读《",
-    "@privacyPolicy_Detail_1": {
-        "description": "Privacy Policy Detail 1"
-    },
-    "privacyPolicy_Detail_2": "》了解详细信息。如您同意，请点击“同意”开始接受我们的服务。",
-    "@privacyPolicy_Detail_2": {
-        "description": "Privacy Policy Detail 2"
-    },
-    "and": "》和《",
-    "accept": "同意",
-    "@accept": {
-        "description": "Accept"
-    },
-    "undo": "悔棋",
-    "@undo": {
-        "description": "Undo"
-    },
-    "undoOption": "悔棋",
-    "@undoOption": {
-        "description": "Undo option"
-    },
-    "undoOption_Detail": "允许悔棋",
-    "@undoOption_Detail": {
-        "description": "It is possible to undo a move."
-    },
-    "takeBack": "回退一步",
-    "@takeBack": {
-        "description": "Take back"
-    },
-    "takingBack": "回退中",
-    "@takingBack": {
-        "description": "Taking back..."
-    },
-    "waiting": "请稍等",
-    "@waiting": {
-        "description": "Waiting..."
-    },
-    "stepForward": "前进一步",
-    "@stepForward": {
-        "description": "Step forward"
-    },
-    "takeBackAll": "回退到底",
-    "@takeBackAll": {
-        "description": "Take back all"
-    },
-    "stepForwardAll": "前进到底",
-    "@stepForwardAll": {
-        "description": "Step forward all"
-    },
-    "moveNow": "立即行棋",
-    "@moveNow": {
-        "description": "Move now"
-    },
-    "done": "完成",
-    "@done": {
-        "description": "Done."
-    },
-    "crackMill": "不允许吃全三连",
-    "@crackMill": {
-        "description": "Crack-mill"
-    },
-    "crackMill_Detail": "若对方所有的子都在三连中, 也不允许吃子。",
-    "@crackMill_Detail": {
-        "description": "If a player has only pieces in mills, the pieces in the mills will not lock to remove."
-    },
-    "animationDuration": "动画持续时长",
-    "@animationDuration": {
-        "description": "Animation duration"
-    },
-    "none": "无",
-    "@none": {
-        "description": "None"
-    },
-    "theme": "主题",
-    "@theme": {
-        "description": "Theme"
-    },
-    "helpContent": "直棋是一个非常古老的智力游戏，现已流传到中国各地，演变出“棋三”、“三棋”、“三三棋”、“打三棋”、“成三棋”、“下连”等多个变种。\n\n游戏目标为让对手被吃得仅剩不到三枚棋子。\n\n三次重复局面，或连续百步（可配置）内无吃子，则和棋。 \n\n游戏分三阶段：\n\n1. 在空位上摆子；\n2. 将棋子移动到相邻空位；\n3. 当只剩三枚棋子时，可“飞子”（可选）。\n\n摆子阶段\n\n棋盘上有二十四个空点。玩家交替在空位上落子，直至手中无子。若一方将自己的三枚棋子排成一排，则称为形成一个“三连”，便可吃掉对方的棋子，然后继续行棋。\n\n某些规则变体规定，只能吃掉对方不在“三连”中的子，除非对方所有的子都在“三连”之中。\n\n还有些规则变体规定，在摆子阶段，被吃掉的子所在的空位，双方都不能再在上面摆子。 \n\n当双方手中的棋子都摆完后，则进入走子阶段。\n\n走子阶段\n\n玩家将自己的棋子移动到相邻的点上。若无子可走，则判负。和摆子阶段类似，形成“三连”时便可吃掉对方的棋子。当一方的棋子仅剩两枚，则败局已定，判负。若棋盘上多于三枚棋子，但无子可走，也会被判负。\n\n飞子阶段\n\n某些规则变体中，一旦一方剩三枚棋子时，便可“飞”到任意空位上，无论该空位是否邻接。\n\n",
-    "@helpContent": {
-        "description": "Help Content"
-    },
-    "versionInfo": "版本信息",
-    "@versionInfo": {
-        "description": "Version info"
-    },
-    "eula": "用户协议",
-    "@eula": {
-        "description": "EULA"
-    },
-    "license": "许可证",
-    "@license": {
-        "description": "License"
-    },
-    "sourceCode": "源代码",
-    "@sourceCode": {
-        "description": "Source code"
-    },
-    "thirdPartyNotices": "第三方声明",
-    "@thirdPartyNotices": {
-        "description": "Third-party notices"
-    },
-    "appVersion": "应用版本",
-    "@appVersion": {
-        "description": "App Version"
-    },
-    "general": "常规",
-    "@general": {
-        "description": "General"
-    },
-    "advanced": "高级",
-    "@advanced": {
-        "description": "Advanced"
-    },
-    "placing": "摆子",
-    "@placing": {
-        "description": "Placing"
-    },
-    "moving": "走子",
-    "@moving": {
-        "description": "Moving"
-    },
-    "removing": "吃子",
-    "@removing": {
-        "description": "Removing"
-    },
-    "gameOverCondition": "终局条件",
-    "@gameOverCondition": {
-        "description": "Game over condition"
-    },
-    "aisPlayStyle": "机器的棋风",
-    "@aisPlayStyle": {
-        "description": "AI's playstyle"
-    },
-    "passive": "消极被动",
-    "@passive": {
-        "description": "Passive"
-    },
-    "timeout": "超时",
-    "@timeout": {
-        "description": "Timeout"
-    },
-    "personalization": "外观设置",
-    "@personalization": {
-        "description": "Personalization"
-    },
-    "forDevelopers": "开发者选项",
-    "@forDevelopers": {
-        "description": "For developers"
-    },
-    "developerMode": "开发者模式",
-    "@developerMode": {
-        "description": "Developer mode"
-    },
-    "drawOnHumanExperience": "借鉴人类经验",
-    "@drawOnHumanExperience": {
-        "description": "Draw on the human experience"
-    },
-    "considerMobility": "增强棋子活动能力",
-    "@considerMobility": {
-        "description": "Consider mobility of pieces"
-    },
-    "pieceCount": "棋子数",
-    "@pieceCount": {
-        "description": "Piece count"
-    },
-    "inHand": "手上",
-    "@inHand": {
-        "description": "in hand"
-    },
-    "onBoard": "棋盘上",
-    "@onBoard": {
-        "description": "on board"
-    },
-    "boardTop": "棋盘和上边缘的间距",
-    "@boardTop": {
-        "description": "Board offset from the top"
-    },
-    "notAIsTurn": "现在不是轮到电脑行棋",
-    "@notAIsTurn": {
-        "description": "It is not the AI's turn."
-    },
-    "aiIsNotThinking": "电脑并非正在思考中",
-    "@aiIsNotThinking": {
-        "description": "AI is not thinking."
-    },
-    "autoReplay": "自动回放",
-    "@autoReplay": {
-        "description": "Auto re-play moves"
-    },
-    "atEnd": "已经到底了",
-    "@atEnd": {
-        "description": "At the end of the move list."
-    },
-    "tapBackAgainToLeave": "再次按返回键退出应用",
-    "@tapBackAgainToLeave": {
-        "description": "Tap back again to leave."
-    },
-    "environmentVariables": "环境变量",
-    "@environmentVariables": {
-        "description": "Environment variables"
-    },
-    "more": "更多",
-    "@more": {
-        "description": "More"
-    },
-    "experimental": "此仍属实验性功能。",
-    "@experimental": {
-        "description": "This is an experimental feature."
-    },
-    "experiments": "实验性功能",
-    "@experiments": {
-        "description": "Experiments"
-    },
-    "ossLicenses": "开放源代码许可",
-    "@ossLicenses": {
-        "description": "Open source licenses"
-    },
-    "language": "显示语言",
-    "@language": {
-        "description": "Languages"
-    },
-    "defaultLanguage": "默认语言",
-    "@defaultLanguage": {
-        "description": "Default language"
-    },
-    "mayMoveInPlacingPhase": "可以在摆子阶段走子",
-    "@mayMoveInPlacingPhase": {
-        "description": "The pieces can move in the placing phase"
-    },
-    "mayMoveInPlacingPhase_Detail": "摆子阶段和走子阶段无严格界限。即，玩家可以在每一步棋中决定是要摆子还是走子 (只要还有剩余的棋子可以摆子)。",
-    "@mayMoveInPlacingPhase_Detail": {
-        "description": "There are no distinct placing and moving phases, i.e. the players can decide at every move whether they want to place a piece on the board or move one of their pieces (as long as they have remaining pieces to place)."
-    },
-    "drawerColor": "菜单颜色",
-    "@drawerColor": {
-        "description": "Menu color"
-    },
-    "drawerTextColor": "菜单文字颜色",
-    "@drawerTextColor": {
-        "description": "Menu text color"
-    },
-    "drawerBackgroundColor": "菜单背景颜色",
-    "@drawerBackgroundColor": {
-        "description": "Menu background color"
-    },
-    "drawerHighlightItemColor": "菜单高亮条目背景色",
-    "@drawerHighlightItemColor": {
-        "description": "Menu highlight item color"
-    },
-    "mainToolbarBackgroundColor": "主工具栏背景色",
-    "@mainToolbarBackgroundColor": {
-        "description": "Main toolbar background color"
-    },
-    "mainToolbarIconColor": "主工具栏图标色",
-    "@mainToolbarIconColor": {
-        "description": "main toolbar icon color"
-    },
-    "navigationToolbarBackgroundColor": "导航工具栏背景色",
-    "@navigationToolbarBackgroundColor": {
-        "description": "Navigation toolbar background color"
-    },
-    "navigationToolbarIconColor": "导航工具栏图标色",
-    "@navigationToolbarIconColor": {
-        "description": "Navigation toolbar icon color"
-    },
-    "autoHideToolbar": "自动隐藏工具栏",
-    "@autoHideToolbar": {
-        "description": "Automatically hide the toolbar"
-    },
-    "toolbarLocationOnScreen": "工具栏在屏幕上的位置",
-    "@toolbarLocationOnScreen": {
-        "description": "Toolbar location on screen"
-    },
-    "top": "顶部",
-    "@top": {
-        "description": "Top"
-    },
-    "bottom": "底部",
-    "@bottom": {
-        "description": "Bottom"
-    },
-    "center": "中部",
-    "@center": {
-        "description": "Center"
-    },
-    "solidColor": "纯色",
-    "@solidColor": {
-        "description": "Solid color"
-    },
-    "picture": "图片",
-    "@picture": {
-        "description": "Picture"
-    },
-    "chooseYourPicture": "选择图片",
-    "@chooseYourPicture": {
-        "description": "Choose your picture"
-    },
-    "light": "明亮",
-    "@light": {
-        "description": "Light"
-    },
-    "dark": "暗黑",
-    "@dark": {
-        "description": "Dark"
-    },
-    "themes": "主题",
-    "@themes": {
-        "description": "Themes"
-    },
-    "currentTheme": "当前主题",
-    "@currentTheme": {
-        "description": "Current theme"
-    },
-    "saveTheme": "保存主题",
-    "@saveTheme": {
-        "description": "Save theme"
-    },
-    "fonts": "字体",
-    "@fonts": {
-        "description": "Fonts"
-    },
-    "showAnalysisGraph": "显示分析图",
-    "@showAnalysisGraph": {
-        "description": "Show analysis graph"
-    },
-    "analysis": "分析",
-    "@analysis": {
-        "description": "Analysis"
-    },
-    "saveGame": "保存游戏",
-    "@saveGame": {
-        "description": "Save game"
-    },
-    "loadGame": "加载游戏",
-    "@loadGame": {
-        "description": "Load game"
-    },
-    "setupPosition": "设置局面",
-    "@setupPosition": {
-        "description": "Setup position"
-    },
-    "showLegalMoves": "显示合法着法",
-    "@showLegalMoves": {
-        "description": "Show legal moves"
-    },
-    "showLastMove": "显示最后一着",
-    "@showLastMove": {
-        "description": "Show last move"
-    },
-    "showArrows": "显示箭头",
-    "@showArrows": {
-        "description": "Show arrows"
-    },
-    "pieces": "棋子",
-    "@pieces": {
-        "description": "Pieces"
-    },
-    "showAnalysis": "显示分析",
-    "@showAnalysis": {
-        "description": "Show analysis"
-    },
-    "threads": "线程数",
-    "@threads": {
-        "description": "Threads"
-    },
-    "getInvolved": "参与项目",
-    "@getInvolved": {
-        "description": "Get Involved"
-    },
-    "helpImproveTranslate": "帮助翻译",
-    "@helpImproveTranslate": {
-        "description": "Help improve translate"
-    },
-    "tutorial": "教程",
-    "@tutorial": {
-        "description": "Tutorial"
-    },
-    "classicMill": "经典磨坊",
-    "@classicMill": {
-        "description": "Classic Mill"
-    },
-    "mixedMill": "混合磨坊",
-    "@mixedMill": {
-        "description": "Mixed Mill"
-    },
-    "ceylonMill": "锡兰磨坊",
-    "@ceylonMill": {
-        "description": "Ceylon Mill"
-    },
-    "mayBreakAndRemakeMillRepeatedly": "允许反复连续形成三连",
-    "@mayBreakAndRemakeMillRepeatedly": {
-        "description": "Mill may be broken and remade repeatedly"
-    },
-    "mayBreakAndRemakeMillRepeatedly_Detail": "如果一方在一着中解除了一个三连并同时形成了一个新的三连，那么允许其在下一步棋把这个棋子再移回前一着的位置，从而反复连续形成三连。",
-    "@mayBreakAndRemakeMillRepeatedly_Detail": {
-        "description": "If a player breaks a mill to create a new mill immediately, such player can move such piece back to the original junction in his next move if it makes a new mill."
-    },
-    "drawIfNoRemovalWithinTenMovesWhenThreeLeft": "一方剩下三个棋子并十步内双方均未吃子则和棋",
-    "@drawIfNoRemovalWithinTenMovesWhenThreeLeft": {
-        "description": "The game is drawn if a player has three pieces and after ten moves neither player removes the opponent's pieces"
-    },
-    "drawIfNoRemovalWithinTenMovesWhenThreeLeft_Detail": "当一方只剩下三颗棋子时，而双方都不能在接下来十步之内吃掉对方的棋子，则判为和棋。",
-    "@drawIfNoRemovalWithinTenMovesWhenThreeLeft_Detail": {
-        "description": "When a player is down to three pieces, and neither player can remove an opponent's piece within ten moves, the game is a draw."
-    },
-    "close": "关闭",
-    "@close": {
-        "description": "Close"
-    },
-    "whitePiece": "白棋",
-    "@whitePiece": {
-        "description": "White piece"
-    },
-    "blackPiece": "黑棋",
-    "@blackPiece": {
-        "description": "Black piece"
-    },
-    "banPoint": "被压",
-    "@banPoint": {
-        "description": "Ban point"
-    },
-    "emptyPoint": "空点",
-    "@emptyPoint": {
-        "description": "Empty point"
-    },
-    "noPoint": "无点",
-    "@noPoint": {
-        "description": "No point"
-    },
-    "placingPhase": "摆子阶段",
-    "@placingPhase": {
-        "placingPhase": "Placing phase"
-    },
-    "movingPhase": "走子阶段",
-    "@movingPhase": {
-        "description": "Moving phase"
-    },
-    "flyingPhase": "飞子阶段",
-    "@flyingPhase": {
-        "description": "Flying phase"
-    },
-    "sideToMove": "轮到",
-    "@sideToMove": {
-        "description": "Side to move"
-    },
-    "lastMove": "最后一着",
-    "@lastMove": {
-        "description": "Last move"
-    },
-    "selected": "已选中",
-    "@selected": {
-        "description": "Selected"
-    },
-    "mainMenu": "主菜单",
-    "@mainMenu": {
-        "description": "Main menu"
-    },
-    "accessibility": "无障碍",
-    "@accessibility": {
-        "description": "Accessibility"
-    },
-    "screenReaderSupport": "支持屏幕阅读器",
-    "@screenReaderSupport": {
-        "description": "Screen reader support"
-    },
-    "isDraw": "和棋",
-    "@isDraw": {
-        "description": "It is a Draw!"
-    },
-    "draw": "和棋",
-    "@draw": {
-        "description": "Draw"
-    },
-    "pieceHighlightColor": "棋子高亮颜色",
-    "@pieceHighlightColor": {
-        "description": "Piece highlight color"
-    },
-    "algorithm": "算法",
-    "@algorithm": {
-        "description": "Algorithm"
-    },
-    "removeUnplacedPiece": "只能吃掉未摆的子",
-    "@removeUnplacedPiece": {
-        "description": "Remove unplaced piece"
-    },
-    "removeUnplacedPiece_Detail": "当形成三连时，只能吃掉对手未摆的棋子并继续行棋。",
-    "@removeUnplacedPiece_Detail": {
-        "description": "If a player forms the mill in the placing phase, she will remove the opponent's unplaced piece and continue to make a move."
-    },
-    "endgameNMoveRule": "终盘N步规则",
-    "@endgameNMoveRule": {
-        "description": "Endgame N-Move rule"
-    },
-    "endgameNMoveRule_Detail": "指定当至少一方只剩下三枚棋子时，双方连续多少步均未吃子时，判为和局。",
-    "@endgameNMoveRule_Detail": {
-        "description": "If either player has only three pieces and neither player removes a piece within a specific moves, the game is drawn."
-    },
-    "drawReasonEndgameRule50": "至少有一方只剩下三枚棋子，且双方连续多步均未吃子。",
-    "@drawReasonEndgameRule50": {
-        "description": "Either player has only three pieces and neither player removes a piece within a specific moves."
-    },
-    "threefoldRepetitionRule": "三次重复局面和",
-    "@threefoldRepetitionRule": {
-        "description": "Threefold repetition rule"
-    },
-    "threefoldRepetitionRule_Detail": "在对局时，同一局面连续或间断出现三次，则判为和局。",
-    "@threefoldRepetitionRule_Detail": {
-        "description": "The game is drawn if a position occurs for the third time."
-    },
-    "continueToMakeMove": "三子连珠 请继续行棋",
-    "@continueToMakeMove": {
-        "description": "Mill! Continue to make a move."
-    },
-    "pointStyle": "棋盘交叉点的样式",
-    "@pointStyle": {
-        "description": "Point style"
-    },
-    "pointWidth": "棋盘交叉点的大小",
-    "@pointWidth": {
-        "description": "Point width"
-    },
-    "solid": "实心圆",
-    "@solid": {
-        "description": "Solid"
-    },
-    "hollow": "空心圆",
-    "@hollow": {
-        "description": "Hollow"
-=======
   "appName": "直棋",
   "@appName": {
     "description": "The app name"
@@ -2400,7 +1149,6 @@
         "description": "Number of Moves",
         "example": "3"
       }
->>>>>>> 92c2f33f
     }
   },
   "filename": "文件名",
