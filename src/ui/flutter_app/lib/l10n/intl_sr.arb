--- conflicted
+++ resolved
@@ -1,1255 +1,4 @@
 {
-<<<<<<< HEAD
-    "@@locale": "sr",
-    "appName": "Милл",
-    "@appName": {
-        "description": "The app name"
-    },
-    "welcome": "Добродошли",
-    "@welcome": {
-        "description": "Welcome"
-    },
-    "yes": "да",
-    "@yes": {
-        "description": "Yes"
-    },
-    "no": "Не",
-    "@no": {
-        "description": "No"
-    },
-    "game": "Игра",
-    "@game": {
-        "description": "Game"
-    },
-    "humanVsAi": "Хуман Вс. АИ",
-    "@humanVsAi": {
-        "description": "Human Vs AI"
-    },
-    "humanVsHuman": "Хуман Вс. Људски",
-    "@humanVsHuman": {
-        "description": "Human Vs Human"
-    },
-    "aiVsAi": "АИ Вс. АИ",
-    "@aiVsAi": {
-        "description": "AI Vs AI"
-    },
-    "humanVsCloud": "Хуман Вс. Цлоуд",
-    "@humanVsCloud": {
-        "description": "Human Vs Cloud"
-    },
-    "humanVsLAN": "Хуман Вс. ЛАН",
-    "@humanVsLAN": {
-        "description": "Human Vs LAN"
-    },
-    "testViaLAN": "Тестирајте путем ЛАН-а",
-    "@testViaLAN": {
-        "description": "Test Via LAN"
-    },
-    "move": "Потез",
-    "@move": {
-        "description": "Move"
-    },
-    "moves": "  Покрет",
-    "@moves": {
-        "description": " Moves"
-    },
-    "showMoveList": "Листа померања",
-    "@showMoveList": {
-        "description": "Move list"
-    },
-    "moveList": "Листа померања",
-    "@moveList": {
-        "description": "Move list"
-    },
-    "noGameRecord": "Нема записа",
-    "@noGameRecord": {
-        "description": "No record"
-    },
-    "ok": "У реду",
-    "@ok": {
-        "description": "OK"
-    },
-    "confirm": "Потврди",
-    "@confirm": {
-        "description": "Confirm"
-    },
-    "cancel": "Поништити, отказати",
-    "@cancel": {
-        "description": "Cancel"
-    },
-    "copyright": "Цопиригхт © 2021-2022 Цалцитем Студио",
-    "@copyright": {
-        "description": "Copyright"
-    },
-    "tipSelectWrong": "Изаберите погрешан комад.",
-    "@tipSelectWrong": {
-        "description": "Select the wrong piece."
-    },
-    "tipPlace": "Ставите своје комаде.",
-    "@tipPlace": {
-        "description": "Place your pieces."
-    },
-    "tipBanPlace": "Не можете га поставити овде.",
-    "@tipBanPlace": {
-        "description": "Cannot place it here."
-    },
-    "tipPlaced": "Ви сте пласирали.",
-    "@tipPlaced": {
-        "description": "Placed."
-    },
-    "tipRemove": "Уклоните комад.",
-    "@tipRemove": {
-        "description": "Remove a piece."
-    },
-    "tipBanRemove": "Не можете га уклонити.",
-    "@tipBanRemove": {
-        "description": "Cannot remove."
-    },
-    "tipRemoved": "Уклонили сте.",
-    "@tipRemoved": {
-        "description": "Removed."
-    },
-    "tipMove": "Помери комад.",
-    "@tipMove": {
-        "description": "Move a piece."
-    },
-    "tipCannotPlace": "Не можете овде поставити свој комад.",
-    "@tipCannotPlace": {
-        "description": "You can't place your piece here."
-    },
-    "tipCannotMove": "Не можете преместити свој комад овде.",
-    "@tipCannotMove": {
-        "description": "You can't move your piece here."
-    },
-    "tipMill": "Милл! Узми противникову фигуру.",
-    "@tipMill": {
-        "description": "Mill! Take your opponent's piece."
-    },
-    "tipContinueMill": "Наставите да узимате фигуру противника.",
-    "@tipContinueMill": {
-        "description": "Continue to take your opponent's piece."
-    },
-    "tipSelectOpponentsPiece": "Изаберите један од противничких дела.",
-    "@tipSelectOpponentsPiece": {
-        "description": "Select one of your opponent's pieces."
-    },
-    "tipCannotRemovePieceFromMill": "Не можете уклонити комад из млина.",
-    "@tipCannotRemovePieceFromMill": {
-        "description": "You cannot remove a piece from a mill."
-    },
-    "tipCanMoveOnePoint": "Комад може да помери 1 бод.",
-    "@tipCanMoveOnePoint": {
-        "description": "A piece can move 1 point."
-    },
-    "tipCannotMoveOpponentsPieces": "Не можете да померате противничке фигуре.",
-    "@tipCannotMoveOpponentsPieces": {
-        "description": "You can't move your opponent's pieces."
-    },
-    "tipThreePiecesInLine": "Постоје три комада у низу.",
-    "@tipThreePiecesInLine": {
-        "description": "There are 3 pieces in a line."
-    },
-    "tipSelectPieceToMove": "Изаберите свој комад за премештање.",
-    "@tipSelectPieceToMove": {
-        "description": "Select your piece to move."
-    },
-    "tipHaveThreePiecesLeft": "Остала су вам три комада.",
-    "@tipHaveThreePiecesLeft": {
-        "description": "You have 3 pieces left."
-    },
-    "tipCanMoveToAnyPoint": "Можете се преселити у било коју тачку која вам се свиђа.",
-    "@tipCanMoveToAnyPoint": {
-        "description": "You can move to any point you like."
-    },
-    "tipToMove": "померити.",
-    "@tipToMove": {
-        "description": " to move."
-    },
-    "whiteWin": "Победник играч 1!",
-    "@whiteWin": {
-        "description": "Player 1 wins!"
-    },
-    "blackWin": "Победник играча 2!",
-    "@blackWin": {
-        "description": "Player 2 wins!"
-    },
-    "won": "Победио",
-    "@won": {
-        "description": "Won"
-    },
-    "lost": "Изгубљено",
-    "@lost": {
-        "description": "Lost"
-    },
-    "aborted": "Прекинуто",
-    "@aborted": {
-        "description": "Aborted"
-    },
-    "thinking": "Размишљам ...",
-    "@thinking": {
-        "description": "Thinking..."
-    },
-    "newGame": "Нова игра",
-    "@newGame": {
-        "description": "New game"
-    },
-    "importGame": "Увези игру",
-    "@importGame": {
-        "description": "Import game"
-    },
-    "exportGame": "Извоз игре",
-    "@exportGame": {
-        "description": "Export game"
-    },
-    "gameImported": "Игра увезена из привремене меморије.",
-    "@gameImported": {
-        "description": "Game imported from the clipboard."
-    },
-    "cannotImport": "Није могуће увести",
-    "@cannotImport": {
-        "description": "Cannot import"
-    },
-    "movesAndRulesNotMatch": "Потези и правила се не подударају.",
-    "@movesAndRulesNotMatch": {
-        "description": "Rules and moves do not match."
-    },
-    "startRecording": "Почели са снимањем",
-    "@startRecording": {
-        "description": "Start recording"
-    },
-    "recording": "Снимање...",
-    "@recording": {
-        "description": "Recording..."
-    },
-    "stopRecording": "Зауставите снимање",
-    "@stopRecording": {
-        "description": "Stop recording"
-    },
-    "showRecording": "Прикажи снимак",
-    "@showRecording": {
-        "description": "Show recording"
-    },
-    "noRecording": "Нема снимања.",
-    "@noRecording": {
-        "description": "No recording."
-    },
-    "pleaseWait": "Сачекајте.",
-    "@pleaseWait": {
-        "description": "Please wait..."
-    },
-    "restartGame": "Желите ли поново покренути тренутну игру?",
-    "@restartGame": {
-        "description": "Restart current game?"
-    },
-    "restart": "Поново покренути",
-    "@restart": {
-        "description": "Restart"
-    },
-    "gameStarted": "Игра је започела, молим вас",
-    "@gameStarted": {
-        "description": "Game started, please place"
-    },
-    "analyzing": "Анализира се ...",
-    "@analyzing": {
-        "description": "Analyzing ..."
-    },
-    "error": "Грешка",
-    "@error": {
-        "description": "Error"
-    },
-    "winRate": "Вин Рате",
-    "@winRate": {
-        "description": "Win Rate"
-    },
-    "score": "Сцоре",
-    "@score": {
-        "description": "Score"
-    },
-    "white": "Плаиер 1",
-    "@white": {
-        "description": "Player 1"
-    },
-    "black": "Плаиер 2",
-    "@black": {
-        "description": "Player 2"
-    },
-    "loseReasonlessThanThree": "број комада је мањи од три.",
-    "@loseReasonlessThanThree": {
-        "description": " piece count is less than three."
-    },
-    "loseReasonResign": "  поднијети оставку.",
-    "@loseReasonResign": {
-        "description": " resign."
-    },
-    "loseReasonNoWay": "  није начин да се иде.",
-    "@loseReasonNoWay": {
-        "description": " is no way to go."
-    },
-    "loseReasonBoardIsFull": "Плоча је пуна и нема шансе.",
-    "@loseReasonBoardIsFull": {
-        "description": "The board is full, no way to go."
-    },
-    "loseReasonTimeOver": "Време је истекло",
-    "@loseReasonTimeOver": {
-        "description": "Time Over"
-    },
-    "drawReasonRule50": "У фази кретања, ниједан комад није уклоњен у последњем одређеном броју потеза.",
-    "@drawReasonRule50": {
-        "description": "In the moving phase, no piece has been removed in the last specific number of moves."
-    },
-    "drawReasonBoardIsFull": "То је нерешено, јер је табла пуна.",
-    "@drawReasonBoardIsFull": {
-        "description": "It is a Draw because the board is full"
-    },
-    "drawReasonThreefoldRepetition": "То је нерешено због троструког понављања.",
-    "@drawReasonThreefoldRepetition": {
-        "description": "It is a Draw because of threefold repetition."
-    },
-    "gameOverUnknownReason": "Крај игре! Непознати разлог.",
-    "@gameOverUnknownReason": {
-        "description": "Game Over! Unknown reason."
-    },
-    "gameOver": "Крај игре",
-    "@gameOver": {
-        "description": "Game Over"
-    },
-    "youWin": "Ти си победник! Честитам!",
-    "@youWin": {
-        "description": "You win! Congratulations!"
-    },
-    "challengeHarderLevel": "Изазвати тежи ниво? Нови ниво ће бити ниво",
-    "@challengeHarderLevel": {
-        "description": "Challenge harder level?"
-    },
-    "youLose": "Ти губиш!",
-    "@youLose": {
-        "description": "You Lose!"
-    },
-    "analyze": "Анализирајте",
-    "@analyze": {
-        "description": "Analyze"
-    },
-    "playerName": "Име играча",
-    "@playerName": {
-        "description": "Player Name"
-    },
-    "about": "О томе",
-    "@about": {
-        "description": "About"
-    },
-    "version": "Верзија",
-    "@version": {
-        "description": "Version"
-    },
-    "thanks": "Хвала",
-    "@thanks": {
-        "description": "Thanks"
-    },
-    "settings": "Подешавања",
-    "@settings": {
-        "description": "Settings"
-    },
-    "options": "Опције",
-    "@options": {
-        "description": "Options"
-    },
-    "preferences": "Поставке",
-    "@preferences": {
-        "description": "Preferences"
-    },
-    "skillLevel": "Ниво тешкоће",
-    "@skillLevel": {
-        "description": "Difficulty level"
-    },
-    "moveTime": "АИ време размишљања",
-    "@moveTime": {
-        "description": "AI thinking time"
-    },
-    "difficulty": "Тешкоћа",
-    "@difficulty": {
-        "description": "Difficulty"
-    },
-    "playSounds": "Звучни ефекти",
-    "@playSounds": {
-        "description": "Sound effects"
-    },
-    "playSoundsInTheGame": "Репродукујте звукове у игри",
-    "@playSoundsInTheGame": {
-        "description": "Play sounds in the game"
-    },
-    "keepMuteWhenTakingBack": "Останите без звука кад се враћате",
-    "@keepMuteWhenTakingBack": {
-        "description": "Keep mute when taking back"
-    },
-    "tone": "Тоне",
-    "@tone": {
-        "description": "Tone"
-    },
-    "whoMovesFirst": "Први потез",
-    "@whoMovesFirst": {
-        "description": "First move"
-    },
-    "human": "Људски",
-    "@human": {
-        "description": "Human"
-    },
-    "ai": "АИ",
-    "@ai": {
-        "description": "AI"
-    },
-    "alternate": "Алтернате",
-    "@alternate": {
-        "description": "Alternate"
-    },
-    "isAutoRestart": "Аутоматско поновно покретање игре по завршетку игре",
-    "@isAutoRestart": {
-        "description": "Auto-restart game when game over"
-    },
-    "isAutoChangeFirstMove": "Аутоматска промена првог потеза",
-    "@isAutoChangeFirstMove": {
-        "description": "Auto Change First Move"
-    },
-    "resignIfMostLose": "АИ Дајте оставку ако се највише изгуби",
-    "@resignIfMostLose": {
-        "description": "AI Resign if Most Lose"
-    },
-    "shufflingEnabled": "Случајан потез",
-    "@shufflingEnabled": {
-        "description": "Random move"
-    },
-    "learnEndgame": "Научите Ендгаме",
-    "@learnEndgame": {
-        "description": "Learn Endgame"
-    },
-    "openingBook": "Отварање књиге",
-    "@openingBook": {
-        "description": "Opening Book"
-    },
-    "misc": "Остало",
-    "@misc": {
-        "description": "Miscellaneous"
-    },
-    "rules": "Правила",
-    "@rules": {
-        "description": "Rules"
-    },
-    "piecesCount": "Број комада које има сваки играч",
-    "@piecesCount": {
-        "description": "The number of pieces each player has"
-    },
-    "piecesCount_Detail": "Колико комада има сваки играч?",
-    "@piecesCount_Detail": {
-        "description": "How many pieces does each player have?"
-    },
-    "flyPieceCount": "Број летећег комада",
-    "@flyPieceCount": {
-        "description": "The number of the flying piece"
-    },
-    "flyPieceCount_Detail": "Ако је Летење омогућено, када се играч сведе на одређени број комада, њени се делови могу пребацити на било коју ненасељену тачку, уместо да буду ограничени на суседне тачке као у остатку игре.",
-    "@flyPieceCount_Detail": {
-        "description": "If Flying is enabled, when a player is reduced to a specific piece count, her pieces are free to move to any unoccupied point, instead of being restricted to adjacent points as in the rest of the game."
-    },
-    "piecesAtLeastCount": "Најмање комади",
-    "@piecesAtLeastCount": {
-        "description": "Pieces At Least"
-    },
-    "hasDiagonalLines": "Дијагоналне линије",
-    "@hasDiagonalLines": {
-        "description": "Diagonal lines"
-    },
-    "hasDiagonalLines_Detail": "На плочу додајте четири дијагоналне линије.",
-    "@hasDiagonalLines_Detail": {
-        "description": "Add four diagonal lines to the board."
-    },
-    "hasBannedLocations": "Означите и одложите уклањање комада",
-    "@hasBannedLocations": {
-        "description": "Mark and delay removing pieces"
-    },
-    "hasBannedLocations_Detail": "У фази постављања, тачке уклоњених комада више неће моћи да се постављају.",
-    "@hasBannedLocations_Detail": {
-        "description": "In the placing phase, the points of removed pieces will no longer be able to be placed unless the moving phase is entered."
-    },
-    "isDefenderMoveFirst": "Први се креће други играч",
-    "@isDefenderMoveFirst": {
-        "description": "The second player moves first"
-    },
-    "isDefenderMoveFirst_Detail": "Играч који се креће други у фази постављања креће се први у фази кретања.",
-    "@isDefenderMoveFirst_Detail": {
-        "description": "The player who moves second in the placing phase moves first in the moving phase."
-    },
-    "mayRemoveMultiple": "Вишеструко уклањање",
-    "@mayRemoveMultiple": {
-        "description": "Multi-remove"
-    },
-    "mayRemoveMultiple_Detail": "Ако играч затвори више млинова одједном, уклониће број млинова које је затворила.",
-    "@mayRemoveMultiple_Detail": {
-        "description": "If a player closes more than one mill at once, she will be able to remove the number of mills she closed."
-    },
-    "mayRemoveFromMillsAlways": "Уништи млинове",
-    "@mayRemoveFromMillsAlways": {
-        "description": "Destroy mills"
-    },
-    "mayRemoveFromMillsAlways_Detail": "Подразумевано, играчи морају прво уклонити било који други комад пре него што га уклоне из формираног млина. Омогућите ову опцију да бисте онемогућили ограничење.",
-    "@mayRemoveFromMillsAlways_Detail": {
-        "description": "mayRemoveFromMillsAlways_Detail"
-    },
-    "isWhiteLoseButNotDrawWhenBoardFull": "Други играч губи када је табла пуна.",
-    "@isWhiteLoseButNotDrawWhenBoardFull": {
-        "description": "The second player loses when the board is full"
-    },
-    "isWhiteLoseButNotDrawWhenBoardFull_Detail": "Када је табла пуна на крају фазе постављања, она која се прво пласира губи игру. У супротном, игра је нерешена.",
-    "@isWhiteLoseButNotDrawWhenBoardFull_Detail": {
-        "description": "At the end of the placing phase, when the board is full, the side that places first loses the game, otherwise, the game is a draw."
-    },
-    "isLoseButNotChangeSideWhenNoWay": "Изгубите кад се не повуче ниједан правни потез",
-    "@isLoseButNotChangeSideWhenNoWay": {
-        "description": "Lose when no legal moves"
-    },
-    "isLoseButNotChangeSideWhenNoWay_Detail": "Играч ће изгубити ако их противник блокира тако да се не могу померати. Промените страну да бисте се померили ако је ова опција онемогућена.",
-    "@isLoseButNotChangeSideWhenNoWay_Detail": {
-        "description": "The player will lose if his opponent blocks them so that they cannot be moved. Change side to move if this option is disabled."
-    },
-    "mayFly": "Летење",
-    "@mayFly": {
-        "description": "Flying"
-    },
-    "mayFly_Detail": "Ако играчу преостају само три или четири (подесива) дела, она може преместити комад у било коју слободну тачку.",
-    "@mayFly_Detail": {
-        "description": "If a player has only three or four (configurable) pieces left, she can move the piece to any free point."
-    },
-    "nMoveRule": "Правило Н-потеза",
-    "@nMoveRule": {
-        "description": "N-move rule"
-    },
-    "nMoveRule_Detail": "Игра се извлачи ако није било уклањања у одређеном броју потеза.",
-    "@nMoveRule_Detail": {
-        "description": "The game is drawn if there has been no removal in a specific number of moves by each player."
-    },
-    "rollback": "Поврат",
-    "@rollback": {
-        "description": "Rollback"
-    },
-    "pleaseSelect": "Молимо изаберите",
-    "@pleaseSelect": {
-        "description": "Please select"
-    },
-    "copy": "Копирај",
-    "@copy": {
-        "description": "Copy"
-    },
-    "moveHistoryCopied": "Преместите историју копирану у привремену меморију",
-    "@moveHistoryCopied": {
-        "description": "Move history copied to clipboard"
-    },
-    "help": "Помоћ",
-    "@help": {
-        "description": "Help"
-    },
-    "feedback": "Повратна информација",
-    "@feedback": {
-        "description": "Feedback"
-    },
-    "exit": "Излаз",
-    "@exit": {
-        "description": "Exit"
-    },
-    "ruleSettings": "Подешавања правила",
-    "@ruleSettings": {
-        "description": "Rule Settings"
-    },
-    "color": "Боја",
-    "@color": {
-        "description": "Color"
-    },
-    "boardColor": "Боја плоче",
-    "@boardColor": {
-        "description": "Board color"
-    },
-    "pieceColor": "Комадна боја",
-    "@pieceColor": {
-        "description": "Piece color"
-    },
-    "backgroundColor": "Боја позадине",
-    "@backgroundColor": {
-        "description": "Background color"
-    },
-    "lineColor": "Боја линије плоче",
-    "@lineColor": {
-        "description": "Board line color"
-    },
-    "whitePieceColor": "Играч 1 комад у боји",
-    "@whitePieceColor": {
-        "description": "Player 1 piece color"
-    },
-    "blackPieceColor": "Плаиер у 2 комада у боји",
-    "@blackPieceColor": {
-        "description": "Player 2 piece color"
-    },
-    "messageColor": "Боја поруке",
-    "@messageColor": {
-        "description": "Message color"
-    },
-    "aiIsLazy": "АИ је лењ",
-    "@aiIsLazy": {
-        "description": "AI is Lazy"
-    },
-    "isPieceCountInHandShown": "Покажите број комада у руци",
-    "@isPieceCountInHandShown": {
-        "description": "Show count of pieces in hand"
-    },
-    "isNotationsShown": "Покажите ознаке на броду",
-    "@isNotationsShown": {
-        "description": "Show notations on board"
-    },
-    "isHistoryNavigationToolbarShown": "Прикажи траку са алаткама за навигацију кроз историју",
-    "@isHistoryNavigationToolbarShown": {
-        "description": "Show history navigation toolbar"
-    },
-    "display": "Приказ",
-    "@display": {
-        "description": "Display"
-    },
-    "boardBorderLineWidth": "Ширина граничне плоче",
-    "@boardBorderLineWidth": {
-        "description": "Board borderline width"
-    },
-    "boardInnerLineWidth": "Ширина унутрашње линије плоче",
-    "@boardInnerLineWidth": {
-        "description": "Board inner line width"
-    },
-    "pieceWidth": "Ширина комада",
-    "@pieceWidth": {
-        "description": "Piece width"
-    },
-    "fontSize": "Величина слова",
-    "@fontSize": {
-        "description": "Font size"
-    },
-    "standardNotation": "Ознака ВМД",
-    "@standardNotation": {
-        "description": "Standard notation"
-    },
-    "restore": "Врати",
-    "@restore": {
-        "description": "Restore"
-    },
-    "restoreDefaultSettings": "Вратити подразумеване поставке",
-    "@restoreDefaultSettings": {
-        "description": "Restore Default Settings"
-    },
-    "exitApp": "Апликација ће изаћи.",
-    "@exitApp": {
-        "description": "The app will exit."
-    },
-    "exitAppManually": "Морате одмах да затворите и поново отворите апликацију да би ступила на снагу.",
-    "@exitAppManually": {
-        "description": "You have to close immediately and reopen the app to take effect."
-    },
-    "pick": "Пицк",
-    "@pick": {
-        "description": "Pick "
-    },
-    "info": "Инфо",
-    "@info": {
-        "description": "Info"
-    },
-    "hint": "Наговестити",
-    "@hint": {
-        "description": "Hint"
-    },
-    "player": "играч",
-    "@player": {
-        "description": "player"
-    },
-    "player1": "Плаиер 1",
-    "@player1": {
-        "description": "Player 1"
-    },
-    "player2": "Плаиер 2",
-    "@player2": {
-        "description": "Player 2"
-    },
-    "howToPlay": "Како играти",
-    "@howToPlay": {
-        "description": "How to play"
-    },
-    "toPlacePiece": "Додирните било коју доступну тачку да бисте поставили комад.",
-    "@toPlacePiece": {
-        "description": "Tap on any available point to place the piece."
-    },
-    "toSelectPiece": "Додирните комад да бисте га померили.",
-    "@toSelectPiece": {
-        "description": "Tap on a piece to move it."
-    },
-    "toMovePiece": "Додирните тачку повезану са делом да бисте га померили.",
-    "@toMovePiece": {
-        "description": "Tap on point connected to piece to move it."
-    },
-    "toRemovePiece": "Додирните противников један комад за уклањање.",
-    "@toRemovePiece": {
-        "description": "Tap on the opponent's one piece to remove."
-    },
-    "needToCreateMillFirst": "Прво морате да направите млин да бисте могли да уклоните комад.",
-    "@needToCreateMillFirst": {
-        "description": "You need to create a mill first before you can remove a piece."
-    },
-    "needToPlayWithOwnPieces": "Треба се играти са својим комадима.",
-    "@needToPlayWithOwnPieces": {
-        "description": "You need to play with your pieces."
-    },
-    "statistics": "Статистика",
-    "@statistics": {
-        "description": "Statistics"
-    },
-    "totalGames": "Укупно игара",
-    "@totalGames": {
-        "description": "Total games"
-    },
-    "results": "Резултати",
-    "@results": {
-        "description": "Results"
-    },
-    "cannotRemoveFromMill": "Не можете га уклонити из млина.",
-    "@cannotRemoveFromMill": {
-        "description": "Cannot remove from the mill."
-    },
-    "left": "лево",
-    "@left": {
-        "description": "left"
-    },
-    "privacyPolicy": "Правила о приватности",
-    "@privacyPolicy": {
-        "description": "Privacy Policy"
-    },
-    "privacyPolicy_Detail_1": "Молимо вас пажљиво прочитајте и уверите се да сте у потпуности разумели и да се слажете са овим",
-    "@privacyPolicy_Detail_1": {
-        "description": "Privacy Policy Detail 1"
-    },
-    "privacyPolicy_Detail_2": ". Ако се не слажете са овом Политиком, немојте је користити. Коришћење апликације подразумева да прихватате ове услове.",
-    "@privacyPolicy_Detail_2": {
-        "description": "Privacy Policy Detail 2"
-    },
-    "and": " и",
-    "accept": "Прихвати",
-    "@accept": {
-        "description": "Accept"
-    },
-    "undo": "Опозови",
-    "@undo": {
-        "description": "Undo"
-    },
-    "undoOption": "Опозови опцију",
-    "@undoOption": {
-        "description": "Undo option"
-    },
-    "undoOption_Detail": "Могуће је опозвати потез.",
-    "@undoOption_Detail": {
-        "description": "It is possible to undo a move."
-    },
-    "takeBack": "Вратити",
-    "@takeBack": {
-        "description": "Take back"
-    },
-    "takingBack": "Узимање назад",
-    "@takingBack": {
-        "description": "Taking back..."
-    },
-    "waiting": "Чекање",
-    "@waiting": {
-        "description": "Waiting..."
-    },
-    "stepForward": "Иступи",
-    "@stepForward": {
-        "description": "Step forward"
-    },
-    "takeBackAll": "Врати све",
-    "@takeBackAll": {
-        "description": "Take back all"
-    },
-    "stepForwardAll": "Корак напред",
-    "@stepForwardAll": {
-        "description": "Step forward all"
-    },
-    "moveNow": "Помери се сада",
-    "@moveNow": {
-        "description": "Move now"
-    },
-    "done": "Готово.",
-    "@done": {
-        "description": "Done."
-    },
-    "crackMill": "Млин за крекове",
-    "@crackMill": {
-        "description": "Crack-mill"
-    },
-    "crackMill_Detail": "Ако играч има само комаде у млиновима, делови у млиновима се неће закључати да би се уклонили.",
-    "@crackMill_Detail": {
-        "description": "If a player has only pieces in mills, the pieces in the mills will not lock to remove."
-    },
-    "animationDuration": "Трајање анимације",
-    "@animationDuration": {
-        "description": "Animation duration"
-    },
-    "none": "Ниједан",
-    "@none": {
-        "description": "None"
-    },
-    "theme": "Тема",
-    "@theme": {
-        "description": "Theme"
-    },
-    "helpContent": "Циљ игре је да противник остави са мање од три дела или без правних потеза.\n\nИгра аутоматски црта ако се позиција догоди по трећи пут или не изврши уклањање у последњих 100 (подесивих) потеза.\n\nИгра се одвија у три фазе:\n\n1. Постављање комада на упражњена места\n2. Премештање делова у суседне тачке\n3. (необавезна фаза) Премештање фигура на било које слободно место када се играч смањује на три дела\n\nПласирање\n\nИгра започиње празном плочом која се састоји од мреже са двадесет и четири поена. Играчи наизменично постављају своје фигуре на слободна места све док сваки играч не постави све фигуре на плочу. Ако играч може да постави три своја комада равно, он има „млин“ и може уклонити један од противничких дела са табле.\n\nУ неким правилима, играчи морају прво уклонити било који други комад пре него што га уклоне из формираног млина.\n\nУ неким правилима у фази постављања не можете поново поставити комаде на тачке уклоњених комада.\n\nЈедном када користе све фигуре, играчи се наизменично крећу.\n\nКретање\n\nДа би се кретао, играч помера један од својих делова дуж линије даске до слободног суседног места. Ако то не може, изгубио је утакмицу. Играч који поравна три своја дела на линији плоче има млин и може уклонити један од противничких делова као у фази постављања. Било који играч смањује на два дела, нема могућност да формира нове млинове и тако губи игру. Играч такође може изгубити када има више од три комада ако му га противник блокира у кретању.\n\nЛетење\n\nУ неким варијантама правила, када једном играчу остану само три дела, његови делови могу да лете, скачу или скачу до било којих празних бодова, не само суседних.",
-    "@helpContent": {
-        "description": "Help Content"
-    },
-    "versionInfo": "Информације о верзији",
-    "@versionInfo": {
-        "description": "Version info"
-    },
-    "eula": "ЕУЛА",
-    "@eula": {
-        "description": "EULA"
-    },
-    "license": "Лиценца",
-    "@license": {
-        "description": "License"
-    },
-    "sourceCode": "Изворни код",
-    "@sourceCode": {
-        "description": "Source code"
-    },
-    "thirdPartyNotices": "Обавештења треће стране",
-    "@thirdPartyNotices": {
-        "description": "Third-party notices"
-    },
-    "appVersion": "Верзија апликације",
-    "@appVersion": {
-        "description": "App Version"
-    },
-    "general": "Генерал",
-    "@general": {
-        "description": "General"
-    },
-    "advanced": "Напредно",
-    "@advanced": {
-        "description": "Advanced"
-    },
-    "placing": "Пласирање",
-    "@placing": {
-        "description": "Placing"
-    },
-    "moving": "Кретање",
-    "@moving": {
-        "description": "Moving"
-    },
-    "removing": "Уклањање",
-    "@removing": {
-        "description": "Removing"
-    },
-    "gameOverCondition": "Игра преко стања",
-    "@gameOverCondition": {
-        "description": "Game over condition"
-    },
-    "aisPlayStyle": "АИ стил игре",
-    "@aisPlayStyle": {
-        "description": "AI's playstyle"
-    },
-    "passive": "Пасивно",
-    "@passive": {
-        "description": "Passive"
-    },
-    "timeout": "Пауза у утакмици",
-    "@timeout": {
-        "description": "Timeout"
-    },
-    "personalization": "Персонализација",
-    "@personalization": {
-        "description": "Personalization"
-    },
-    "forDevelopers": "За програмере",
-    "@forDevelopers": {
-        "description": "For developers"
-    },
-    "developerMode": "Девелопер моде",
-    "@developerMode": {
-        "description": "Developer mode"
-    },
-    "drawOnHumanExperience": "Ослоните се на људско искуство",
-    "@drawOnHumanExperience": {
-        "description": "Draw on the human experience"
-    },
-    "considerMobility": "Узмите у обзир покретљивост комада",
-    "@considerMobility": {
-        "description": "Consider mobility of pieces"
-    },
-    "pieceCount": "Број комада",
-    "@pieceCount": {
-        "description": "Piece count"
-    },
-    "inHand": "у руци",
-    "@inHand": {
-        "description": "in hand"
-    },
-    "onBoard": "на броду",
-    "@onBoard": {
-        "description": "on board"
-    },
-    "boardTop": "Плоча помакнута од врха",
-    "@boardTop": {
-        "description": "Board offset from the top"
-    },
-    "notAIsTurn": "Није ред на АИ.",
-    "@notAIsTurn": {
-        "description": "It is not the AI's turn."
-    },
-    "aiIsNotThinking": "АИ не размишља.",
-    "@aiIsNotThinking": {
-        "description": "AI is not thinking."
-    },
-    "autoReplay": "Аутоматска поновна репродукција потеза",
-    "@autoReplay": {
-        "description": "Auto re-play moves"
-    },
-    "atEnd": "На крају сте листе за премештање.",
-    "@atEnd": {
-        "description": "At the end of the move list."
-    },
-    "tapBackAgainToLeave": "Додирните поново да бисте изашли.",
-    "@tapBackAgainToLeave": {
-        "description": "Tap back again to leave."
-    },
-    "environmentVariables": "Променљиве околине",
-    "@environmentVariables": {
-        "description": "Environment variables"
-    },
-    "more": "Више",
-    "@more": {
-        "description": "More"
-    },
-    "experimental": "То је експериментална карактеристика.",
-    "@experimental": {
-        "description": "This is an experimental feature."
-    },
-    "experiments": "Експерименти",
-    "@experiments": {
-        "description": "Experiments"
-    },
-    "ossLicenses": "Лиценце отвореног кода",
-    "@ossLicenses": {
-        "description": "Open source licenses"
-    },
-    "language": "Језик",
-    "@language": {
-        "description": "Languages"
-    },
-    "defaultLanguage": "Подразумевани језик",
-    "@defaultLanguage": {
-        "description": "Default language"
-    },
-    "mayMoveInPlacingPhase": "Комади се могу померати у фази постављања",
-    "@mayMoveInPlacingPhase": {
-        "description": "The pieces can move in the placing phase"
-    },
-    "mayMoveInPlacingPhase_Detail": "Не постоје различите фазе постављања и померања, тј. Играчи могу при сваком потезу да одлуче да ли желе да поставе комад на плочу или да преместе један од својих делова (уколико имају преостале делове за постављање).",
-    "@mayMoveInPlacingPhase_Detail": {
-        "description": "There are no distinct placing and moving phases, i.e. the players can decide at every move whether they want to place a piece on the board or move one of their pieces (as long as they have remaining pieces to place)."
-    },
-    "drawerColor": "Боја менија",
-    "@drawerColor": {
-        "description": "Menu color"
-    },
-    "drawerTextColor": "Боја текста менија",
-    "@drawerTextColor": {
-        "description": "Menu text color"
-    },
-    "drawerBackgroundColor": "Боја позадине менија",
-    "@drawerBackgroundColor": {
-        "description": "Menu background color"
-    },
-    "drawerHighlightItemColor": "Боја ставке истицања менија",
-    "@drawerHighlightItemColor": {
-        "description": "Menu highlight item color"
-    },
-    "mainToolbarBackgroundColor": "Боја позадине главне траке с алаткама",
-    "@mainToolbarBackgroundColor": {
-        "description": "Main toolbar background color"
-    },
-    "mainToolbarIconColor": "боја иконе главне траке са алаткама",
-    "@mainToolbarIconColor": {
-        "description": "main toolbar icon color"
-    },
-    "navigationToolbarBackgroundColor": "Боја позадине траке са алаткама за навигацију",
-    "@navigationToolbarBackgroundColor": {
-        "description": "Navigation toolbar background color"
-    },
-    "navigationToolbarIconColor": "Боја иконе траке са алаткама за навигацију",
-    "@navigationToolbarIconColor": {
-        "description": "Navigation toolbar icon color"
-    },
-    "autoHideToolbar": "Аутоматски сакриј траку са алаткама",
-    "@autoHideToolbar": {
-        "description": "Automatically hide the toolbar"
-    },
-    "toolbarLocationOnScreen": "Локација траке са алаткама на екрану",
-    "@toolbarLocationOnScreen": {
-        "description": "Toolbar location on screen"
-    },
-    "top": "Врх",
-    "@top": {
-        "description": "Top"
-    },
-    "bottom": "Дно",
-    "@bottom": {
-        "description": "Bottom"
-    },
-    "center": "Центар",
-    "@center": {
-        "description": "Center"
-    },
-    "solidColor": "Једнобојну",
-    "@solidColor": {
-        "description": "Solid color"
-    },
-    "picture": "Слика",
-    "@picture": {
-        "description": "Picture"
-    },
-    "chooseYourPicture": "Изаберите своју слику",
-    "@chooseYourPicture": {
-        "description": "Choose your picture"
-    },
-    "light": "Светлост",
-    "@light": {
-        "description": "Light"
-    },
-    "dark": "Тамно",
-    "@dark": {
-        "description": "Dark"
-    },
-    "themes": "Теме",
-    "@themes": {
-        "description": "Themes"
-    },
-    "currentTheme": "Тренутна тема",
-    "@currentTheme": {
-        "description": "Current theme"
-    },
-    "saveTheme": "Сачувај тему",
-    "@saveTheme": {
-        "description": "Save theme"
-    },
-    "fonts": "Фонтови",
-    "@fonts": {
-        "description": "Fonts"
-    },
-    "showAnalysisGraph": "Прикажи графикон анализе",
-    "@showAnalysisGraph": {
-        "description": "Show analysis graph"
-    },
-    "analysis": "Анализа",
-    "@analysis": {
-        "description": "Analysis"
-    },
-    "saveGame": "Сачувај игру",
-    "@saveGame": {
-        "description": "Save game"
-    },
-    "loadGame": "Учитај игру",
-    "@loadGame": {
-        "description": "Load game"
-    },
-    "setupPosition": "Положај за подешавање",
-    "@setupPosition": {
-        "description": "Setup position"
-    },
-    "showLegalMoves": "Покажите легалне потезе",
-    "@showLegalMoves": {
-        "description": "Show legal moves"
-    },
-    "showLastMove": "Прикажи последњи потез",
-    "@showLastMove": {
-        "description": "Show last move"
-    },
-    "showArrows": "Прикажи стрелице",
-    "@showArrows": {
-        "description": "Show arrows"
-    },
-    "pieces": "Комада",
-    "@pieces": {
-        "description": "Pieces"
-    },
-    "showAnalysis": "Прикажи анализу",
-    "@showAnalysis": {
-        "description": "Show analysis"
-    },
-    "threads": "Нити",
-    "@threads": {
-        "description": "Threads"
-    },
-    "getInvolved": "Умешати се",
-    "@getInvolved": {
-        "description": "Get Involved"
-    },
-    "helpImproveTranslate": "Помозите да се побољша превод",
-    "@helpImproveTranslate": {
-        "description": "Help improve translate"
-    },
-    "tutorial": "Приручник",
-    "@tutorial": {
-        "description": "Tutorial"
-    },
-    "classicMill": "Цлассиц Милл",
-    "@classicMill": {
-        "description": "Classic Mill"
-    },
-    "mixedMill": "Мешани млин",
-    "@mixedMill": {
-        "description": "Mixed Mill"
-    },
-    "ceylonMill": "Цеилон Милл",
-    "@ceylonMill": {
-        "description": "Ceylon Mill"
-    },
-    "mayBreakAndRemakeMillRepeatedly": "Млин се може више пута ломити и преправљати",
-    "@mayBreakAndRemakeMillRepeatedly": {
-        "description": "Mill may be broken and remade repeatedly"
-    },
-    "mayBreakAndRemakeMillRepeatedly_Detail": "Ако играч разбије млин да би одмах створио нови млин, такав играч може да врати такав комад назад на првобитни спој у свом следећем потезу ако направи нови млин.",
-    "@mayBreakAndRemakeMillRepeatedly_Detail": {
-        "description": "If a player breaks a mill to create a new mill immediately, such player can move such piece back to the original junction in his next move if it makes a new mill."
-    },
-    "drawIfNoRemovalWithinTenMovesWhenThreeLeft": "Игра се извлачи ако играч има три фигуре, а након десет потеза ниједан играч не уклања противничке фигуре",
-    "@drawIfNoRemovalWithinTenMovesWhenThreeLeft": {
-        "description": "The game is drawn if a player has three pieces and after ten moves neither player removes the opponent's pieces"
-    },
-    "drawIfNoRemovalWithinTenMovesWhenThreeLeft_Detail": "Када играч падне на три дела, а ниједан играч не може уклонити противнички комад у року од десет потеза, игра је нерешена.",
-    "@drawIfNoRemovalWithinTenMovesWhenThreeLeft_Detail": {
-        "description": "When a player is down to three pieces, and neither player can remove an opponent's piece within ten moves, the game is a draw."
-    },
-    "close": "Близу",
-    "@close": {
-        "description": "Close"
-    },
-    "whitePiece": "Бели комад",
-    "@whitePiece": {
-        "description": "White piece"
-    },
-    "blackPiece": "Црни комад",
-    "@blackPiece": {
-        "description": "Black piece"
-    },
-    "banPoint": "Тачка забране",
-    "@banPoint": {
-        "description": "Ban point"
-    },
-    "emptyPoint": "Празна тачка",
-    "@emptyPoint": {
-        "description": "Empty point"
-    },
-    "noPoint": "Нема смисла",
-    "@noPoint": {
-        "description": "No point"
-    },
-    "placingPhase": "Фаза постављања",
-    "@placingPhase": {
-        "placingPhase": "Placing phase"
-    },
-    "movingPhase": "Фаза кретања",
-    "@movingPhase": {
-        "description": "Moving phase"
-    },
-    "flyingPhase": "Фаза летења",
-    "@flyingPhase": {
-        "description": "Flying phase"
-    },
-    "sideToMove": "Страна за кретање",
-    "@sideToMove": {
-        "description": "Side to move"
-    },
-    "lastMove": "Последњи потез",
-    "@lastMove": {
-        "description": "Last move"
-    },
-    "selected": "Изабрано",
-    "@selected": {
-        "description": "Selected"
-    },
-    "mainMenu": "Главни мени",
-    "@mainMenu": {
-        "description": "Main menu"
-    },
-    "accessibility": "Приступачност",
-    "@accessibility": {
-        "description": "Accessibility"
-    },
-    "screenReaderSupport": "Подршка за читач екрана",
-    "@screenReaderSupport": {
-        "description": "Screen reader support"
-    },
-    "isDraw": "То је реми",
-    "@isDraw": {
-        "description": "It is a Draw!"
-    },
-    "draw": "Нерешено",
-    "@draw": {
-        "description": "Draw"
-    },
-    "pieceHighlightColor": "Боја за истакнување на парче",
-    "@pieceHighlightColor": {
-        "description": "Piece highlight color"
-    },
-    "algorithm": "Алгоритам",
-    "@algorithm": {
-        "description": "Algorithm"
-    },
-    "removeUnplacedPiece": "Уклоните непостављени комад",
-    "@removeUnplacedPiece": {
-        "description": "Remove unplaced piece"
-    },
-    "removeUnplacedPiece_Detail": "Ако играч формира воденицу у фази постављања, она ће уклонити противников незамењени део и наставити да прави потез.",
-    "@removeUnplacedPiece_Detail": {
-        "description": "If a player forms the mill in the placing phase, she will remove the opponent's unplaced piece and continue to make a move."
-    },
-    "endgameNMoveRule": "Енд-гаме Н-Мове правило",
-    "@endgameNMoveRule": {
-        "description": "Endgame N-Move rule"
-    },
-    "endgameNMoveRule_Detail": "Ако било који играч има само три фигуре и ниједан играч не уклони фигуру у одређеним потезима, игра се извлачи.",
-    "@endgameNMoveRule_Detail": {
-        "description": "If either player has only three pieces and neither player removes a piece within a specific moves, the game is drawn."
-    },
-    "drawReasonEndgameRule50": "Било који играч има само три фигуре и ниједан играч не уклања фигуру унутар одређених потеза.",
-    "@drawReasonEndgameRule50": {
-        "description": "Either player has only three pieces and neither player removes a piece within a specific moves."
-    },
-    "threefoldRepetitionRule": "Правило троструког понављања",
-    "@threefoldRepetitionRule": {
-        "description": "Threefold repetition rule"
-    },
-    "threefoldRepetitionRule_Detail": "Игра се извлачи ако се позиција појави по трећи пут.",
-    "@threefoldRepetitionRule_Detail": {
-        "description": "The game is drawn if a position occurs for the third time."
-    },
-    "continueToMakeMove": "Милл! Наставите да се крећете.",
-    "@continueToMakeMove": {
-        "description": "Mill! Continue to make a move."
-    },
-    "pointStyle": "Стил поена",
-    "@pointStyle": {
-        "description": "Point style"
-    },
-    "pointWidth": "Ширина тачке",
-    "@pointWidth": {
-        "description": "Point width"
-    },
-    "solid": "Чврст",
-    "@solid": {
-        "description": "Solid"
-    },
-    "hollow": "Холлов",
-    "@hollow": {
-        "description": "Hollow"
-=======
   "appName": "Милл",
   "@appName": {
     "description": "The app name"
@@ -2400,7 +1149,6 @@
         "description": "Number of Moves",
         "example": "3"
       }
->>>>>>> 92c2f33f
     }
   },
   "loadFailed": "Учитавање није успело.",
