{
<<<<<<< HEAD
    "@@locale": "pt",
    "appName": "Moinho",
    "@appName": {
        "description": "The app name"
    },
    "welcome": "Bem-vindo",
    "@welcome": {
        "description": "Welcome"
    },
    "yes": "Sim",
    "@yes": {
        "description": "Yes"
    },
    "no": "Não",
    "@no": {
        "description": "No"
    },
    "game": "Jogo",
    "@game": {
        "description": "Game"
    },
    "humanVsAi": "Humano vs. IA",
    "@humanVsAi": {
        "description": "Human Vs AI"
    },
    "humanVsHuman": "Humano vs. Humano",
    "@humanVsHuman": {
        "description": "Human Vs Human"
    },
    "aiVsAi": "IA vs. IA",
    "@aiVsAi": {
        "description": "AI Vs AI"
    },
    "humanVsCloud": "Humanos vs. Nuvem",
    "@humanVsCloud": {
        "description": "Human Vs Cloud"
    },
    "humanVsLAN": "Humanos vs. LAN",
    "@humanVsLAN": {
        "description": "Human Vs LAN"
    },
    "testViaLAN": "Teste através de LAN",
    "@testViaLAN": {
        "description": "Test Via LAN"
    },
    "move": "Movimentos",
    "@move": {
        "description": "Move"
    },
    "moves": " Mudança",
    "@moves": {
        "description": " Moves"
    },
    "showMoveList": "Lista de movimentos",
    "@showMoveList": {
        "description": "Move list"
    },
    "moveList": "Lista de movimentos",
    "@moveList": {
        "description": "Move list"
    },
    "noGameRecord": "Sem registro",
    "@noGameRecord": {
        "description": "No record"
    },
    "ok": "OK",
    "@ok": {
        "description": "OK"
    },
    "confirm": "Confirmar",
    "@confirm": {
        "description": "Confirm"
    },
    "cancel": "Cancelar",
    "@cancel": {
        "description": "Cancel"
    },
    "copyright": "Copyright © 2021-2022 Calcitem Studio",
    "@copyright": {
        "description": "Copyright"
    },
    "tipSelectWrong": "Selecione a peça errada.",
    "@tipSelectWrong": {
        "description": "Select the wrong piece."
    },
    "tipPlace": "Coloque suas peças.",
    "@tipPlace": {
        "description": "Place your pieces."
    },
    "tipBanPlace": "Não se pode colocar aqui.",
    "@tipBanPlace": {
        "description": "Cannot place it here."
    },
    "tipPlaced": "Você colocou.",
    "@tipPlaced": {
        "description": "Placed."
    },
    "tipRemove": "Remover uma peça.",
    "@tipRemove": {
        "description": "Remove a piece."
    },
    "tipBanRemove": "Não pode ser removido.",
    "@tipBanRemove": {
        "description": "Cannot remove."
    },
    "tipRemoved": "Você removeu.",
    "@tipRemoved": {
        "description": "Removed."
    },
    "tipMove": "Mova uma peça.",
    "@tipMove": {
        "description": "Move a piece."
    },
    "tipCannotPlace": "Você não pode colocar sua peça aqui.",
    "@tipCannotPlace": {
        "description": "You can't place your piece here."
    },
    "tipCannotMove": "Você não pode mover sua peça aqui.",
    "@tipCannotMove": {
        "description": "You can't move your piece here."
    },
    "tipMill": "Moinho! Pegue a peça de seu oponente.",
    "@tipMill": {
        "description": "Mill! Take your opponent's piece."
    },
    "tipContinueMill": "Continue pegando a peça de seu oponente.",
    "@tipContinueMill": {
        "description": "Continue to take your opponent's piece."
    },
    "tipSelectOpponentsPiece": "Selecione uma das peças de seu oponente.",
    "@tipSelectOpponentsPiece": {
        "description": "Select one of your opponent's pieces."
    },
    "tipCannotRemovePieceFromMill": "Você não pode remover uma peça de um moinho.",
    "@tipCannotRemovePieceFromMill": {
        "description": "You cannot remove a piece from a mill."
    },
    "tipCanMoveOnePoint": "Uma peça pode mover 1 ponto.",
    "@tipCanMoveOnePoint": {
        "description": "A piece can move 1 point."
    },
    "tipCannotMoveOpponentsPieces": "Você não pode mover as peças de seu oponente.",
    "@tipCannotMoveOpponentsPieces": {
        "description": "You can't move your opponent's pieces."
    },
    "tipThreePiecesInLine": "Há 3 peças em uma linha.",
    "@tipThreePiecesInLine": {
        "description": "There are 3 pieces in a line."
    },
    "tipSelectPieceToMove": "Selecione sua peça para movê-la.",
    "@tipSelectPieceToMove": {
        "description": "Select your piece to move."
    },
    "tipHaveThreePiecesLeft": "Você tem três peças restantes.",
    "@tipHaveThreePiecesLeft": {
        "description": "You have 3 pieces left."
    },
    "tipCanMoveToAnyPoint": "Você pode ir para qualquer ponto que quiser",
    "@tipCanMoveToAnyPoint": {
        "description": "You can move to any point you like."
    },
    "tipToMove": " para se mover.",
    "@tipToMove": {
        "description": " to move."
    },
    "whiteWin": "O jogador 1 ganhou!",
    "@whiteWin": {
        "description": "Player 1 wins!"
    },
    "blackWin": "O jogador 2 ganhou!",
    "@blackWin": {
        "description": "Player 2 wins!"
    },
    "won": "Vitória",
    "@won": {
        "description": "Won"
    },
    "lost": "Derrota",
    "@lost": {
        "description": "Lost"
    },
    "aborted": "Abortado",
    "@aborted": {
        "description": "Aborted"
    },
    "thinking": "Pensando…",
    "@thinking": {
        "description": "Thinking..."
    },
    "newGame": "Novo jogo",
    "@newGame": {
        "description": "New game"
    },
    "importGame": "Importar jogo",
    "@importGame": {
        "description": "Import game"
    },
    "exportGame": "Exportar jogo",
    "@exportGame": {
        "description": "Export game"
    },
    "gameImported": "Jogo importado da área de transferência.",
    "@gameImported": {
        "description": "Game imported from the clipboard."
    },
    "cannotImport": "Não pode importar",
    "@cannotImport": {
        "description": "Cannot import"
    },
    "movesAndRulesNotMatch": "Os movimentos e as regras não combinam.",
    "@movesAndRulesNotMatch": {
        "description": "Rules and moves do not match."
    },
    "startRecording": "Comece a gravar",
    "@startRecording": {
        "description": "Start recording"
    },
    "recording": "Gravação...",
    "@recording": {
        "description": "Recording..."
    },
    "stopRecording": "Parar de gravar",
    "@stopRecording": {
        "description": "Stop recording"
    },
    "showRecording": "Mostrar gravação",
    "@showRecording": {
        "description": "Show recording"
    },
    "noRecording": "Sem gravação.",
    "@noRecording": {
        "description": "No recording."
    },
    "pleaseWait": "Por favor, aguarde...",
    "@pleaseWait": {
        "description": "Please wait..."
    },
    "restartGame": "Reiniciar o jogo atual?",
    "@restartGame": {
        "description": "Restart current game?"
    },
    "restart": "Reiniciar",
    "@restart": {
        "description": "Restart"
    },
    "gameStarted": "Jogo iniciado, por favor coloque.",
    "@gameStarted": {
        "description": "Game started, please place"
    },
    "analyzing": "Analisando…",
    "@analyzing": {
        "description": "Analyzing ..."
    },
    "error": "Erro",
    "@error": {
        "description": "Error"
    },
    "winRate": "Taxa de vitória",
    "@winRate": {
        "description": "Win Rate"
    },
    "score": "Pontuação",
    "@score": {
        "description": "Score"
    },
    "white": "Jogador 1",
    "@white": {
        "description": "Player 1"
    },
    "black": "Jogador 2",
    "@black": {
        "description": "Player 2"
    },
    "loseReasonlessThanThree": " O número de peças é inferior a três.",
    "@loseReasonlessThanThree": {
        "description": " piece count is less than three."
    },
    "loseReasonResign": " retiros.",
    "@loseReasonResign": {
        "description": " resign."
    },
    "loseReasonNoWay": " não consegue encontrar um meio de avançar.",
    "@loseReasonNoWay": {
        "description": " is no way to go."
    },
    "loseReasonBoardIsFull": "O quadro está cheio, não há como ir.",
    "@loseReasonBoardIsFull": {
        "description": "The board is full, no way to go."
    },
    "loseReasonTimeOver": "O tempo acabou",
    "@loseReasonTimeOver": {
        "description": "Time Over"
    },
    "drawReasonRule50": "Na fase de movimento, nenhuma peça foi removida no último número especificado de movimentos.",
    "@drawReasonRule50": {
        "description": "In the moving phase, no piece has been removed in the last specific number of moves."
    },
    "drawReasonBoardIsFull": "É um sorteio porque o quadro está cheio",
    "@drawReasonBoardIsFull": {
        "description": "It is a Draw because the board is full"
    },
    "drawReasonThreefoldRepetition": "É um sorteio por causa da tripla repetição.",
    "@drawReasonThreefoldRepetition": {
        "description": "It is a Draw because of threefold repetition."
    },
    "gameOverUnknownReason": "Fim do jogo! Motivo desconhecido.",
    "@gameOverUnknownReason": {
        "description": "Game Over! Unknown reason."
    },
    "gameOver": "O jogo acabou.",
    "@gameOver": {
        "description": "Game Over"
    },
    "youWin": "Você ganhou. Parabéns!",
    "@youWin": {
        "description": "You win! Congratulations!"
    },
    "challengeHarderLevel": "Desafiar um nível mais difícil? Aumentará a dificuldade para ",
    "@challengeHarderLevel": {
        "description": "Challenge harder level?"
    },
    "youLose": "Você perdeu!",
    "@youLose": {
        "description": "You Lose!"
    },
    "analyze": "Analise",
    "@analyze": {
        "description": "Analyze"
    },
    "playerName": "Nome do jogador",
    "@playerName": {
        "description": "Player Name"
    },
    "about": "Sobre",
    "@about": {
        "description": "About"
    },
    "version": "Versão",
    "@version": {
        "description": "Version"
    },
    "thanks": "Agradecimentos",
    "@thanks": {
        "description": "Thanks"
    },
    "settings": "Configurações",
    "@settings": {
        "description": "Settings"
    },
    "options": "Opções",
    "@options": {
        "description": "Options"
    },
    "preferences": "Preferências",
    "@preferences": {
        "description": "Preferences"
    },
    "skillLevel": "Nível de dificuldade",
    "@skillLevel": {
        "description": "Difficulty level"
    },
    "moveTime": "Tempo de raciocínio da IA",
    "@moveTime": {
        "description": "AI thinking time"
    },
    "difficulty": "Dificuldade",
    "@difficulty": {
        "description": "Difficulty"
    },
    "playSounds": "Efeitos sonoros",
    "@playSounds": {
        "description": "Sound effects"
    },
    "playSoundsInTheGame": "Tocar sons no jogo",
    "@playSoundsInTheGame": {
        "description": "Play sounds in the game"
    },
    "keepMuteWhenTakingBack": "Manter silêncio ao recuar",
    "@keepMuteWhenTakingBack": {
        "description": "Keep mute when taking back"
    },
    "tone": "Tom",
    "@tone": {
        "description": "Tone"
    },
    "whoMovesFirst": "Primeiro passo",
    "@whoMovesFirst": {
        "description": "First move"
    },
    "human": "Humano",
    "@human": {
        "description": "Human"
    },
    "ai": "IA",
    "@ai": {
        "description": "AI"
    },
    "alternate": "Toggle",
    "@alternate": {
        "description": "Alternate"
    },
    "isAutoRestart": "Reinício automático do jogo no final do jogo",
    "@isAutoRestart": {
        "description": "Auto-restart game when game over"
    },
    "isAutoChangeFirstMove": "Primeiro movimento de comutação automática",
    "@isAutoChangeFirstMove": {
        "description": "Auto Change First Move"
    },
    "resignIfMostLose": "Demissão de AI se a maioria perder",
    "@resignIfMostLose": {
        "description": "AI Resign if Most Lose"
    },
    "shufflingEnabled": "Mova-se aleatoriamente",
    "@shufflingEnabled": {
        "description": "Random move"
    },
    "learnEndgame": "Estudo no final do jogo",
    "@learnEndgame": {
        "description": "Learn Endgame"
    },
    "openingBook": "Livro de abertura",
    "@openingBook": {
        "description": "Opening Book"
    },
    "misc": "Vários",
    "@misc": {
        "description": "Miscellaneous"
    },
    "rules": "Regras",
    "@rules": {
        "description": "Rules"
    },
    "piecesCount": "O número de peças que cada jogador tem",
    "@piecesCount": {
        "description": "The number of pieces each player has"
    },
    "piecesCount_Detail": "Quantas peças cada jogador tem?",
    "@piecesCount_Detail": {
        "description": "How many pieces does each player have?"
    },
    "flyPieceCount": "O número da peça voadora",
    "@flyPieceCount": {
        "description": "The number of the flying piece"
    },
    "flyPieceCount_Detail": "Se a opção de voar for ativada, quando um jogador está reduzido a um número específico de peças, suas peças são livres para se mover para qualquer ponto desocupado, ao invés de serem restritas a pontos adjacentes como no resto do jogo.",
    "@flyPieceCount_Detail": {
        "description": "If Flying is enabled, when a player is reduced to a specific piece count, her pieces are free to move to any unoccupied point, instead of being restricted to adjacent points as in the rest of the game."
    },
    "piecesAtLeastCount": "Peças pelo menos",
    "@piecesAtLeastCount": {
        "description": "Pieces At Least"
    },
    "hasDiagonalLines": "Linhas diagonais",
    "@hasDiagonalLines": {
        "description": "Diagonal lines"
    },
    "hasDiagonalLines_Detail": "Acrescentar quatro linhas diagonais ao quadro.",
    "@hasDiagonalLines_Detail": {
        "description": "Add four diagonal lines to the board."
    },
    "hasBannedLocations": "Marcação e atraso na remoção de peças",
    "@hasBannedLocations": {
        "description": "Mark and delay removing pieces"
    },
    "hasBannedLocations_Detail": "Na fase de colocação, os pontos das peças removidas não podem mais ser colocados.",
    "@hasBannedLocations_Detail": {
        "description": "In the placing phase, the points of removed pieces will no longer be able to be placed unless the moving phase is entered."
    },
    "isDefenderMoveFirst": "O segundo jogador se move primeiro",
    "@isDefenderMoveFirst": {
        "description": "The second player moves first"
    },
    "isDefenderMoveFirst_Detail": "O jogador que se move em segundo lugar na fase de colocação se move em primeiro lugar na fase de movimentação.",
    "@isDefenderMoveFirst_Detail": {
        "description": "The player who moves second in the placing phase moves first in the moving phase."
    },
    "mayRemoveMultiple": "Mudanças múltiplas",
    "@mayRemoveMultiple": {
        "description": "Multi-remove"
    },
    "mayRemoveMultiple_Detail": "Se um jogador fechar mais de um moinho de uma vez, ele removerá o número de moinhos que fechou.",
    "@mayRemoveMultiple_Detail": {
        "description": "If a player closes more than one mill at once, she will be able to remove the number of mills she closed."
    },
    "mayRemoveFromMillsAlways": "Destruindo moinhos",
    "@mayRemoveFromMillsAlways": {
        "description": "Destroy mills"
    },
    "mayRemoveFromMillsAlways_Detail": "Por padrão, os jogadores devem primeiro remover quaisquer outras peças antes de remover uma peça de um moinho formado. Habilite esta opção para desabilitar a limitação.",
    "@mayRemoveFromMillsAlways_Detail": {
        "description": "mayRemoveFromMillsAlways_Detail"
    },
    "isWhiteLoseButNotDrawWhenBoardFull": "O segundo jogador perde quando o tabuleiro está cheio",
    "@isWhiteLoseButNotDrawWhenBoardFull": {
        "description": "The second player loses when the board is full"
    },
    "isWhiteLoseButNotDrawWhenBoardFull_Detail": "No final da fase de colocação, quando o tabuleiro está cheio, o lado que coloca primeiro perde o jogo, caso contrário, o jogo é um empate.",
    "@isWhiteLoseButNotDrawWhenBoardFull_Detail": {
        "description": "At the end of the placing phase, when the board is full, the side that places first loses the game, otherwise, the game is a draw."
    },
    "isLoseButNotChangeSideWhenNoWay": "Perde quando não há movimentos legais",
    "@isLoseButNotChangeSideWhenNoWay": {
        "description": "Lose when no legal moves"
    },
    "isLoseButNotChangeSideWhenNoWay_Detail": "Você perde se seu oponente o bloqueia de se mover. Troque de lado para se mover se esta opção estiver desativada.",
    "@isLoseButNotChangeSideWhenNoWay_Detail": {
        "description": "The player will lose if his opponent blocks them so that they cannot be moved. Change side to move if this option is disabled."
    },
    "mayFly": "Vôo",
    "@mayFly": {
        "description": "Flying"
    },
    "mayFly_Detail": "Se um jogador tem apenas três ou quatro peças restantes (configuráveis), ele pode mover a peça para qualquer ponto livre.",
    "@mayFly_Detail": {
        "description": "If a player has only three or four (configurable) pieces left, she can move the piece to any free point."
    },
    "nMoveRule": "N move regra",
    "@nMoveRule": {
        "description": "N-move rule"
    },
    "nMoveRule_Detail": "O jogo é sorteado se não houver recuo em um determinado número de jogadas.",
    "@nMoveRule_Detail": {
        "description": "The game is drawn if there has been no removal in a specific number of moves by each player."
    },
    "rollback": "Retrocesso",
    "@rollback": {
        "description": "Rollback"
    },
    "pleaseSelect": "Selecione",
    "@pleaseSelect": {
        "description": "Please select"
    },
    "copy": "Cópia",
    "@copy": {
        "description": "Copy"
    },
    "moveHistoryCopied": "O histórico da mudança é copiado para a prancheta.",
    "@moveHistoryCopied": {
        "description": "Move history copied to clipboard"
    },
    "help": "Ajuda",
    "@help": {
        "description": "Help"
    },
    "feedback": "Comentários",
    "@feedback": {
        "description": "Feedback"
    },
    "exit": "Saída",
    "@exit": {
        "description": "Exit"
    },
    "ruleSettings": "Configurações de regulamentação",
    "@ruleSettings": {
        "description": "Rule Settings"
    },
    "color": "Cor",
    "@color": {
        "description": "Color"
    },
    "boardColor": "Cor da placa",
    "@boardColor": {
        "description": "Board color"
    },
    "pieceColor": "Cor do pedaço",
    "@pieceColor": {
        "description": "Piece color"
    },
    "backgroundColor": "Cor de fundo",
    "@backgroundColor": {
        "description": "Background color"
    },
    "lineColor": "Cor da linha do quadro",
    "@lineColor": {
        "description": "Board line color"
    },
    "whitePieceColor": "Cor da peça do jogador 1",
    "@whitePieceColor": {
        "description": "Player 1 piece color"
    },
    "blackPieceColor": "Cor da peça 2 do jogador",
    "@blackPieceColor": {
        "description": "Player 2 piece color"
    },
    "messageColor": "Cor da mensagem",
    "@messageColor": {
        "description": "Message color"
    },
    "aiIsLazy": "AI é preguiçoso",
    "@aiIsLazy": {
        "description": "AI is Lazy"
    },
    "isPieceCountInHandShown": "Mostrar o número de peças em mãos",
    "@isPieceCountInHandShown": {
        "description": "Show count of pieces in hand"
    },
    "isNotationsShown": "Mostrar anotações no quadro",
    "@isNotationsShown": {
        "description": "Show notations on board"
    },
    "isHistoryNavigationToolbarShown": "Mostrar barra de navegação do histórico",
    "@isHistoryNavigationToolbarShown": {
        "description": "Show history navigation toolbar"
    },
    "display": "Mostrar",
    "@display": {
        "description": "Display"
    },
    "boardBorderLineWidth": "Largura da borda da placa",
    "@boardBorderLineWidth": {
        "description": "Board borderline width"
    },
    "boardInnerLineWidth": "Largura da linha interna da placa",
    "@boardInnerLineWidth": {
        "description": "Board inner line width"
    },
    "pieceWidth": "Largura da peça",
    "@pieceWidth": {
        "description": "Piece width"
    },
    "fontSize": "Tamanho de letra",
    "@fontSize": {
        "description": "Font size"
    },
    "standardNotation": "Notação WMD",
    "@standardNotation": {
        "description": "Standard notation"
    },
    "restore": "Restaurar",
    "@restore": {
        "description": "Restore"
    },
    "restoreDefaultSettings": "Restaurar as configurações padrão",
    "@restoreDefaultSettings": {
        "description": "Restore Default Settings"
    },
    "exitApp": "O pedido sairá.",
    "@exitApp": {
        "description": "The app will exit."
    },
    "exitAppManually": "Você tem que fechar e reabrir imediatamente o pedido para que ele tenha efeito.",
    "@exitAppManually": {
        "description": "You have to close immediately and reopen the app to take effect."
    },
    "pick": "Selecione",
    "@pick": {
        "description": "Pick "
    },
    "info": "Informações",
    "@info": {
        "description": "Info"
    },
    "hint": "Dica",
    "@hint": {
        "description": "Hint"
    },
    "player": "jogador",
    "@player": {
        "description": "player"
    },
    "player1": "Jogador 1",
    "@player1": {
        "description": "Player 1"
    },
    "player2": "Jogador 2",
    "@player2": {
        "description": "Player 2"
    },
    "howToPlay": "Como jogar",
    "@howToPlay": {
        "description": "How to play"
    },
    "toPlacePiece": "Toque em qualquer ponto disponível para colocar a peça.",
    "@toPlacePiece": {
        "description": "Tap on any available point to place the piece."
    },
    "toSelectPiece": "Toque em uma peça para movê-la.",
    "@toSelectPiece": {
        "description": "Tap on a piece to move it."
    },
    "toMovePiece": "Toque em um ponto conectado a uma peça para movê-la.",
    "@toMovePiece": {
        "description": "Tap on point connected to piece to move it."
    },
    "toRemovePiece": "Toque na peça de um oponente para removê-la.",
    "@toRemovePiece": {
        "description": "Tap on the opponent's one piece to remove."
    },
    "needToCreateMillFirst": "Para remover uma peça, é necessário criar um moinho.",
    "@needToCreateMillFirst": {
        "description": "You need to create a mill first before you can remove a piece."
    },
    "needToPlayWithOwnPieces": "Você tem que brincar com suas peças.",
    "@needToPlayWithOwnPieces": {
        "description": "You need to play with your pieces."
    },
    "statistics": "Estatísticas",
    "@statistics": {
        "description": "Statistics"
    },
    "totalGames": "Total de jogos",
    "@totalGames": {
        "description": "Total games"
    },
    "results": "Resultados",
    "@results": {
        "description": "Results"
    },
    "cannotRemoveFromMill": "Não pode ser removido do moinho.",
    "@cannotRemoveFromMill": {
        "description": "Cannot remove from the mill."
    },
    "left": "esquerda",
    "@left": {
        "description": "left"
    },
    "privacyPolicy": "Política de Privacidade",
    "@privacyPolicy": {
        "description": "Privacy Policy"
    },
    "privacyPolicy_Detail_1": "Por favor, leia com atenção e certifique-se de que entende e concorda com isto ",
    "@privacyPolicy_Detail_1": {
        "description": "Privacy Policy Detail 1"
    },
    "privacyPolicy_Detail_2": ". Se você não concordar com esta Política, por favor, não utilize este aplicativo. Ao utilizar o aplicativo, você concorda com estes termos.",
    "@privacyPolicy_Detail_2": {
        "description": "Privacy Policy Detail 2"
    },
    "and": " y ",
    "accept": "Aceitar",
    "@accept": {
        "description": "Accept"
    },
    "undo": "Desfazer",
    "@undo": {
        "description": "Undo"
    },
    "undoOption": "Opção de desfazer",
    "@undoOption": {
        "description": "Undo option"
    },
    "undoOption_Detail": "É possível desfazer um movimento.",
    "@undoOption_Detail": {
        "description": "It is possible to undo a move."
    },
    "takeBack": "Voltar",
    "@takeBack": {
        "description": "Take back"
    },
    "takingBack": "Apoio...",
    "@takingBack": {
        "description": "Taking back..."
    },
    "waiting": "Espere...",
    "@waiting": {
        "description": "Waiting..."
    },
    "stepForward": "Avançar",
    "@stepForward": {
        "description": "Step forward"
    },
    "takeBackAll": "Rebobinar tudo",
    "@takeBackAll": {
        "description": "Take back all"
    },
    "stepForwardAll": "Enviar todos",
    "@stepForwardAll": {
        "description": "Step forward all"
    },
    "moveNow": "Mexa-se agora",
    "@moveNow": {
        "description": "Move now"
    },
    "done": "Feito.",
    "@done": {
        "description": "Done."
    },
    "crackMill": "Moinho de Crack",
    "@crackMill": {
        "description": "Crack-mill"
    },
    "crackMill_Detail": "Se um jogador só tiver peças em moinhos, as peças em moinhos não serão bloqueadas para remoção.",
    "@crackMill_Detail": {
        "description": "If a player has only pieces in mills, the pieces in the mills will not lock to remove."
    },
    "animationDuration": "Duração da animação",
    "@animationDuration": {
        "description": "Animation duration"
    },
    "none": "Nenhum",
    "@none": {
        "description": "None"
    },
    "theme": "Tema",
    "@theme": {
        "description": "Theme"
    },
    "helpContent": "O objetivo do jogo é deixar o adversário com menos de três peças ou sem movimentos legais.\n\nO jogo é automaticamente sorteado se o jogo for reposicionado pela terceira vez, ou se nenhum retiro tiver sido feito nas últimas 100 jogadas (configurável).\n\nO jogo é jogado em três fases:\n\n1. colocação de peças em pontos vazios 2.\n2. Peças em movimento para pontos adjacentes\n3. (fase opcional) Movimento das peças para qualquer ponto livre quando o jogador fica com três peças.\n\nColocação\n\nO jogo começa com um tabuleiro vazio, que consiste em uma grade com vinte e quatro pontos. Os jogadores se revezam para colocar suas peças nos pontos livres até que cada jogador tenha colocado todas as peças no tabuleiro. Se um jogador consegue colocar três de suas peças em linha reta, ele tem um \"moinho\" e pode remover uma das peças de seu oponente do tabuleiro.\n\nEm algumas variações, acontece que os jogadores devem primeiro remover quaisquer outras peças antes de remover uma peça de um moinho formado.\n\nEm algumas variantes, há uma regra de que todos os pontos das peças removidas não podem ser devolvidos ao quadro na fase de colocação.\n\nUma vez que todas as peças tenham sido utilizadas, os jogadores se revezam para se mover.\n\nMovimento\n\nPara se mover, um jogador move uma de suas peças ao longo de uma linha no tabuleiro para um ponto adjacente livre. Se ele não pode fazer isso, perdeu o jogo. Como na fase de preparação, um jogador que alinha três de suas peças em uma linha no tabuleiro tem um moinho e pode remover uma das peças de seu oponente. Qualquer jogador que subtrai duas peças não tem opção de formar novos moinhos e perde o jogo. Um jogador também pode perder com mais de três peças se seu oponente as bloquear de se mover.\n\nVôo\n\nEm uma variante comum, uma vez que um jogador tenha apenas três peças, suas peças podem \"voar\", \"pular\" ou \"saltar\" para qualquer ponto livre, não apenas adjacentes.",
    "@helpContent": {
        "description": "Help Content"
    },
    "versionInfo": "Informações sobre a versão",
    "@versionInfo": {
        "description": "Version info"
    },
    "eula": "EULA",
    "@eula": {
        "description": "EULA"
    },
    "license": "Licença",
    "@license": {
        "description": "License"
    },
    "sourceCode": "Código fonte",
    "@sourceCode": {
        "description": "Source code"
    },
    "thirdPartyNotices": "Avisos de terceiros",
    "@thirdPartyNotices": {
        "description": "Third-party notices"
    },
    "appVersion": "Versão de aplicação",
    "@appVersion": {
        "description": "App Version"
    },
    "general": "Geral",
    "@general": {
        "description": "General"
    },
    "advanced": "Avançado",
    "@advanced": {
        "description": "Advanced"
    },
    "placing": "Colocação",
    "@placing": {
        "description": "Placing"
    },
    "moving": "Movimento",
    "@moving": {
        "description": "Moving"
    },
    "removing": "Retirado",
    "@removing": {
        "description": "Removing"
    },
    "gameOverCondition": "Condição de fim de jogo",
    "@gameOverCondition": {
        "description": "Game over condition"
    },
    "aisPlayStyle": "Estilo AI Play Style",
    "@aisPlayStyle": {
        "description": "AI's playstyle"
    },
    "passive": "Passivo",
    "@passive": {
        "description": "Passive"
    },
    "timeout": "Desconto de tempo",
    "@timeout": {
        "description": "Timeout"
    },
    "personalization": "Customização",
    "@personalization": {
        "description": "Personalization"
    },
    "forDevelopers": "Para desenvolvedores",
    "@forDevelopers": {
        "description": "For developers"
    },
    "developerMode": "Modo desenvolvedor",
    "@developerMode": {
        "description": "Developer mode"
    },
    "drawOnHumanExperience": "Com base na experiência humana",
    "@drawOnHumanExperience": {
        "description": "Draw on the human experience"
    },
    "considerMobility": "Considere a mobilidade das peças",
    "@considerMobility": {
        "description": "Consider mobility of pieces"
    },
    "pieceCount": "Contagem de peças",
    "@pieceCount": {
        "description": "Piece count"
    },
    "inHand": "na mão",
    "@inHand": {
        "description": "in hand"
    },
    "onBoard": "no quadro",
    "@onBoard": {
        "description": "on board"
    },
    "boardTop": "Deslocamento do quadro do topo",
    "@boardTop": {
        "description": "Board offset from the top"
    },
    "notAIsTurn": "Não é a vez da IA.",
    "@notAIsTurn": {
        "description": "It is not the AI's turn."
    },
    "aiIsNotThinking": "A IA não é um raciocínio.",
    "@aiIsNotThinking": {
        "description": "AI is not thinking."
    },
    "autoReplay": "Repetição automática de movimentos",
    "@autoReplay": {
        "description": "Auto re-play moves"
    },
    "atEnd": "No final da lista de mudanças.",
    "@atEnd": {
        "description": "At the end of the move list."
    },
    "tapBackAgainToLeave": "Toque novamente para sair.",
    "@tapBackAgainToLeave": {
        "description": "Tap back again to leave."
    },
    "environmentVariables": "Variáveis ambientais",
    "@environmentVariables": {
        "description": "Environment variables"
    },
    "more": "Mais",
    "@more": {
        "description": "More"
    },
    "experimental": "Esta é uma função experimental.",
    "@experimental": {
        "description": "This is an experimental feature."
    },
    "experiments": "Experimentos",
    "@experiments": {
        "description": "Experiments"
    },
    "ossLicenses": "Licenças de fonte aberta",
    "@ossLicenses": {
        "description": "Open source licenses"
    },
    "language": "Idioma",
    "@language": {
        "description": "Languages"
    },
    "defaultLanguage": "Idioma padrão",
    "@defaultLanguage": {
        "description": "Default language"
    },
    "mayMoveInPlacingPhase": "As peças podem ser movimentadas na fase de colocação",
    "@mayMoveInPlacingPhase": {
        "description": "The pieces can move in the placing phase"
    },
    "mayMoveInPlacingPhase_Detail": "Não há fases separadas de colocação e movimento, ou seja, os jogadores podem decidir a cada jogada se querem colocar uma peça no tabuleiro ou mover uma de suas peças (desde que tenham peças para colocar).",
    "@mayMoveInPlacingPhase_Detail": {
        "description": "There are no distinct placing and moving phases, i.e. the players can decide at every move whether they want to place a piece on the board or move one of their pieces (as long as they have remaining pieces to place)."
    },
    "drawerColor": "Cor do menu",
    "@drawerColor": {
        "description": "Menu color"
    },
    "drawerTextColor": "Cor do texto do menu",
    "@drawerTextColor": {
        "description": "Menu text color"
    },
    "drawerBackgroundColor": "Cor de fundo do menu",
    "@drawerBackgroundColor": {
        "description": "Menu background color"
    },
    "drawerHighlightItemColor": "Cor do item destacado do menu",
    "@drawerHighlightItemColor": {
        "description": "Menu highlight item color"
    },
    "mainToolbarBackgroundColor": "Cor de fundo da barra de ferramentas principal",
    "@mainToolbarBackgroundColor": {
        "description": "Main toolbar background color"
    },
    "mainToolbarIconColor": "Cor do ícone principal da barra de ferramentas",
    "@mainToolbarIconColor": {
        "description": "main toolbar icon color"
    },
    "navigationToolbarBackgroundColor": "Cor de fundo da barra de ferramentas de navegação",
    "@navigationToolbarBackgroundColor": {
        "description": "Navigation toolbar background color"
    },
    "navigationToolbarIconColor": "Cor do ícone da barra de ferramentas de navegação",
    "@navigationToolbarIconColor": {
        "description": "Navigation toolbar icon color"
    },
    "autoHideToolbar": "Esconder automaticamente a barra de ferramentas",
    "@autoHideToolbar": {
        "description": "Automatically hide the toolbar"
    },
    "toolbarLocationOnScreen": "Localização da barra de ferramentas na tela",
    "@toolbarLocationOnScreen": {
        "description": "Toolbar location on screen"
    },
    "top": "Top",
    "@top": {
        "description": "Top"
    },
    "bottom": "Antecedentes",
    "@bottom": {
        "description": "Bottom"
    },
    "center": "Centro",
    "@center": {
        "description": "Center"
    },
    "solidColor": "Cor sólida",
    "@solidColor": {
        "description": "Solid color"
    },
    "picture": "Imagem",
    "@picture": {
        "description": "Picture"
    },
    "chooseYourPicture": "Escolha sua foto",
    "@chooseYourPicture": {
        "description": "Choose your picture"
    },
    "light": "Luz",
    "@light": {
        "description": "Light"
    },
    "dark": "Escuro",
    "@dark": {
        "description": "Dark"
    },
    "themes": "Temas",
    "@themes": {
        "description": "Themes"
    },
    "currentTheme": "Tema atual",
    "@currentTheme": {
        "description": "Current theme"
    },
    "saveTheme": "Salvar tema",
    "@saveTheme": {
        "description": "Save theme"
    },
    "fonts": "Fontes",
    "@fonts": {
        "description": "Fonts"
    },
    "showAnalysisGraph": "Mostrar gráfico de análise",
    "@showAnalysisGraph": {
        "description": "Show analysis graph"
    },
    "analysis": "Análise",
    "@analysis": {
        "description": "Analysis"
    },
    "saveGame": "Salvar o jogo",
    "@saveGame": {
        "description": "Save game"
    },
    "loadGame": "Jogo de carga",
    "@loadGame": {
        "description": "Load game"
    },
    "setupPosition": "Posição de instalação",
    "@setupPosition": {
        "description": "Setup position"
    },
    "showLegalMoves": "Mostrar movimentos legais",
    "@showLegalMoves": {
        "description": "Show legal moves"
    },
    "showLastMove": "Mostrar última jogada",
    "@showLastMove": {
        "description": "Show last move"
    },
    "showArrows": "Mostrar setas",
    "@showArrows": {
        "description": "Show arrows"
    },
    "pieces": "Peças",
    "@pieces": {
        "description": "Pieces"
    },
    "showAnalysis": "Mostrar análise",
    "@showAnalysis": {
        "description": "Show analysis"
    },
    "threads": "Tópicos",
    "@threads": {
        "description": "Threads"
    },
    "getInvolved": "Envolva-se",
    "@getInvolved": {
        "description": "Get Involved"
    },
    "helpImproveTranslate": "Ajude a melhorar a tradução",
    "@helpImproveTranslate": {
        "description": "Help improve translate"
    },
    "tutorial": "Tutorial",
    "@tutorial": {
        "description": "Tutorial"
    },
    "classicMill": "Moinho clássico",
    "@classicMill": {
        "description": "Classic Mill"
    },
    "mixedMill": "Moinho misto",
    "@mixedMill": {
        "description": "Mixed Mill"
    },
    "ceylonMill": "Moinho do Ceilão",
    "@ceylonMill": {
        "description": "Ceylon Mill"
    },
    "mayBreakAndRemakeMillRepeatedly": "O moinho pode ser quebrado e refeito repetidamente.",
    "@mayBreakAndRemakeMillRepeatedly": {
        "description": "Mill may be broken and remade repeatedly"
    },
    "mayBreakAndRemakeMillRepeatedly_Detail": "Se um jogador quebra um moinho para criar um novo moinho imediatamente, esse jogador pode mover essa peça de volta para a junta original em sua próxima jogada, se ele fizer um novo moinho.",
    "@mayBreakAndRemakeMillRepeatedly_Detail": {
        "description": "If a player breaks a mill to create a new mill immediately, such player can move such piece back to the original junction in his next move if it makes a new mill."
    },
    "drawIfNoRemovalWithinTenMovesWhenThreeLeft": "O jogo é empatado se um jogador tiver três peças e depois de dez jogadas nenhum dos jogadores remove as peças do adversário.",
    "@drawIfNoRemovalWithinTenMovesWhenThreeLeft": {
        "description": "The game is drawn if a player has three pieces and after ten moves neither player removes the opponent's pieces"
    },
    "drawIfNoRemovalWithinTenMovesWhenThreeLeft_Detail": "Quando um jogador tem três peças e nenhum dos jogadores pode remover uma peça do adversário em dez jogadas, o jogo é um empate.",
    "@drawIfNoRemovalWithinTenMovesWhenThreeLeft_Detail": {
        "description": "When a player is down to three pieces, and neither player can remove an opponent's piece within ten moves, the game is a draw."
    },
    "close": "Fechar",
    "@close": {
        "description": "Close"
    },
    "whitePiece": "Peça branca",
    "@whitePiece": {
        "description": "White piece"
    },
    "blackPiece": "Peça preta",
    "@blackPiece": {
        "description": "Black piece"
    },
    "banPoint": "Ponto de banimento",
    "@banPoint": {
        "description": "Ban point"
    },
    "emptyPoint": "Ponto vazio",
    "@emptyPoint": {
        "description": "Empty point"
    },
    "noPoint": "Nenhum ponto",
    "@noPoint": {
        "description": "No point"
    },
    "placingPhase": "Fase de colocação",
    "@placingPhase": {
        "placingPhase": "Placing phase"
    },
    "movingPhase": "Fase móvel",
    "@movingPhase": {
        "description": "Moving phase"
    },
    "flyingPhase": "Fase de vôo",
    "@flyingPhase": {
        "description": "Flying phase"
    },
    "sideToMove": "Lado para mover",
    "@sideToMove": {
        "description": "Side to move"
    },
    "lastMove": "Última jogada",
    "@lastMove": {
        "description": "Last move"
    },
    "selected": "Selecionado",
    "@selected": {
        "description": "Selected"
    },
    "mainMenu": "Menu principal",
    "@mainMenu": {
        "description": "Main menu"
    },
    "accessibility": "Acessibilidade",
    "@accessibility": {
        "description": "Accessibility"
    },
    "screenReaderSupport": "Suporte para leitor de tela",
    "@screenReaderSupport": {
        "description": "Screen reader support"
    },
    "isDraw": "É um empate.",
    "@isDraw": {
        "description": "It is a Draw!"
    },
    "draw": "Empate",
    "@draw": {
        "description": "Draw"
    },
    "pieceHighlightColor": "Cor de destaque da peça",
    "@pieceHighlightColor": {
        "description": "Piece highlight color"
    },
    "algorithm": "Algoritmo",
    "@algorithm": {
        "description": "Algorithm"
    },
    "removeUnplacedPiece": "Remova a peça não colocada",
    "@removeUnplacedPiece": {
        "description": "Remove unplaced piece"
    },
    "removeUnplacedPiece_Detail": "Se um jogador formar o moinho na fase de colocação, ele removerá a peça não colocada do oponente e continuará a fazer um movimento.",
    "@removeUnplacedPiece_Detail": {
        "description": "If a player forms the mill in the placing phase, she will remove the opponent's unplaced piece and continue to make a move."
    },
    "endgameNMoveRule": "Regra N-Move do Endgame",
    "@endgameNMoveRule": {
        "description": "Endgame N-Move rule"
    },
    "endgameNMoveRule_Detail": "Se um dos jogadores tiver apenas três peças e nenhum dos jogadores remover uma peça dentro de um lance específico, o jogo está empatado.",
    "@endgameNMoveRule_Detail": {
        "description": "If either player has only three pieces and neither player removes a piece within a specific moves, the game is drawn."
    },
    "drawReasonEndgameRule50": "Cada jogador tem apenas três peças e nenhum jogador remove uma peça dentro de um movimento específico.",
    "@drawReasonEndgameRule50": {
        "description": "Either player has only three pieces and neither player removes a piece within a specific moves."
    },
    "threefoldRepetitionRule": "Regra de repetição tripla",
    "@threefoldRepetitionRule": {
        "description": "Threefold repetition rule"
    },
    "threefoldRepetitionRule_Detail": "O jogo empata se ocorrer uma posição pela terceira vez.",
    "@threefoldRepetitionRule_Detail": {
        "description": "The game is drawn if a position occurs for the third time."
    },
    "continueToMakeMove": "Moinho! Continue a fazer um movimento.",
    "@continueToMakeMove": {
        "description": "Mill! Continue to make a move."
    },
    "pointStyle": "Estilo do ponto",
    "@pointStyle": {
        "description": "Point style"
    },
    "pointWidth": "Largura do ponto",
    "@pointWidth": {
        "description": "Point width"
    },
    "solid": "Sólido",
    "@solid": {
        "description": "Solid"
    },
    "hollow": "Oco",
    "@hollow": {
        "description": "Hollow"
=======
  "appName": "Moinho",
  "@appName": {
    "description": "The app name"
  },
  "welcome": "Bem-vindo",
  "@welcome": {
    "description": "Welcome"
  },
  "yes": "Sim",
  "@yes": {
    "description": "Yes"
  },
  "no": "Não",
  "@no": {
    "description": "No"
  },
  "game": "Jogo",
  "@game": {
    "description": "Game"
  },
  "humanVsAi": "Humano vs. IA",
  "@humanVsAi": {
    "description": "Human Vs AI"
  },
  "humanVsHuman": "Humano vs. Humano",
  "@humanVsHuman": {
    "description": "Human Vs Human"
  },
  "aiVsAi": "IA vs. IA",
  "@aiVsAi": {
    "description": "AI Vs AI"
  },
  "humanVsCloud": "Humanos vs. Nuvem",
  "@humanVsCloud": {
    "description": "Human Vs Cloud"
  },
  "humanVsLAN": "Humanos vs. LAN",
  "@humanVsLAN": {
    "description": "Human Vs LAN"
  },
  "testViaLAN": "Teste através de LAN",
  "@testViaLAN": {
    "description": "Test Via LAN"
  },
  "move": "Movimentos",
  "@move": {
    "description": "Move"
  },
  "showMoveList": "Lista de movimentos",
  "@showMoveList": {
    "description": "Move list"
  },
  "moveList": "Lista de movimentos",
  "@moveList": {
    "description": "Move list"
  },
  "noGameRecord": "Sem registro",
  "@noGameRecord": {
    "description": "No record"
  },
  "ok": "OK",
  "@ok": {
    "description": "OK"
  },
  "confirm": "Confirmar",
  "@confirm": {
    "description": "Confirm"
  },
  "cancel": "Cancelar",
  "@cancel": {
    "description": "Cancel"
  },
  "tipSelectWrong": "Selecione a peça errada.",
  "@tipSelectWrong": {
    "description": "Select the wrong piece."
  },
  "tipPlace": "Coloque suas peças.",
  "@tipPlace": {
    "description": "Place your pieces."
  },
  "tipBanPlace": "Não se pode colocar aqui.",
  "@tipBanPlace": {
    "description": "Cannot place it here."
  },
  "tipPlaced": "Você colocou.",
  "@tipPlaced": {
    "description": "Placed."
  },
  "tipRemove": "Remover uma peça.",
  "@tipRemove": {
    "description": "Remove a piece."
  },
  "tipBanRemove": "Não pode ser removido.",
  "@tipBanRemove": {
    "description": "Cannot remove."
  },
  "tipRemoved": "Você removeu.",
  "@tipRemoved": {
    "description": "Removed."
  },
  "tipMove": "Mova uma peça.",
  "@tipMove": {
    "description": "Move a piece."
  },
  "tipCannotPlace": "Você não pode colocar sua peça aqui.",
  "@tipCannotPlace": {
    "description": "You can't place your piece here."
  },
  "tipCannotMove": "Você não pode mover sua peça aqui.",
  "@tipCannotMove": {
    "description": "You can't move your piece here."
  },
  "tipMill": "Moinho! Pegue a peça de seu oponente.",
  "@tipMill": {
    "description": "Mill! Take your opponent's piece."
  },
  "tipContinueMill": "Continue pegando a peça de seu oponente.",
  "@tipContinueMill": {
    "description": "Continue to take your opponent's piece."
  },
  "tipSelectOpponentsPiece": "Selecione uma das peças de seu oponente.",
  "@tipSelectOpponentsPiece": {
    "description": "Select one of your opponent's pieces."
  },
  "tipCannotRemovePieceFromMill": "Você não pode remover uma peça de um moinho.",
  "@tipCannotRemovePieceFromMill": {
    "description": "You cannot remove a piece from a mill."
  },
  "tipCanMoveOnePoint": "Uma peça pode mover 1 ponto.",
  "@tipCanMoveOnePoint": {
    "description": "A piece can move 1 point."
  },
  "tipCannotMoveOpponentsPieces": "Você não pode mover as peças de seu oponente.",
  "@tipCannotMoveOpponentsPieces": {
    "description": "You can't move your opponent's pieces."
  },
  "tipSelectPieceToMove": "Selecione sua peça para movê-la.",
  "@tipSelectPieceToMove": {
    "description": "Select your piece to move."
  },
  "tipHaveThreePiecesLeft": "Você tem três peças restantes.",
  "@tipHaveThreePiecesLeft": {
    "description": "You have 3 pieces left."
  },
  "tipCanMoveToAnyPoint": "Você pode ir para qualquer ponto que quiser.",
  "@tipCanMoveToAnyPoint": {
    "description": "You can move to any point you like."
  },
  "tipToMove": "Vez do {player} de se mover.",
  "@tipToMove": {
    "description": " to move."
  },
  "whiteWin": "O jogador 1 ganhou!",
  "@whiteWin": {
    "description": "Player 1 wins!"
  },
  "blackWin": "O jogador 2 ganhou!",
  "@blackWin": {
    "description": "Player 2 wins!"
  },
  "won": "Vitória",
  "@won": {
    "description": "Won"
  },
  "lost": "Derrota",
  "@lost": {
    "description": "Lost"
  },
  "thinking": "Pensando…",
  "@thinking": {
    "description": "Thinking..."
  },
  "newGame": "Novo jogo",
  "@newGame": {
    "description": "New game"
  },
  "importGame": "Importar jogo",
  "@importGame": {
    "description": "Import game"
  },
  "exportGame": "Exportar jogo",
  "@exportGame": {
    "description": "Export game"
  },
  "gameImported": "Jogo importado da área de transferência.",
  "@gameImported": {
    "description": "Game imported from the clipboard."
  },
  "cannotImport": "Não é possível importar {invalidMove}",
  "@cannotImport": {
    "description": "Cannot import"
  },
  "movesAndRulesNotMatch": "Os movimentos e as regras não combinam.",
  "@movesAndRulesNotMatch": {
    "description": "Rules and moves do not match."
  },
  "pleaseWait": "Por favor, aguarde...",
  "@pleaseWait": {
    "description": "Please wait..."
  },
  "restartGame": "Reiniciar o jogo atual?",
  "@restartGame": {
    "description": "Restart current game?"
  },
  "restart": "Reiniciar",
  "@restart": {
    "description": "Restart"
  },
  "gameStarted": "Jogo iniciado, por favor coloque.",
  "@gameStarted": {
    "description": "Game started, please place"
  },
  "analyzing": "Analisando…",
  "@analyzing": {
    "description": "Analyzing ..."
  },
  "error": "Erro: {message}",
  "@error": {
    "description": "Error"
  },
  "winRate": "Taxa de vitória",
  "@winRate": {
    "description": "Win Rate"
  },
  "score": "Pontuação:",
  "@score": {
    "description": "Score"
  },
  "white": "Jogador 1",
  "@white": {
    "description": "Player 1"
  },
  "black": "Jogador 2",
  "@black": {
    "description": "Player 2"
  },
  "loseReasonlessThanThree": "O número de peças do {player} é inferior a três.",
  "@loseReasonlessThanThree": {
    "description": " piece count is less than three."
  },
  "loseReasonResign": "{player} retiros.",
  "@loseReasonResign": {
    "description": " resign."
  },
  "loseReasonNoWay": "{player} não tem como ir.",
  "@loseReasonNoWay": {
    "description": " is no way to go."
  },
  "loseReasonBoardIsFull": "O tabuleiro está cheio e {player} não tem como ir.",
  "@loseReasonBoardIsFull": {
    "description": "The board is full, no way to go."
  },
  "loseReasonTimeOver": "O tempo acabou, {player} perdido.",
  "@loseReasonTimeOver": {
    "description": "Time Over"
  },
  "drawReasonRule50": "Na fase de movimento, nenhuma peça foi removida no último número especificado de movimentos.",
  "@drawReasonRule50": {
    "description": "In the moving phase, no piece has been removed in the last specific number of moves."
  },
  "drawReasonBoardIsFull": "O jogo empatou porque o tabuleiro está cheio.",
  "@drawReasonBoardIsFull": {
    "description": "It is a Draw because the board is full"
  },
  "drawReasonThreefoldRepetition": "É um sorteio por causa da tripla repetição.",
  "@drawReasonThreefoldRepetition": {
    "description": "It is a Draw because of threefold repetition."
  },
  "gameOverUnknownReason": "Fim do jogo! Motivo desconhecido.",
  "@gameOverUnknownReason": {
    "description": "Game Over! Unknown reason."
  },
  "gameOver": "O jogo acabou",
  "@gameOver": {
    "description": "Game Over"
  },
  "youWin": "Você ganhou. Parabéns!",
  "@youWin": {
    "description": "You win! Congratulations!"
  },
  "challengeHarderLevel": "Desafie o nível mais difícil? O novo nível será nível {level}!",
  "@challengeHarderLevel": {
    "description": "Challenge harder level?"
  },
  "youLose": "Você perdeu!",
  "@youLose": {
    "description": "You Lose!"
  },
  "analyze": "Analise",
  "@analyze": {
    "description": "Analyze"
  },
  "about": "Sobre",
  "@about": {
    "description": "About"
  },
  "version": "Versão: {versionNumber}",
  "@version": {
    "description": "Version"
  },
  "thanks": "Agradecimentos",
  "@thanks": {
    "description": "Thanks"
  },
  "settings": "Configurações",
  "@settings": {
    "description": "Settings"
  },
  "options": "Opções",
  "@options": {
    "description": "Options"
  },
  "generalSettings": "Configurações Gerais",
  "@generalSettings": {
    "description": "General Settings"
  },
  "skillLevel": "Nível de dificuldade",
  "@skillLevel": {
    "description": "Difficulty level"
  },
  "moveTime": "Tempo de raciocínio da IA",
  "@moveTime": {
    "description": "AI thinking time"
  },
  "difficulty": "Dificuldade",
  "@difficulty": {
    "description": "Difficulty"
  },
  "playSounds": "Efeitos sonoros",
  "@playSounds": {
    "description": "Sound effects"
  },
  "playSoundsInTheGame": "Tocar sons no jogo",
  "@playSoundsInTheGame": {
    "description": "Play sounds in the game"
  },
  "keepMuteWhenTakingBack": "Manter silêncio ao recuar",
  "@keepMuteWhenTakingBack": {
    "description": "Keep mute when taking back"
  },
  "tone": "Tom",
  "@tone": {
    "description": "Tone"
  },
  "whoMovesFirst": "Primeiro passo",
  "@whoMovesFirst": {
    "description": "First move"
  },
  "human": "Humano",
  "@human": {
    "description": "Human"
  },
  "ai": "IA",
  "@ai": {
    "description": "AI"
  },
  "alternate": "Toggle",
  "@alternate": {
    "description": "Alternate"
  },
  "isAutoRestart": "Reinício automático do jogo no final do jogo",
  "@isAutoRestart": {
    "description": "Auto-restart game when game over"
  },
  "isAutoChangeFirstMove": "Primeiro movimento de comutação automática",
  "@isAutoChangeFirstMove": {
    "description": "Auto Change First Move"
  },
  "shufflingEnabled": "Mova-se aleatoriamente",
  "@shufflingEnabled": {
    "description": "Random move"
  },
  "misc": "Vários",
  "@misc": {
    "description": "Miscellaneous"
  },
  "rules": "Regras",
  "@rules": {
    "description": "Rules"
  },
  "piecesCount": "O número de peças que cada jogador tem",
  "@piecesCount": {
    "description": "The number of pieces each player has"
  },
  "piecesCount_Detail": "Quantas peças cada jogador tem?",
  "@piecesCount_Detail": {
    "description": "How many pieces does each player have?"
  },
  "flyPieceCount": "O número da peça voadora",
  "@flyPieceCount": {
    "description": "The number of the flying piece"
  },
  "flyPieceCount_Detail": "Se a opção de voar for ativada, quando um jogador está reduzido a um número específico de peças, suas peças são livres para se mover para qualquer ponto desocupado, ao invés de serem restritas a pontos adjacentes como no resto do jogo.",
  "@flyPieceCount_Detail": {
    "description": "If Flying is enabled, when a player is reduced to a specific piece count, her pieces are free to move to any unoccupied point, instead of being restricted to adjacent points as in the rest of the game."
  },
  "piecesAtLeastCount": "Peças pelo menos",
  "@piecesAtLeastCount": {
    "description": "Pieces At Least"
  },
  "hasDiagonalLines": "Linhas diagonais",
  "@hasDiagonalLines": {
    "description": "Diagonal lines"
  },
  "hasDiagonalLines_Detail": "Acrescentar quatro linhas diagonais ao tabuleiro.",
  "@hasDiagonalLines_Detail": {
    "description": "Add four diagonal lines to the board."
  },
  "hasBannedLocations": "Marcação e atraso na remoção de peças",
  "@hasBannedLocations": {
    "description": "Mark and delay removing pieces"
  },
  "hasBannedLocations_Detail": "Na fase de colocação, os pontos das peças removidas não podem mais ser colocados.",
  "@hasBannedLocations_Detail": {
    "description": "In the placing phase, the points of removed pieces will no longer be able to be placed unless the moving phase is entered."
  },
  "isDefenderMoveFirst": "O segundo jogador se move primeiro",
  "@isDefenderMoveFirst": {
    "description": "The second player moves first"
  },
  "isDefenderMoveFirst_Detail": "O jogador que se move em segundo lugar na fase de colocação se move em primeiro lugar na fase de movimentação.",
  "@isDefenderMoveFirst_Detail": {
    "description": "The player who moves second in the placing phase moves first in the moving phase."
  },
  "mayRemoveMultiple": "Mudanças múltiplas",
  "@mayRemoveMultiple": {
    "description": "Multi-remove"
  },
  "mayRemoveMultiple_Detail": "Se um jogador fechar mais de um moinho de uma vez, ele removerá o número de moinhos que fechou.",
  "@mayRemoveMultiple_Detail": {
    "description": "If a player closes more than one mill at once, she will be able to remove the number of mills she closed."
  },
  "mayRemoveFromMillsAlways": "Destruindo moinhos",
  "@mayRemoveFromMillsAlways": {
    "description": "Destroy mills"
  },
  "mayRemoveFromMillsAlways_Detail": "Por padrão, os jogadores devem primeiro remover quaisquer outras peças antes de remover uma peça de um moinho formado. Habilite esta opção para desabilitar a limitação.",
  "@mayRemoveFromMillsAlways_Detail": {
    "description": "mayRemoveFromMillsAlways_Detail"
  },
  "isWhiteLoseButNotDrawWhenBoardFull": "O segundo jogador perde quando o tabuleiro está cheio",
  "@isWhiteLoseButNotDrawWhenBoardFull": {
    "description": "The second player loses when the board is full"
  },
  "isWhiteLoseButNotDrawWhenBoardFull_Detail": "No final da fase de colocação, quando o tabuleiro está cheio, o lado que coloca primeiro perde o jogo, caso contrário, o jogo é um empate.",
  "@isWhiteLoseButNotDrawWhenBoardFull_Detail": {
    "description": "At the end of the placing phase, when the board is full, the side that places first loses the game, otherwise, the game is a draw."
  },
  "isLoseButNotChangeSideWhenNoWay": "Perde quando não há movimentos legais",
  "@isLoseButNotChangeSideWhenNoWay": {
    "description": "Lose when no legal moves"
  },
  "isLoseButNotChangeSideWhenNoWay_Detail": "Você perde se seu oponente o bloqueia de se mover. Troque de lado para se mover se esta opção estiver desativada.",
  "@isLoseButNotChangeSideWhenNoWay_Detail": {
    "description": "The player will lose if his opponent blocks them so that they cannot be moved. Change side to move if this option is disabled."
  },
  "mayFly": "Vôo",
  "@mayFly": {
    "description": "Flying"
  },
  "mayFly_Detail": "Se um jogador tem apenas três ou quatro peças restantes (configuráveis), ele pode mover a peça para qualquer ponto livre.",
  "@mayFly_Detail": {
    "description": "If a player has only three or four (configurable) pieces left, she can move the piece to any free point."
  },
  "nMoveRule": "N move regra",
  "@nMoveRule": {
    "description": "N-move rule"
  },
  "nMoveRule_Detail": "O jogo é sorteado se não houver recuo em um determinado número de jogadas.",
  "@nMoveRule_Detail": {
    "description": "The game is drawn if there has been no removal in a specific number of moves by each player."
  },
  "rollback": "Retrocesso",
  "@rollback": {
    "description": "Rollback"
  },
  "pleaseSelect": "Selecione",
  "@pleaseSelect": {
    "description": "Please select"
  },
  "copy": "Cópia",
  "@copy": {
    "description": "Copy"
  },
  "moveHistoryCopied": "Histórico de movimentos copiado para a área de transferência.",
  "@moveHistoryCopied": {
    "description": "Move history copied to clipboard"
  },
  "help": "Ajuda",
  "@help": {
    "description": "Help"
  },
  "feedback": "Comentários",
  "@feedback": {
    "description": "Feedback"
  },
  "exit": "Saída",
  "@exit": {
    "description": "Exit"
  },
  "ruleSettings": "Configurações de regulamentação",
  "@ruleSettings": {
    "description": "Rule Settings"
  },
  "color": "Cor",
  "@color": {
    "description": "Color"
  },
  "boardColor": "Cor do tabuleiro",
  "@boardColor": {
    "description": "Board color"
  },
  "pieceColor": "Cor do pedaço",
  "@pieceColor": {
    "description": "Piece color"
  },
  "backgroundColor": "Cor de fundo",
  "@backgroundColor": {
    "description": "Background color"
  },
  "lineColor": "Cor da linha do tabuleiro",
  "@lineColor": {
    "description": "Board line color"
  },
  "whitePieceColor": "Cor da peça do jogador 1",
  "@whitePieceColor": {
    "description": "Player 1 piece color"
  },
  "blackPieceColor": "Cor da peça 2 do jogador",
  "@blackPieceColor": {
    "description": "Player 2 piece color"
  },
  "messageColor": "Cor da mensagem",
  "@messageColor": {
    "description": "Message color"
  },
  "isPieceCountInHandShown": "Mostrar o número de peças em mãos",
  "@isPieceCountInHandShown": {
    "description": "Show count of pieces in hand"
  },
  "isNotationsShown": "Mostrar anotações no tabuleiro",
  "@isNotationsShown": {
    "description": "Show notations on board"
  },
  "isHistoryNavigationToolbarShown": "Mostrar barra de navegação do histórico",
  "@isHistoryNavigationToolbarShown": {
    "description": "Show history navigation toolbar"
  },
  "display": "Mostrar",
  "@display": {
    "description": "Display"
  },
  "boardBorderLineWidth": "Largura da borda do tabuleiro",
  "@boardBorderLineWidth": {
    "description": "Board borderline width"
  },
  "boardInnerLineWidth": "Largura da linha interna do tabuleiro",
  "@boardInnerLineWidth": {
    "description": "Board inner line width"
  },
  "pieceWidth": "Largura da peça",
  "@pieceWidth": {
    "description": "Piece width"
  },
  "fontSize": "Tamanho de letra",
  "@fontSize": {
    "description": "Font size"
  },
  "standardNotation": "Notação WMD",
  "@standardNotation": {
    "description": "Standard notation"
  },
  "restore": "Restaurar",
  "@restore": {
    "description": "Restore"
  },
  "restoreDefaultSettings": "Restaurar as configurações padrão",
  "@restoreDefaultSettings": {
    "description": "Restore Default Settings"
  },
  "pick": "Escolha {element}",
  "@pick": {
    "description": "Pick "
  },
  "info": "Informações",
  "@info": {
    "description": "Info"
  },
  "hint": "Dica",
  "@hint": {
    "description": "Hint"
  },
  "player": "jogador",
  "@player": {
    "description": "player"
  },
  "player1": "Jogador 1",
  "@player1": {
    "description": "Player 1"
  },
  "player2": "Jogador 2",
  "@player2": {
    "description": "Player 2"
  },
  "howToPlay": "Como jogar",
  "@howToPlay": {
    "description": "How to play"
  },
  "toPlacePiece": "Toque em qualquer ponto disponível para colocar a peça.",
  "@toPlacePiece": {
    "description": "Tap on any available point to place the piece."
  },
  "toSelectPiece": "Toque em uma peça para movê-la.",
  "@toSelectPiece": {
    "description": "Tap on a piece to move it."
  },
  "toMovePiece": "Toque em um ponto conectado a uma peça para movê-la.",
  "@toMovePiece": {
    "description": "Tap on point connected to piece to move it."
  },
  "toRemovePiece": "Toque na peça de um oponente para removê-la.",
  "@toRemovePiece": {
    "description": "Tap on the opponent's one piece to remove."
  },
  "needToCreateMillFirst": "Para remover uma peça, é necessário criar um moinho.",
  "@needToCreateMillFirst": {
    "description": "You need to create a mill first before you can remove a piece."
  },
  "needToPlayWithOwnPieces": "Você tem que brincar com suas peças.",
  "@needToPlayWithOwnPieces": {
    "description": "You need to play with your pieces."
  },
  "statistics": "Estatísticas",
  "@statistics": {
    "description": "Statistics"
  },
  "totalGames": "Total de jogos",
  "@totalGames": {
    "description": "Total games"
  },
  "results": "Resultados",
  "@results": {
    "description": "Results"
  },
  "left": "esquerda",
  "@left": {
    "description": "left"
  },
  "privacyPolicy": "Política de Privacidade",
  "@privacyPolicy": {
    "description": "Privacy Policy"
  },
  "privacyPolicy_Detail_1": "Por favor, leia com atenção e certifique-se de que entende e concorda com isto ",
  "@privacyPolicy_Detail_1": {
    "description": "Privacy Policy Detail 1"
  },
  "privacyPolicy_Detail_2": ". Se você não concordar com esta Política, por favor, não utilize este aplicativo. Ao utilizar o aplicativo, você concorda com estes termos.",
  "@privacyPolicy_Detail_2": {
    "description": "Privacy Policy Detail 2"
  },
  "and": " y ",
  "@and": {},
  "accept": "Aceitar",
  "@accept": {
    "description": "Accept"
  },
  "takeBack": "Voltar",
  "@takeBack": {
    "description": "Take back"
  },
  "takingBack": "Apoio…",
  "@takingBack": {
    "description": "Taking back..."
  },
  "waiting": "Espere…",
  "@waiting": {
    "description": "Waiting..."
  },
  "stepForward": "Avançar",
  "@stepForward": {
    "description": "Step forward"
  },
  "takeBackAll": "Rebobinar tudo",
  "@takeBackAll": {
    "description": "Take back all"
  },
  "stepForwardAll": "Enviar todos",
  "@stepForwardAll": {
    "description": "Step forward all"
  },
  "moveNow": "Mexa-se agora",
  "@moveNow": {
    "description": "Move now"
  },
  "done": "Feito.",
  "@done": {
    "description": "Done."
  },
  "crackMill": "Moinho de Crack",
  "@crackMill": {
    "description": "Crack-mill"
  },
  "crackMill_Detail": "Se um jogador só tiver peças em moinhos, as peças em moinhos não serão bloqueadas para remoção.",
  "@crackMill_Detail": {
    "description": "If a player has only pieces in mills, the pieces in the mills will not lock to remove."
  },
  "animationDuration": "Duração da animação",
  "@animationDuration": {
    "description": "Animation duration"
  },
  "none": "Nenhum",
  "@none": {
    "description": "None"
  },
  "theme": "Tema",
  "@theme": {
    "description": "Theme"
  },
  "helpContent": "O objetivo do jogo é deixar o adversário com menos de três peças ou sem movimentos legais.\n\nO jogo empata automaticamente se o jogo for reposicionado pela terceira vez, ou se nenhum retiro tiver sido feito nas últimas 100 jogadas (configurável).\n\nO jogo é jogado em três fases:\n\n1. colocação de peças em pontos vazios 2.\n2. Peças em movimento para pontos adjacentes\n3. (fase opcional) Movimento das peças para qualquer ponto livre quando o jogador fica com três peças.\n\nColocação\n\nO jogo começa com um tabuleiro vazio, que consiste em uma grade com vinte e quatro pontos. Os jogadores se revezam para colocar suas peças nos pontos livres até que cada jogador tenha colocado todas as peças no tabuleiro. Se um jogador consegue colocar três de suas peças em linha reta, ele tem um \"moinho\" e pode remover uma das peças de seu oponente do tabuleiro.\n\nEm algumas variações, acontece que os jogadores devem primeiro remover quaisquer outras peças antes de remover uma peça de um moinho formado.\n\nEm algumas variantes, há uma regra de que todos os pontos das peças removidas não podem ser devolvidos ao quadro na fase de colocação.\n\nUma vez que todas as peças tenham sido utilizadas, os jogadores se revezam para se mover.\n\nMovimento\n\nPara se mover, um jogador move uma de suas peças ao longo de uma linha no tabuleiro para um ponto adjacente livre. Se ele não pode fazer isso, perdeu o jogo. Como na fase de preparação, um jogador que alinha três de suas peças em uma linha no tabuleiro tem um moinho e pode remover uma das peças de seu oponente. Qualquer jogador que subtrai duas peças não tem opção de formar novos moinhos e perde o jogo. Um jogador também pode perder com mais de três peças se seu oponente as bloquear de se mover.\n\nVôo\n\nEm uma variante comum, uma vez que um jogador tenha apenas três peças, suas peças podem \"voar\", \"pular\" ou \"saltar\" para qualquer ponto livre, não apenas adjacentes.\n",
  "@helpContent": {
    "description": "Help Content"
  },
  "versionInfo": "Informações sobre a versão",
  "@versionInfo": {
    "description": "Version info"
  },
  "eula": "EULA",
  "@eula": {
    "description": "EULA"
  },
  "license": "Licença",
  "@license": {
    "description": "License"
  },
  "sourceCode": "Código fonte",
  "@sourceCode": {
    "description": "Source code"
  },
  "appVersion": "Versão de aplicação",
  "@appVersion": {
    "description": "App Version"
  },
  "general": "Geral",
  "@general": {
    "description": "General"
  },
  "advanced": "Avançado",
  "@advanced": {
    "description": "Advanced"
  },
  "placing": "Colocação",
  "@placing": {
    "description": "Placing"
  },
  "moving": "Movimento",
  "@moving": {
    "description": "Moving"
  },
  "removing": "Retirado",
  "@removing": {
    "description": "Removing"
  },
  "gameOverCondition": "Condição de fim de jogo",
  "@gameOverCondition": {
    "description": "Game over condition"
  },
  "aisPlayStyle": "Estilo de jogo da IA",
  "@aisPlayStyle": {
    "description": "AI's playstyle"
  },
  "passive": "Passivo",
  "@passive": {
    "description": "Passive"
  },
  "timeout": "Desconto de tempo",
  "@timeout": {
    "description": "Timeout"
  },
  "appearance": "Aparência",
  "@appearance": {
    "description": "Appearance"
  },
  "drawOnHumanExperience": "Com base na experiência humana",
  "@drawOnHumanExperience": {
    "description": "Draw on the human experience"
  },
  "considerMobility": "Considere a mobilidade das peças",
  "@considerMobility": {
    "description": "Consider mobility of pieces"
  },
  "pieceCount": "Contagem de peças:",
  "@pieceCount": {
    "description": "Piece count"
  },
  "inHand": "{player} em mãos: {count}",
  "@inHand": {
    "description": "in hand"
  },
  "onBoard": "{player} no tabuleiro: {count}",
  "@onBoard": {
    "description": "on board"
  },
  "boardTop": "Deslocamento do tabuleiro do topo",
  "@boardTop": {
    "description": "Board offset from the top"
  },
  "notAIsTurn": "Não é a vez da IA.",
  "@notAIsTurn": {
    "description": "It is not the AI's turn."
  },
  "aiIsNotThinking": "A IA não é um raciocínio.",
  "@aiIsNotThinking": {
    "description": "AI is not thinking."
  },
  "atEnd": "No final da lista de mudanças.",
  "@atEnd": {
    "description": "At the end of the move list."
  },
  "tapBackAgainToLeave": "Toque novamente para sair.",
  "@tapBackAgainToLeave": {
    "description": "Tap back again to leave."
  },
  "more": "Mais",
  "@more": {
    "description": "More"
  },
  "experimental": "Esta é uma função experimental.",
  "@experimental": {
    "description": "This is an experimental feature."
  },
  "experiments": "Experimentos",
  "@experiments": {
    "description": "Experiments"
  },
  "ossLicenses": "Licenças de fonte aberta",
  "@ossLicenses": {
    "description": "Open source licenses"
  },
  "language": "Idioma",
  "@language": {
    "description": "Languages"
  },
  "defaultLanguage": "Idioma padrão",
  "@defaultLanguage": {
    "description": "Default language"
  },
  "mayMoveInPlacingPhase": "As peças podem ser movimentadas na fase de colocação",
  "@mayMoveInPlacingPhase": {
    "description": "The pieces can move in the placing phase"
  },
  "mayMoveInPlacingPhase_Detail": "Não há fases separadas de colocação e movimento, ou seja, os jogadores podem decidir a cada jogada se querem colocar uma peça no tabuleiro ou mover uma de suas peças (desde que tenham peças para colocar).",
  "@mayMoveInPlacingPhase_Detail": {
    "description": "There are no distinct placing and moving phases, i.e. the players can decide at every move whether they want to place a piece on the board or move one of their pieces (as long as they have remaining pieces to place)."
  },
  "drawerColor": "Cor do menu",
  "@drawerColor": {
    "description": "Menu color"
  },
  "drawerTextColor": "Cor do texto do menu",
  "@drawerTextColor": {
    "description": "Menu text color"
  },
  "drawerHighlightItemColor": "Cor do item destacado do menu",
  "@drawerHighlightItemColor": {
    "description": "Menu highlight item color"
  },
  "mainToolbarBackgroundColor": "Cor de fundo da barra de ferramentas principal",
  "@mainToolbarBackgroundColor": {
    "description": "Main toolbar background color"
  },
  "mainToolbarIconColor": "Cor do ícone principal da barra de ferramentas",
  "@mainToolbarIconColor": {
    "description": "main toolbar icon color"
  },
  "navigationToolbarBackgroundColor": "Cor de fundo da barra de ferramentas de navegação",
  "@navigationToolbarBackgroundColor": {
    "description": "Navigation toolbar background color"
  },
  "navigationToolbarIconColor": "Cor do ícone da barra de ferramentas de navegação",
  "@navigationToolbarIconColor": {
    "description": "Navigation toolbar icon color"
  },
  "autoHideToolbar": "Esconder automaticamente a barra de ferramentas",
  "@autoHideToolbar": {
    "description": "Automatically hide the toolbar"
  },
  "toolbarLocationOnScreen": "Localização da barra de ferramentas na tela",
  "@toolbarLocationOnScreen": {
    "description": "Toolbar location on screen"
  },
  "top": "Top",
  "@top": {
    "description": "Top"
  },
  "bottom": "Antecedentes",
  "@bottom": {
    "description": "Bottom"
  },
  "center": "Centro",
  "@center": {
    "description": "Center"
  },
  "solidColor": "Cor sólida",
  "@solidColor": {
    "description": "Solid color"
  },
  "picture": "Imagem",
  "@picture": {
    "description": "Picture"
  },
  "chooseYourPicture": "Escolha sua foto",
  "@chooseYourPicture": {
    "description": "Choose your picture"
  },
  "light": "Luz",
  "@light": {
    "description": "Light"
  },
  "dark": "Escuro",
  "@dark": {
    "description": "Dark"
  },
  "themes": "Temas",
  "@themes": {
    "description": "Themes"
  },
  "currentTheme": "Tema atual",
  "@currentTheme": {
    "description": "Current theme"
  },
  "saveTheme": "Salvar tema",
  "@saveTheme": {
    "description": "Save theme"
  },
  "showAnalysisGraph": "Mostrar gráfico de análise",
  "@showAnalysisGraph": {
    "description": "Show analysis graph"
  },
  "analysis": "Análise",
  "@analysis": {
    "description": "Analysis"
  },
  "saveGame": "Salvar o jogo",
  "@saveGame": {
    "description": "Save game"
  },
  "loadGame": "Jogo de carga",
  "@loadGame": {
    "description": "Load game"
  },
  "setupPosition": "Posição de instalação",
  "@setupPosition": {
    "description": "Setup position"
  },
  "showLegalMoves": "Mostrar movimentos legais",
  "@showLegalMoves": {
    "description": "Show legal moves"
  },
  "showLastMove": "Mostrar última jogada",
  "@showLastMove": {
    "description": "Show last move"
  },
  "showArrows": "Mostrar setas",
  "@showArrows": {
    "description": "Show arrows"
  },
  "pieces": "Peças",
  "@pieces": {
    "description": "Pieces"
  },
  "showAnalysis": "Mostrar análise",
  "@showAnalysis": {
    "description": "Show analysis"
  },
  "threads": "Tópicos",
  "@threads": {
    "description": "Threads"
  },
  "getInvolved": "Envolva-se",
  "@getInvolved": {
    "description": "Get Involved"
  },
  "helpImproveTranslate": "Ajude a melhorar a tradução",
  "@helpImproveTranslate": {
    "description": "Help improve translate"
  },
  "tutorial": "Tutorial",
  "@tutorial": {
    "description": "Tutorial"
  },
  "classicMill": "Moinho clássico",
  "@classicMill": {
    "description": "Classic Mill"
  },
  "mixedMill": "Moinho misto",
  "@mixedMill": {
    "description": "Mixed Mill"
  },
  "ceylonMill": "Moinho do Ceilão",
  "@ceylonMill": {
    "description": "Ceylon Mill"
  },
  "mayBreakAndRemakeMillRepeatedly": "O moinho pode ser quebrado e refeito repetidamente",
  "@mayBreakAndRemakeMillRepeatedly": {
    "description": "Mill may be broken and remade repeatedly"
  },
  "mayBreakAndRemakeMillRepeatedly_Detail": "Se um jogador quebra um moinho para criar um novo moinho imediatamente, esse jogador pode mover essa peça de volta para a junta original em sua próxima jogada, se ele fizer um novo moinho.",
  "@mayBreakAndRemakeMillRepeatedly_Detail": {
    "description": "If a player breaks a mill to create a new mill immediately, such player can move such piece back to the original junction in his next move if it makes a new mill."
  },
  "drawIfNoRemovalWithinTenMovesWhenThreeLeft": "O jogo é empatado se um jogador tiver três peças e depois de dez jogadas nenhum dos jogadores remove as peças do adversário",
  "@drawIfNoRemovalWithinTenMovesWhenThreeLeft": {
    "description": "The game is drawn if a player has three pieces and after ten moves neither player removes the opponent's pieces"
  },
  "drawIfNoRemovalWithinTenMovesWhenThreeLeft_Detail": "Quando um jogador tem três peças e nenhum dos jogadores pode remover uma peça do adversário em dez jogadas, o jogo é um empate.",
  "@drawIfNoRemovalWithinTenMovesWhenThreeLeft_Detail": {
    "description": "When a player is down to three pieces, and neither player can remove an opponent's piece within ten moves, the game is a draw."
  },
  "close": "Fechar",
  "@close": {
    "description": "Close"
  },
  "whitePiece": "Peça branca",
  "@whitePiece": {
    "description": "White piece"
  },
  "blackPiece": "Peça preta",
  "@blackPiece": {
    "description": "Black piece"
  },
  "banPoint": "Ponto de banimento",
  "@banPoint": {
    "description": "Ban point"
  },
  "emptyPoint": "Ponto vazio",
  "@emptyPoint": {
    "description": "Empty point"
  },
  "noPoint": "Nenhum ponto",
  "@noPoint": {
    "description": "No point"
  },
  "placingPhase": "Fase de colocação",
  "@placingPhase": {
    "placingPhase": "Placing phase"
  },
  "movingPhase": "Fase móvel",
  "@movingPhase": {
    "description": "Moving phase"
  },
  "flyingPhase": "Fase de vôo",
  "@flyingPhase": {
    "description": "Flying phase"
  },
  "sideToMove": "Lado para mover: {player}",
  "@sideToMove": {
    "description": "Side to move"
  },
  "lastMove": "Última jogada: {move}",
  "@lastMove": {
    "description": "Last move"
  },
  "selected": "Selecionado",
  "@selected": {
    "description": "Selected"
  },
  "accessibility": "Acessibilidade",
  "@accessibility": {
    "description": "Accessibility"
  },
  "screenReaderSupport": "Suporte para leitor de tela",
  "@screenReaderSupport": {
    "description": "Screen reader support"
  },
  "isDraw": "É um empate!",
  "@isDraw": {
    "description": "It is a Draw!"
  },
  "draw": "Empate",
  "@draw": {
    "description": "Draw"
  },
  "pieceHighlightColor": "Cor de destaque da peça",
  "@pieceHighlightColor": {
    "description": "Piece highlight color"
  },
  "algorithm": "Algoritmo",
  "@algorithm": {
    "description": "Algorithm"
  },
  "removeUnplacedPiece": "Remova a peça não colocada",
  "@removeUnplacedPiece": {
    "description": "Remove unplaced piece"
  },
  "removeUnplacedPiece_Detail": "Se um jogador formar o moinho na fase de colocação, ele removerá a peça não colocada do oponente e continuará a fazer um movimento.",
  "@removeUnplacedPiece_Detail": {
    "description": "If a player forms the mill in the placing phase, she will remove the opponent's unplaced piece and continue to make a move."
  },
  "endgameNMoveRule": "Regra N-Move do Endgame",
  "@endgameNMoveRule": {
    "description": "Endgame N-Move rule"
  },
  "endgameNMoveRule_Detail": "Se um dos jogadores tiver apenas três peças e nenhum dos jogadores remover uma peça dentro de um lance específico, o jogo está empatado.",
  "@endgameNMoveRule_Detail": {
    "description": "If either player has only three pieces and neither player removes a piece within a specific moves, the game is drawn."
  },
  "drawReasonEndgameRule50": "Cada jogador tem apenas três peças e nenhum jogador remove uma peça dentro de um movimento específico.",
  "@drawReasonEndgameRule50": {
    "description": "Either player has only three pieces and neither player removes a piece within a specific moves."
  },
  "threefoldRepetitionRule": "Regra de repetição tripla",
  "@threefoldRepetitionRule": {
    "description": "Threefold repetition rule"
  },
  "threefoldRepetitionRule_Detail": "O jogo empata se ocorrer uma posição pela terceira vez.",
  "@threefoldRepetitionRule_Detail": {
    "description": "The game is drawn if a position occurs for the third time."
  },
  "continueToMakeMove": "Moinho! Continue a fazer um movimento.",
  "@continueToMakeMove": {
    "description": "Mill! Continue to make a move."
  },
  "pointStyle": "Estilo do ponto",
  "@pointStyle": {
    "description": "Point style"
  },
  "pointWidth": "Largura do ponto",
  "@pointWidth": {
    "description": "Point width"
  },
  "solid": "Sólido",
  "@solid": {
    "description": "Solid"
  },
  "hollow": "Oco",
  "@hollow": {
    "description": "Hollow"
  },
  "languageName": "Português",
  "@languageName": {
    "description": "The name of the current language"
  },
  "moveNumber": "{count,plural, =0{Jogada}=1{{count} Jogada}other{{count} Movimentos}}",
  "@moveNumber": {
    "description": "Moves to take back",
    "placeholders": {
      "count": {
        "description": "Number of Moves",
        "example": "3"
      }
>>>>>>> 92c2f33f
    }
  },
  "loadFailed": "Erro de carregamento.",
  "@loadFailed": {
    "description": "Load failed."
  },
  "gameFiles": "Arquivos do jogo",
  "@gameFiles": {
    "description": "Game files"
  },
  "browse": "Navegar…",
  "@browse": {
    "description": "Browse…"
  },
  "filename": "Nome do arquivo",
  "@filename": {
    "description": "File name"
  },
  "gameSavedTo": "O jogo é salvo em",
  "@gameSavedTo": {
    "description": "The game is saved to"
  }
}<|MERGE_RESOLUTION|>--- conflicted
+++ resolved
@@ -1,1255 +1,4 @@
 {
-<<<<<<< HEAD
-    "@@locale": "pt",
-    "appName": "Moinho",
-    "@appName": {
-        "description": "The app name"
-    },
-    "welcome": "Bem-vindo",
-    "@welcome": {
-        "description": "Welcome"
-    },
-    "yes": "Sim",
-    "@yes": {
-        "description": "Yes"
-    },
-    "no": "Não",
-    "@no": {
-        "description": "No"
-    },
-    "game": "Jogo",
-    "@game": {
-        "description": "Game"
-    },
-    "humanVsAi": "Humano vs. IA",
-    "@humanVsAi": {
-        "description": "Human Vs AI"
-    },
-    "humanVsHuman": "Humano vs. Humano",
-    "@humanVsHuman": {
-        "description": "Human Vs Human"
-    },
-    "aiVsAi": "IA vs. IA",
-    "@aiVsAi": {
-        "description": "AI Vs AI"
-    },
-    "humanVsCloud": "Humanos vs. Nuvem",
-    "@humanVsCloud": {
-        "description": "Human Vs Cloud"
-    },
-    "humanVsLAN": "Humanos vs. LAN",
-    "@humanVsLAN": {
-        "description": "Human Vs LAN"
-    },
-    "testViaLAN": "Teste através de LAN",
-    "@testViaLAN": {
-        "description": "Test Via LAN"
-    },
-    "move": "Movimentos",
-    "@move": {
-        "description": "Move"
-    },
-    "moves": " Mudança",
-    "@moves": {
-        "description": " Moves"
-    },
-    "showMoveList": "Lista de movimentos",
-    "@showMoveList": {
-        "description": "Move list"
-    },
-    "moveList": "Lista de movimentos",
-    "@moveList": {
-        "description": "Move list"
-    },
-    "noGameRecord": "Sem registro",
-    "@noGameRecord": {
-        "description": "No record"
-    },
-    "ok": "OK",
-    "@ok": {
-        "description": "OK"
-    },
-    "confirm": "Confirmar",
-    "@confirm": {
-        "description": "Confirm"
-    },
-    "cancel": "Cancelar",
-    "@cancel": {
-        "description": "Cancel"
-    },
-    "copyright": "Copyright © 2021-2022 Calcitem Studio",
-    "@copyright": {
-        "description": "Copyright"
-    },
-    "tipSelectWrong": "Selecione a peça errada.",
-    "@tipSelectWrong": {
-        "description": "Select the wrong piece."
-    },
-    "tipPlace": "Coloque suas peças.",
-    "@tipPlace": {
-        "description": "Place your pieces."
-    },
-    "tipBanPlace": "Não se pode colocar aqui.",
-    "@tipBanPlace": {
-        "description": "Cannot place it here."
-    },
-    "tipPlaced": "Você colocou.",
-    "@tipPlaced": {
-        "description": "Placed."
-    },
-    "tipRemove": "Remover uma peça.",
-    "@tipRemove": {
-        "description": "Remove a piece."
-    },
-    "tipBanRemove": "Não pode ser removido.",
-    "@tipBanRemove": {
-        "description": "Cannot remove."
-    },
-    "tipRemoved": "Você removeu.",
-    "@tipRemoved": {
-        "description": "Removed."
-    },
-    "tipMove": "Mova uma peça.",
-    "@tipMove": {
-        "description": "Move a piece."
-    },
-    "tipCannotPlace": "Você não pode colocar sua peça aqui.",
-    "@tipCannotPlace": {
-        "description": "You can't place your piece here."
-    },
-    "tipCannotMove": "Você não pode mover sua peça aqui.",
-    "@tipCannotMove": {
-        "description": "You can't move your piece here."
-    },
-    "tipMill": "Moinho! Pegue a peça de seu oponente.",
-    "@tipMill": {
-        "description": "Mill! Take your opponent's piece."
-    },
-    "tipContinueMill": "Continue pegando a peça de seu oponente.",
-    "@tipContinueMill": {
-        "description": "Continue to take your opponent's piece."
-    },
-    "tipSelectOpponentsPiece": "Selecione uma das peças de seu oponente.",
-    "@tipSelectOpponentsPiece": {
-        "description": "Select one of your opponent's pieces."
-    },
-    "tipCannotRemovePieceFromMill": "Você não pode remover uma peça de um moinho.",
-    "@tipCannotRemovePieceFromMill": {
-        "description": "You cannot remove a piece from a mill."
-    },
-    "tipCanMoveOnePoint": "Uma peça pode mover 1 ponto.",
-    "@tipCanMoveOnePoint": {
-        "description": "A piece can move 1 point."
-    },
-    "tipCannotMoveOpponentsPieces": "Você não pode mover as peças de seu oponente.",
-    "@tipCannotMoveOpponentsPieces": {
-        "description": "You can't move your opponent's pieces."
-    },
-    "tipThreePiecesInLine": "Há 3 peças em uma linha.",
-    "@tipThreePiecesInLine": {
-        "description": "There are 3 pieces in a line."
-    },
-    "tipSelectPieceToMove": "Selecione sua peça para movê-la.",
-    "@tipSelectPieceToMove": {
-        "description": "Select your piece to move."
-    },
-    "tipHaveThreePiecesLeft": "Você tem três peças restantes.",
-    "@tipHaveThreePiecesLeft": {
-        "description": "You have 3 pieces left."
-    },
-    "tipCanMoveToAnyPoint": "Você pode ir para qualquer ponto que quiser",
-    "@tipCanMoveToAnyPoint": {
-        "description": "You can move to any point you like."
-    },
-    "tipToMove": " para se mover.",
-    "@tipToMove": {
-        "description": " to move."
-    },
-    "whiteWin": "O jogador 1 ganhou!",
-    "@whiteWin": {
-        "description": "Player 1 wins!"
-    },
-    "blackWin": "O jogador 2 ganhou!",
-    "@blackWin": {
-        "description": "Player 2 wins!"
-    },
-    "won": "Vitória",
-    "@won": {
-        "description": "Won"
-    },
-    "lost": "Derrota",
-    "@lost": {
-        "description": "Lost"
-    },
-    "aborted": "Abortado",
-    "@aborted": {
-        "description": "Aborted"
-    },
-    "thinking": "Pensando…",
-    "@thinking": {
-        "description": "Thinking..."
-    },
-    "newGame": "Novo jogo",
-    "@newGame": {
-        "description": "New game"
-    },
-    "importGame": "Importar jogo",
-    "@importGame": {
-        "description": "Import game"
-    },
-    "exportGame": "Exportar jogo",
-    "@exportGame": {
-        "description": "Export game"
-    },
-    "gameImported": "Jogo importado da área de transferência.",
-    "@gameImported": {
-        "description": "Game imported from the clipboard."
-    },
-    "cannotImport": "Não pode importar",
-    "@cannotImport": {
-        "description": "Cannot import"
-    },
-    "movesAndRulesNotMatch": "Os movimentos e as regras não combinam.",
-    "@movesAndRulesNotMatch": {
-        "description": "Rules and moves do not match."
-    },
-    "startRecording": "Comece a gravar",
-    "@startRecording": {
-        "description": "Start recording"
-    },
-    "recording": "Gravação...",
-    "@recording": {
-        "description": "Recording..."
-    },
-    "stopRecording": "Parar de gravar",
-    "@stopRecording": {
-        "description": "Stop recording"
-    },
-    "showRecording": "Mostrar gravação",
-    "@showRecording": {
-        "description": "Show recording"
-    },
-    "noRecording": "Sem gravação.",
-    "@noRecording": {
-        "description": "No recording."
-    },
-    "pleaseWait": "Por favor, aguarde...",
-    "@pleaseWait": {
-        "description": "Please wait..."
-    },
-    "restartGame": "Reiniciar o jogo atual?",
-    "@restartGame": {
-        "description": "Restart current game?"
-    },
-    "restart": "Reiniciar",
-    "@restart": {
-        "description": "Restart"
-    },
-    "gameStarted": "Jogo iniciado, por favor coloque.",
-    "@gameStarted": {
-        "description": "Game started, please place"
-    },
-    "analyzing": "Analisando…",
-    "@analyzing": {
-        "description": "Analyzing ..."
-    },
-    "error": "Erro",
-    "@error": {
-        "description": "Error"
-    },
-    "winRate": "Taxa de vitória",
-    "@winRate": {
-        "description": "Win Rate"
-    },
-    "score": "Pontuação",
-    "@score": {
-        "description": "Score"
-    },
-    "white": "Jogador 1",
-    "@white": {
-        "description": "Player 1"
-    },
-    "black": "Jogador 2",
-    "@black": {
-        "description": "Player 2"
-    },
-    "loseReasonlessThanThree": " O número de peças é inferior a três.",
-    "@loseReasonlessThanThree": {
-        "description": " piece count is less than three."
-    },
-    "loseReasonResign": " retiros.",
-    "@loseReasonResign": {
-        "description": " resign."
-    },
-    "loseReasonNoWay": " não consegue encontrar um meio de avançar.",
-    "@loseReasonNoWay": {
-        "description": " is no way to go."
-    },
-    "loseReasonBoardIsFull": "O quadro está cheio, não há como ir.",
-    "@loseReasonBoardIsFull": {
-        "description": "The board is full, no way to go."
-    },
-    "loseReasonTimeOver": "O tempo acabou",
-    "@loseReasonTimeOver": {
-        "description": "Time Over"
-    },
-    "drawReasonRule50": "Na fase de movimento, nenhuma peça foi removida no último número especificado de movimentos.",
-    "@drawReasonRule50": {
-        "description": "In the moving phase, no piece has been removed in the last specific number of moves."
-    },
-    "drawReasonBoardIsFull": "É um sorteio porque o quadro está cheio",
-    "@drawReasonBoardIsFull": {
-        "description": "It is a Draw because the board is full"
-    },
-    "drawReasonThreefoldRepetition": "É um sorteio por causa da tripla repetição.",
-    "@drawReasonThreefoldRepetition": {
-        "description": "It is a Draw because of threefold repetition."
-    },
-    "gameOverUnknownReason": "Fim do jogo! Motivo desconhecido.",
-    "@gameOverUnknownReason": {
-        "description": "Game Over! Unknown reason."
-    },
-    "gameOver": "O jogo acabou.",
-    "@gameOver": {
-        "description": "Game Over"
-    },
-    "youWin": "Você ganhou. Parabéns!",
-    "@youWin": {
-        "description": "You win! Congratulations!"
-    },
-    "challengeHarderLevel": "Desafiar um nível mais difícil? Aumentará a dificuldade para ",
-    "@challengeHarderLevel": {
-        "description": "Challenge harder level?"
-    },
-    "youLose": "Você perdeu!",
-    "@youLose": {
-        "description": "You Lose!"
-    },
-    "analyze": "Analise",
-    "@analyze": {
-        "description": "Analyze"
-    },
-    "playerName": "Nome do jogador",
-    "@playerName": {
-        "description": "Player Name"
-    },
-    "about": "Sobre",
-    "@about": {
-        "description": "About"
-    },
-    "version": "Versão",
-    "@version": {
-        "description": "Version"
-    },
-    "thanks": "Agradecimentos",
-    "@thanks": {
-        "description": "Thanks"
-    },
-    "settings": "Configurações",
-    "@settings": {
-        "description": "Settings"
-    },
-    "options": "Opções",
-    "@options": {
-        "description": "Options"
-    },
-    "preferences": "Preferências",
-    "@preferences": {
-        "description": "Preferences"
-    },
-    "skillLevel": "Nível de dificuldade",
-    "@skillLevel": {
-        "description": "Difficulty level"
-    },
-    "moveTime": "Tempo de raciocínio da IA",
-    "@moveTime": {
-        "description": "AI thinking time"
-    },
-    "difficulty": "Dificuldade",
-    "@difficulty": {
-        "description": "Difficulty"
-    },
-    "playSounds": "Efeitos sonoros",
-    "@playSounds": {
-        "description": "Sound effects"
-    },
-    "playSoundsInTheGame": "Tocar sons no jogo",
-    "@playSoundsInTheGame": {
-        "description": "Play sounds in the game"
-    },
-    "keepMuteWhenTakingBack": "Manter silêncio ao recuar",
-    "@keepMuteWhenTakingBack": {
-        "description": "Keep mute when taking back"
-    },
-    "tone": "Tom",
-    "@tone": {
-        "description": "Tone"
-    },
-    "whoMovesFirst": "Primeiro passo",
-    "@whoMovesFirst": {
-        "description": "First move"
-    },
-    "human": "Humano",
-    "@human": {
-        "description": "Human"
-    },
-    "ai": "IA",
-    "@ai": {
-        "description": "AI"
-    },
-    "alternate": "Toggle",
-    "@alternate": {
-        "description": "Alternate"
-    },
-    "isAutoRestart": "Reinício automático do jogo no final do jogo",
-    "@isAutoRestart": {
-        "description": "Auto-restart game when game over"
-    },
-    "isAutoChangeFirstMove": "Primeiro movimento de comutação automática",
-    "@isAutoChangeFirstMove": {
-        "description": "Auto Change First Move"
-    },
-    "resignIfMostLose": "Demissão de AI se a maioria perder",
-    "@resignIfMostLose": {
-        "description": "AI Resign if Most Lose"
-    },
-    "shufflingEnabled": "Mova-se aleatoriamente",
-    "@shufflingEnabled": {
-        "description": "Random move"
-    },
-    "learnEndgame": "Estudo no final do jogo",
-    "@learnEndgame": {
-        "description": "Learn Endgame"
-    },
-    "openingBook": "Livro de abertura",
-    "@openingBook": {
-        "description": "Opening Book"
-    },
-    "misc": "Vários",
-    "@misc": {
-        "description": "Miscellaneous"
-    },
-    "rules": "Regras",
-    "@rules": {
-        "description": "Rules"
-    },
-    "piecesCount": "O número de peças que cada jogador tem",
-    "@piecesCount": {
-        "description": "The number of pieces each player has"
-    },
-    "piecesCount_Detail": "Quantas peças cada jogador tem?",
-    "@piecesCount_Detail": {
-        "description": "How many pieces does each player have?"
-    },
-    "flyPieceCount": "O número da peça voadora",
-    "@flyPieceCount": {
-        "description": "The number of the flying piece"
-    },
-    "flyPieceCount_Detail": "Se a opção de voar for ativada, quando um jogador está reduzido a um número específico de peças, suas peças são livres para se mover para qualquer ponto desocupado, ao invés de serem restritas a pontos adjacentes como no resto do jogo.",
-    "@flyPieceCount_Detail": {
-        "description": "If Flying is enabled, when a player is reduced to a specific piece count, her pieces are free to move to any unoccupied point, instead of being restricted to adjacent points as in the rest of the game."
-    },
-    "piecesAtLeastCount": "Peças pelo menos",
-    "@piecesAtLeastCount": {
-        "description": "Pieces At Least"
-    },
-    "hasDiagonalLines": "Linhas diagonais",
-    "@hasDiagonalLines": {
-        "description": "Diagonal lines"
-    },
-    "hasDiagonalLines_Detail": "Acrescentar quatro linhas diagonais ao quadro.",
-    "@hasDiagonalLines_Detail": {
-        "description": "Add four diagonal lines to the board."
-    },
-    "hasBannedLocations": "Marcação e atraso na remoção de peças",
-    "@hasBannedLocations": {
-        "description": "Mark and delay removing pieces"
-    },
-    "hasBannedLocations_Detail": "Na fase de colocação, os pontos das peças removidas não podem mais ser colocados.",
-    "@hasBannedLocations_Detail": {
-        "description": "In the placing phase, the points of removed pieces will no longer be able to be placed unless the moving phase is entered."
-    },
-    "isDefenderMoveFirst": "O segundo jogador se move primeiro",
-    "@isDefenderMoveFirst": {
-        "description": "The second player moves first"
-    },
-    "isDefenderMoveFirst_Detail": "O jogador que se move em segundo lugar na fase de colocação se move em primeiro lugar na fase de movimentação.",
-    "@isDefenderMoveFirst_Detail": {
-        "description": "The player who moves second in the placing phase moves first in the moving phase."
-    },
-    "mayRemoveMultiple": "Mudanças múltiplas",
-    "@mayRemoveMultiple": {
-        "description": "Multi-remove"
-    },
-    "mayRemoveMultiple_Detail": "Se um jogador fechar mais de um moinho de uma vez, ele removerá o número de moinhos que fechou.",
-    "@mayRemoveMultiple_Detail": {
-        "description": "If a player closes more than one mill at once, she will be able to remove the number of mills she closed."
-    },
-    "mayRemoveFromMillsAlways": "Destruindo moinhos",
-    "@mayRemoveFromMillsAlways": {
-        "description": "Destroy mills"
-    },
-    "mayRemoveFromMillsAlways_Detail": "Por padrão, os jogadores devem primeiro remover quaisquer outras peças antes de remover uma peça de um moinho formado. Habilite esta opção para desabilitar a limitação.",
-    "@mayRemoveFromMillsAlways_Detail": {
-        "description": "mayRemoveFromMillsAlways_Detail"
-    },
-    "isWhiteLoseButNotDrawWhenBoardFull": "O segundo jogador perde quando o tabuleiro está cheio",
-    "@isWhiteLoseButNotDrawWhenBoardFull": {
-        "description": "The second player loses when the board is full"
-    },
-    "isWhiteLoseButNotDrawWhenBoardFull_Detail": "No final da fase de colocação, quando o tabuleiro está cheio, o lado que coloca primeiro perde o jogo, caso contrário, o jogo é um empate.",
-    "@isWhiteLoseButNotDrawWhenBoardFull_Detail": {
-        "description": "At the end of the placing phase, when the board is full, the side that places first loses the game, otherwise, the game is a draw."
-    },
-    "isLoseButNotChangeSideWhenNoWay": "Perde quando não há movimentos legais",
-    "@isLoseButNotChangeSideWhenNoWay": {
-        "description": "Lose when no legal moves"
-    },
-    "isLoseButNotChangeSideWhenNoWay_Detail": "Você perde se seu oponente o bloqueia de se mover. Troque de lado para se mover se esta opção estiver desativada.",
-    "@isLoseButNotChangeSideWhenNoWay_Detail": {
-        "description": "The player will lose if his opponent blocks them so that they cannot be moved. Change side to move if this option is disabled."
-    },
-    "mayFly": "Vôo",
-    "@mayFly": {
-        "description": "Flying"
-    },
-    "mayFly_Detail": "Se um jogador tem apenas três ou quatro peças restantes (configuráveis), ele pode mover a peça para qualquer ponto livre.",
-    "@mayFly_Detail": {
-        "description": "If a player has only three or four (configurable) pieces left, she can move the piece to any free point."
-    },
-    "nMoveRule": "N move regra",
-    "@nMoveRule": {
-        "description": "N-move rule"
-    },
-    "nMoveRule_Detail": "O jogo é sorteado se não houver recuo em um determinado número de jogadas.",
-    "@nMoveRule_Detail": {
-        "description": "The game is drawn if there has been no removal in a specific number of moves by each player."
-    },
-    "rollback": "Retrocesso",
-    "@rollback": {
-        "description": "Rollback"
-    },
-    "pleaseSelect": "Selecione",
-    "@pleaseSelect": {
-        "description": "Please select"
-    },
-    "copy": "Cópia",
-    "@copy": {
-        "description": "Copy"
-    },
-    "moveHistoryCopied": "O histórico da mudança é copiado para a prancheta.",
-    "@moveHistoryCopied": {
-        "description": "Move history copied to clipboard"
-    },
-    "help": "Ajuda",
-    "@help": {
-        "description": "Help"
-    },
-    "feedback": "Comentários",
-    "@feedback": {
-        "description": "Feedback"
-    },
-    "exit": "Saída",
-    "@exit": {
-        "description": "Exit"
-    },
-    "ruleSettings": "Configurações de regulamentação",
-    "@ruleSettings": {
-        "description": "Rule Settings"
-    },
-    "color": "Cor",
-    "@color": {
-        "description": "Color"
-    },
-    "boardColor": "Cor da placa",
-    "@boardColor": {
-        "description": "Board color"
-    },
-    "pieceColor": "Cor do pedaço",
-    "@pieceColor": {
-        "description": "Piece color"
-    },
-    "backgroundColor": "Cor de fundo",
-    "@backgroundColor": {
-        "description": "Background color"
-    },
-    "lineColor": "Cor da linha do quadro",
-    "@lineColor": {
-        "description": "Board line color"
-    },
-    "whitePieceColor": "Cor da peça do jogador 1",
-    "@whitePieceColor": {
-        "description": "Player 1 piece color"
-    },
-    "blackPieceColor": "Cor da peça 2 do jogador",
-    "@blackPieceColor": {
-        "description": "Player 2 piece color"
-    },
-    "messageColor": "Cor da mensagem",
-    "@messageColor": {
-        "description": "Message color"
-    },
-    "aiIsLazy": "AI é preguiçoso",
-    "@aiIsLazy": {
-        "description": "AI is Lazy"
-    },
-    "isPieceCountInHandShown": "Mostrar o número de peças em mãos",
-    "@isPieceCountInHandShown": {
-        "description": "Show count of pieces in hand"
-    },
-    "isNotationsShown": "Mostrar anotações no quadro",
-    "@isNotationsShown": {
-        "description": "Show notations on board"
-    },
-    "isHistoryNavigationToolbarShown": "Mostrar barra de navegação do histórico",
-    "@isHistoryNavigationToolbarShown": {
-        "description": "Show history navigation toolbar"
-    },
-    "display": "Mostrar",
-    "@display": {
-        "description": "Display"
-    },
-    "boardBorderLineWidth": "Largura da borda da placa",
-    "@boardBorderLineWidth": {
-        "description": "Board borderline width"
-    },
-    "boardInnerLineWidth": "Largura da linha interna da placa",
-    "@boardInnerLineWidth": {
-        "description": "Board inner line width"
-    },
-    "pieceWidth": "Largura da peça",
-    "@pieceWidth": {
-        "description": "Piece width"
-    },
-    "fontSize": "Tamanho de letra",
-    "@fontSize": {
-        "description": "Font size"
-    },
-    "standardNotation": "Notação WMD",
-    "@standardNotation": {
-        "description": "Standard notation"
-    },
-    "restore": "Restaurar",
-    "@restore": {
-        "description": "Restore"
-    },
-    "restoreDefaultSettings": "Restaurar as configurações padrão",
-    "@restoreDefaultSettings": {
-        "description": "Restore Default Settings"
-    },
-    "exitApp": "O pedido sairá.",
-    "@exitApp": {
-        "description": "The app will exit."
-    },
-    "exitAppManually": "Você tem que fechar e reabrir imediatamente o pedido para que ele tenha efeito.",
-    "@exitAppManually": {
-        "description": "You have to close immediately and reopen the app to take effect."
-    },
-    "pick": "Selecione",
-    "@pick": {
-        "description": "Pick "
-    },
-    "info": "Informações",
-    "@info": {
-        "description": "Info"
-    },
-    "hint": "Dica",
-    "@hint": {
-        "description": "Hint"
-    },
-    "player": "jogador",
-    "@player": {
-        "description": "player"
-    },
-    "player1": "Jogador 1",
-    "@player1": {
-        "description": "Player 1"
-    },
-    "player2": "Jogador 2",
-    "@player2": {
-        "description": "Player 2"
-    },
-    "howToPlay": "Como jogar",
-    "@howToPlay": {
-        "description": "How to play"
-    },
-    "toPlacePiece": "Toque em qualquer ponto disponível para colocar a peça.",
-    "@toPlacePiece": {
-        "description": "Tap on any available point to place the piece."
-    },
-    "toSelectPiece": "Toque em uma peça para movê-la.",
-    "@toSelectPiece": {
-        "description": "Tap on a piece to move it."
-    },
-    "toMovePiece": "Toque em um ponto conectado a uma peça para movê-la.",
-    "@toMovePiece": {
-        "description": "Tap on point connected to piece to move it."
-    },
-    "toRemovePiece": "Toque na peça de um oponente para removê-la.",
-    "@toRemovePiece": {
-        "description": "Tap on the opponent's one piece to remove."
-    },
-    "needToCreateMillFirst": "Para remover uma peça, é necessário criar um moinho.",
-    "@needToCreateMillFirst": {
-        "description": "You need to create a mill first before you can remove a piece."
-    },
-    "needToPlayWithOwnPieces": "Você tem que brincar com suas peças.",
-    "@needToPlayWithOwnPieces": {
-        "description": "You need to play with your pieces."
-    },
-    "statistics": "Estatísticas",
-    "@statistics": {
-        "description": "Statistics"
-    },
-    "totalGames": "Total de jogos",
-    "@totalGames": {
-        "description": "Total games"
-    },
-    "results": "Resultados",
-    "@results": {
-        "description": "Results"
-    },
-    "cannotRemoveFromMill": "Não pode ser removido do moinho.",
-    "@cannotRemoveFromMill": {
-        "description": "Cannot remove from the mill."
-    },
-    "left": "esquerda",
-    "@left": {
-        "description": "left"
-    },
-    "privacyPolicy": "Política de Privacidade",
-    "@privacyPolicy": {
-        "description": "Privacy Policy"
-    },
-    "privacyPolicy_Detail_1": "Por favor, leia com atenção e certifique-se de que entende e concorda com isto ",
-    "@privacyPolicy_Detail_1": {
-        "description": "Privacy Policy Detail 1"
-    },
-    "privacyPolicy_Detail_2": ". Se você não concordar com esta Política, por favor, não utilize este aplicativo. Ao utilizar o aplicativo, você concorda com estes termos.",
-    "@privacyPolicy_Detail_2": {
-        "description": "Privacy Policy Detail 2"
-    },
-    "and": " y ",
-    "accept": "Aceitar",
-    "@accept": {
-        "description": "Accept"
-    },
-    "undo": "Desfazer",
-    "@undo": {
-        "description": "Undo"
-    },
-    "undoOption": "Opção de desfazer",
-    "@undoOption": {
-        "description": "Undo option"
-    },
-    "undoOption_Detail": "É possível desfazer um movimento.",
-    "@undoOption_Detail": {
-        "description": "It is possible to undo a move."
-    },
-    "takeBack": "Voltar",
-    "@takeBack": {
-        "description": "Take back"
-    },
-    "takingBack": "Apoio...",
-    "@takingBack": {
-        "description": "Taking back..."
-    },
-    "waiting": "Espere...",
-    "@waiting": {
-        "description": "Waiting..."
-    },
-    "stepForward": "Avançar",
-    "@stepForward": {
-        "description": "Step forward"
-    },
-    "takeBackAll": "Rebobinar tudo",
-    "@takeBackAll": {
-        "description": "Take back all"
-    },
-    "stepForwardAll": "Enviar todos",
-    "@stepForwardAll": {
-        "description": "Step forward all"
-    },
-    "moveNow": "Mexa-se agora",
-    "@moveNow": {
-        "description": "Move now"
-    },
-    "done": "Feito.",
-    "@done": {
-        "description": "Done."
-    },
-    "crackMill": "Moinho de Crack",
-    "@crackMill": {
-        "description": "Crack-mill"
-    },
-    "crackMill_Detail": "Se um jogador só tiver peças em moinhos, as peças em moinhos não serão bloqueadas para remoção.",
-    "@crackMill_Detail": {
-        "description": "If a player has only pieces in mills, the pieces in the mills will not lock to remove."
-    },
-    "animationDuration": "Duração da animação",
-    "@animationDuration": {
-        "description": "Animation duration"
-    },
-    "none": "Nenhum",
-    "@none": {
-        "description": "None"
-    },
-    "theme": "Tema",
-    "@theme": {
-        "description": "Theme"
-    },
-    "helpContent": "O objetivo do jogo é deixar o adversário com menos de três peças ou sem movimentos legais.\n\nO jogo é automaticamente sorteado se o jogo for reposicionado pela terceira vez, ou se nenhum retiro tiver sido feito nas últimas 100 jogadas (configurável).\n\nO jogo é jogado em três fases:\n\n1. colocação de peças em pontos vazios 2.\n2. Peças em movimento para pontos adjacentes\n3. (fase opcional) Movimento das peças para qualquer ponto livre quando o jogador fica com três peças.\n\nColocação\n\nO jogo começa com um tabuleiro vazio, que consiste em uma grade com vinte e quatro pontos. Os jogadores se revezam para colocar suas peças nos pontos livres até que cada jogador tenha colocado todas as peças no tabuleiro. Se um jogador consegue colocar três de suas peças em linha reta, ele tem um \"moinho\" e pode remover uma das peças de seu oponente do tabuleiro.\n\nEm algumas variações, acontece que os jogadores devem primeiro remover quaisquer outras peças antes de remover uma peça de um moinho formado.\n\nEm algumas variantes, há uma regra de que todos os pontos das peças removidas não podem ser devolvidos ao quadro na fase de colocação.\n\nUma vez que todas as peças tenham sido utilizadas, os jogadores se revezam para se mover.\n\nMovimento\n\nPara se mover, um jogador move uma de suas peças ao longo de uma linha no tabuleiro para um ponto adjacente livre. Se ele não pode fazer isso, perdeu o jogo. Como na fase de preparação, um jogador que alinha três de suas peças em uma linha no tabuleiro tem um moinho e pode remover uma das peças de seu oponente. Qualquer jogador que subtrai duas peças não tem opção de formar novos moinhos e perde o jogo. Um jogador também pode perder com mais de três peças se seu oponente as bloquear de se mover.\n\nVôo\n\nEm uma variante comum, uma vez que um jogador tenha apenas três peças, suas peças podem \"voar\", \"pular\" ou \"saltar\" para qualquer ponto livre, não apenas adjacentes.",
-    "@helpContent": {
-        "description": "Help Content"
-    },
-    "versionInfo": "Informações sobre a versão",
-    "@versionInfo": {
-        "description": "Version info"
-    },
-    "eula": "EULA",
-    "@eula": {
-        "description": "EULA"
-    },
-    "license": "Licença",
-    "@license": {
-        "description": "License"
-    },
-    "sourceCode": "Código fonte",
-    "@sourceCode": {
-        "description": "Source code"
-    },
-    "thirdPartyNotices": "Avisos de terceiros",
-    "@thirdPartyNotices": {
-        "description": "Third-party notices"
-    },
-    "appVersion": "Versão de aplicação",
-    "@appVersion": {
-        "description": "App Version"
-    },
-    "general": "Geral",
-    "@general": {
-        "description": "General"
-    },
-    "advanced": "Avançado",
-    "@advanced": {
-        "description": "Advanced"
-    },
-    "placing": "Colocação",
-    "@placing": {
-        "description": "Placing"
-    },
-    "moving": "Movimento",
-    "@moving": {
-        "description": "Moving"
-    },
-    "removing": "Retirado",
-    "@removing": {
-        "description": "Removing"
-    },
-    "gameOverCondition": "Condição de fim de jogo",
-    "@gameOverCondition": {
-        "description": "Game over condition"
-    },
-    "aisPlayStyle": "Estilo AI Play Style",
-    "@aisPlayStyle": {
-        "description": "AI's playstyle"
-    },
-    "passive": "Passivo",
-    "@passive": {
-        "description": "Passive"
-    },
-    "timeout": "Desconto de tempo",
-    "@timeout": {
-        "description": "Timeout"
-    },
-    "personalization": "Customização",
-    "@personalization": {
-        "description": "Personalization"
-    },
-    "forDevelopers": "Para desenvolvedores",
-    "@forDevelopers": {
-        "description": "For developers"
-    },
-    "developerMode": "Modo desenvolvedor",
-    "@developerMode": {
-        "description": "Developer mode"
-    },
-    "drawOnHumanExperience": "Com base na experiência humana",
-    "@drawOnHumanExperience": {
-        "description": "Draw on the human experience"
-    },
-    "considerMobility": "Considere a mobilidade das peças",
-    "@considerMobility": {
-        "description": "Consider mobility of pieces"
-    },
-    "pieceCount": "Contagem de peças",
-    "@pieceCount": {
-        "description": "Piece count"
-    },
-    "inHand": "na mão",
-    "@inHand": {
-        "description": "in hand"
-    },
-    "onBoard": "no quadro",
-    "@onBoard": {
-        "description": "on board"
-    },
-    "boardTop": "Deslocamento do quadro do topo",
-    "@boardTop": {
-        "description": "Board offset from the top"
-    },
-    "notAIsTurn": "Não é a vez da IA.",
-    "@notAIsTurn": {
-        "description": "It is not the AI's turn."
-    },
-    "aiIsNotThinking": "A IA não é um raciocínio.",
-    "@aiIsNotThinking": {
-        "description": "AI is not thinking."
-    },
-    "autoReplay": "Repetição automática de movimentos",
-    "@autoReplay": {
-        "description": "Auto re-play moves"
-    },
-    "atEnd": "No final da lista de mudanças.",
-    "@atEnd": {
-        "description": "At the end of the move list."
-    },
-    "tapBackAgainToLeave": "Toque novamente para sair.",
-    "@tapBackAgainToLeave": {
-        "description": "Tap back again to leave."
-    },
-    "environmentVariables": "Variáveis ambientais",
-    "@environmentVariables": {
-        "description": "Environment variables"
-    },
-    "more": "Mais",
-    "@more": {
-        "description": "More"
-    },
-    "experimental": "Esta é uma função experimental.",
-    "@experimental": {
-        "description": "This is an experimental feature."
-    },
-    "experiments": "Experimentos",
-    "@experiments": {
-        "description": "Experiments"
-    },
-    "ossLicenses": "Licenças de fonte aberta",
-    "@ossLicenses": {
-        "description": "Open source licenses"
-    },
-    "language": "Idioma",
-    "@language": {
-        "description": "Languages"
-    },
-    "defaultLanguage": "Idioma padrão",
-    "@defaultLanguage": {
-        "description": "Default language"
-    },
-    "mayMoveInPlacingPhase": "As peças podem ser movimentadas na fase de colocação",
-    "@mayMoveInPlacingPhase": {
-        "description": "The pieces can move in the placing phase"
-    },
-    "mayMoveInPlacingPhase_Detail": "Não há fases separadas de colocação e movimento, ou seja, os jogadores podem decidir a cada jogada se querem colocar uma peça no tabuleiro ou mover uma de suas peças (desde que tenham peças para colocar).",
-    "@mayMoveInPlacingPhase_Detail": {
-        "description": "There are no distinct placing and moving phases, i.e. the players can decide at every move whether they want to place a piece on the board or move one of their pieces (as long as they have remaining pieces to place)."
-    },
-    "drawerColor": "Cor do menu",
-    "@drawerColor": {
-        "description": "Menu color"
-    },
-    "drawerTextColor": "Cor do texto do menu",
-    "@drawerTextColor": {
-        "description": "Menu text color"
-    },
-    "drawerBackgroundColor": "Cor de fundo do menu",
-    "@drawerBackgroundColor": {
-        "description": "Menu background color"
-    },
-    "drawerHighlightItemColor": "Cor do item destacado do menu",
-    "@drawerHighlightItemColor": {
-        "description": "Menu highlight item color"
-    },
-    "mainToolbarBackgroundColor": "Cor de fundo da barra de ferramentas principal",
-    "@mainToolbarBackgroundColor": {
-        "description": "Main toolbar background color"
-    },
-    "mainToolbarIconColor": "Cor do ícone principal da barra de ferramentas",
-    "@mainToolbarIconColor": {
-        "description": "main toolbar icon color"
-    },
-    "navigationToolbarBackgroundColor": "Cor de fundo da barra de ferramentas de navegação",
-    "@navigationToolbarBackgroundColor": {
-        "description": "Navigation toolbar background color"
-    },
-    "navigationToolbarIconColor": "Cor do ícone da barra de ferramentas de navegação",
-    "@navigationToolbarIconColor": {
-        "description": "Navigation toolbar icon color"
-    },
-    "autoHideToolbar": "Esconder automaticamente a barra de ferramentas",
-    "@autoHideToolbar": {
-        "description": "Automatically hide the toolbar"
-    },
-    "toolbarLocationOnScreen": "Localização da barra de ferramentas na tela",
-    "@toolbarLocationOnScreen": {
-        "description": "Toolbar location on screen"
-    },
-    "top": "Top",
-    "@top": {
-        "description": "Top"
-    },
-    "bottom": "Antecedentes",
-    "@bottom": {
-        "description": "Bottom"
-    },
-    "center": "Centro",
-    "@center": {
-        "description": "Center"
-    },
-    "solidColor": "Cor sólida",
-    "@solidColor": {
-        "description": "Solid color"
-    },
-    "picture": "Imagem",
-    "@picture": {
-        "description": "Picture"
-    },
-    "chooseYourPicture": "Escolha sua foto",
-    "@chooseYourPicture": {
-        "description": "Choose your picture"
-    },
-    "light": "Luz",
-    "@light": {
-        "description": "Light"
-    },
-    "dark": "Escuro",
-    "@dark": {
-        "description": "Dark"
-    },
-    "themes": "Temas",
-    "@themes": {
-        "description": "Themes"
-    },
-    "currentTheme": "Tema atual",
-    "@currentTheme": {
-        "description": "Current theme"
-    },
-    "saveTheme": "Salvar tema",
-    "@saveTheme": {
-        "description": "Save theme"
-    },
-    "fonts": "Fontes",
-    "@fonts": {
-        "description": "Fonts"
-    },
-    "showAnalysisGraph": "Mostrar gráfico de análise",
-    "@showAnalysisGraph": {
-        "description": "Show analysis graph"
-    },
-    "analysis": "Análise",
-    "@analysis": {
-        "description": "Analysis"
-    },
-    "saveGame": "Salvar o jogo",
-    "@saveGame": {
-        "description": "Save game"
-    },
-    "loadGame": "Jogo de carga",
-    "@loadGame": {
-        "description": "Load game"
-    },
-    "setupPosition": "Posição de instalação",
-    "@setupPosition": {
-        "description": "Setup position"
-    },
-    "showLegalMoves": "Mostrar movimentos legais",
-    "@showLegalMoves": {
-        "description": "Show legal moves"
-    },
-    "showLastMove": "Mostrar última jogada",
-    "@showLastMove": {
-        "description": "Show last move"
-    },
-    "showArrows": "Mostrar setas",
-    "@showArrows": {
-        "description": "Show arrows"
-    },
-    "pieces": "Peças",
-    "@pieces": {
-        "description": "Pieces"
-    },
-    "showAnalysis": "Mostrar análise",
-    "@showAnalysis": {
-        "description": "Show analysis"
-    },
-    "threads": "Tópicos",
-    "@threads": {
-        "description": "Threads"
-    },
-    "getInvolved": "Envolva-se",
-    "@getInvolved": {
-        "description": "Get Involved"
-    },
-    "helpImproveTranslate": "Ajude a melhorar a tradução",
-    "@helpImproveTranslate": {
-        "description": "Help improve translate"
-    },
-    "tutorial": "Tutorial",
-    "@tutorial": {
-        "description": "Tutorial"
-    },
-    "classicMill": "Moinho clássico",
-    "@classicMill": {
-        "description": "Classic Mill"
-    },
-    "mixedMill": "Moinho misto",
-    "@mixedMill": {
-        "description": "Mixed Mill"
-    },
-    "ceylonMill": "Moinho do Ceilão",
-    "@ceylonMill": {
-        "description": "Ceylon Mill"
-    },
-    "mayBreakAndRemakeMillRepeatedly": "O moinho pode ser quebrado e refeito repetidamente.",
-    "@mayBreakAndRemakeMillRepeatedly": {
-        "description": "Mill may be broken and remade repeatedly"
-    },
-    "mayBreakAndRemakeMillRepeatedly_Detail": "Se um jogador quebra um moinho para criar um novo moinho imediatamente, esse jogador pode mover essa peça de volta para a junta original em sua próxima jogada, se ele fizer um novo moinho.",
-    "@mayBreakAndRemakeMillRepeatedly_Detail": {
-        "description": "If a player breaks a mill to create a new mill immediately, such player can move such piece back to the original junction in his next move if it makes a new mill."
-    },
-    "drawIfNoRemovalWithinTenMovesWhenThreeLeft": "O jogo é empatado se um jogador tiver três peças e depois de dez jogadas nenhum dos jogadores remove as peças do adversário.",
-    "@drawIfNoRemovalWithinTenMovesWhenThreeLeft": {
-        "description": "The game is drawn if a player has three pieces and after ten moves neither player removes the opponent's pieces"
-    },
-    "drawIfNoRemovalWithinTenMovesWhenThreeLeft_Detail": "Quando um jogador tem três peças e nenhum dos jogadores pode remover uma peça do adversário em dez jogadas, o jogo é um empate.",
-    "@drawIfNoRemovalWithinTenMovesWhenThreeLeft_Detail": {
-        "description": "When a player is down to three pieces, and neither player can remove an opponent's piece within ten moves, the game is a draw."
-    },
-    "close": "Fechar",
-    "@close": {
-        "description": "Close"
-    },
-    "whitePiece": "Peça branca",
-    "@whitePiece": {
-        "description": "White piece"
-    },
-    "blackPiece": "Peça preta",
-    "@blackPiece": {
-        "description": "Black piece"
-    },
-    "banPoint": "Ponto de banimento",
-    "@banPoint": {
-        "description": "Ban point"
-    },
-    "emptyPoint": "Ponto vazio",
-    "@emptyPoint": {
-        "description": "Empty point"
-    },
-    "noPoint": "Nenhum ponto",
-    "@noPoint": {
-        "description": "No point"
-    },
-    "placingPhase": "Fase de colocação",
-    "@placingPhase": {
-        "placingPhase": "Placing phase"
-    },
-    "movingPhase": "Fase móvel",
-    "@movingPhase": {
-        "description": "Moving phase"
-    },
-    "flyingPhase": "Fase de vôo",
-    "@flyingPhase": {
-        "description": "Flying phase"
-    },
-    "sideToMove": "Lado para mover",
-    "@sideToMove": {
-        "description": "Side to move"
-    },
-    "lastMove": "Última jogada",
-    "@lastMove": {
-        "description": "Last move"
-    },
-    "selected": "Selecionado",
-    "@selected": {
-        "description": "Selected"
-    },
-    "mainMenu": "Menu principal",
-    "@mainMenu": {
-        "description": "Main menu"
-    },
-    "accessibility": "Acessibilidade",
-    "@accessibility": {
-        "description": "Accessibility"
-    },
-    "screenReaderSupport": "Suporte para leitor de tela",
-    "@screenReaderSupport": {
-        "description": "Screen reader support"
-    },
-    "isDraw": "É um empate.",
-    "@isDraw": {
-        "description": "It is a Draw!"
-    },
-    "draw": "Empate",
-    "@draw": {
-        "description": "Draw"
-    },
-    "pieceHighlightColor": "Cor de destaque da peça",
-    "@pieceHighlightColor": {
-        "description": "Piece highlight color"
-    },
-    "algorithm": "Algoritmo",
-    "@algorithm": {
-        "description": "Algorithm"
-    },
-    "removeUnplacedPiece": "Remova a peça não colocada",
-    "@removeUnplacedPiece": {
-        "description": "Remove unplaced piece"
-    },
-    "removeUnplacedPiece_Detail": "Se um jogador formar o moinho na fase de colocação, ele removerá a peça não colocada do oponente e continuará a fazer um movimento.",
-    "@removeUnplacedPiece_Detail": {
-        "description": "If a player forms the mill in the placing phase, she will remove the opponent's unplaced piece and continue to make a move."
-    },
-    "endgameNMoveRule": "Regra N-Move do Endgame",
-    "@endgameNMoveRule": {
-        "description": "Endgame N-Move rule"
-    },
-    "endgameNMoveRule_Detail": "Se um dos jogadores tiver apenas três peças e nenhum dos jogadores remover uma peça dentro de um lance específico, o jogo está empatado.",
-    "@endgameNMoveRule_Detail": {
-        "description": "If either player has only three pieces and neither player removes a piece within a specific moves, the game is drawn."
-    },
-    "drawReasonEndgameRule50": "Cada jogador tem apenas três peças e nenhum jogador remove uma peça dentro de um movimento específico.",
-    "@drawReasonEndgameRule50": {
-        "description": "Either player has only three pieces and neither player removes a piece within a specific moves."
-    },
-    "threefoldRepetitionRule": "Regra de repetição tripla",
-    "@threefoldRepetitionRule": {
-        "description": "Threefold repetition rule"
-    },
-    "threefoldRepetitionRule_Detail": "O jogo empata se ocorrer uma posição pela terceira vez.",
-    "@threefoldRepetitionRule_Detail": {
-        "description": "The game is drawn if a position occurs for the third time."
-    },
-    "continueToMakeMove": "Moinho! Continue a fazer um movimento.",
-    "@continueToMakeMove": {
-        "description": "Mill! Continue to make a move."
-    },
-    "pointStyle": "Estilo do ponto",
-    "@pointStyle": {
-        "description": "Point style"
-    },
-    "pointWidth": "Largura do ponto",
-    "@pointWidth": {
-        "description": "Point width"
-    },
-    "solid": "Sólido",
-    "@solid": {
-        "description": "Solid"
-    },
-    "hollow": "Oco",
-    "@hollow": {
-        "description": "Hollow"
-=======
   "appName": "Moinho",
   "@appName": {
     "description": "The app name"
@@ -2400,7 +1149,6 @@
         "description": "Number of Moves",
         "example": "3"
       }
->>>>>>> 92c2f33f
     }
   },
   "loadFailed": "Erro de carregamento.",
