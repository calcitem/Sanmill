--- conflicted
+++ resolved
@@ -39,11 +39,7 @@
 ];
 
 /// The padding applied to the actual mill field
-<<<<<<< HEAD
 double get boardMargin => AppTheme.boardPadding;
-=======
-double boardMargin = AppTheme.boardPadding;
->>>>>>> ecd45813
 
 /// Calculates the position of the given point
 Offset pointFromIndex(int index, Size size) {
