--- conflicted
+++ resolved
@@ -233,20 +233,11 @@
 
   @override
   Widget build(BuildContext context) {
-    AppTheme.boardPadding =
-<<<<<<< HEAD
-        ((deviceWidth(context) - AppTheme.boardMargin * 2) *
+    AppTheme.boardPadding = ((deviceWidth(context) - AppTheme.boardMargin * 2) *
                 DB().displaySettings.pieceWidth /
-                7 -
-            1) /
-            2;
-=======
-        ((MediaQuery.of(context).size.width - AppTheme.boardMargin * 2) *
-                    DB().displaySettings.pieceWidth /
-                    7) /
-                2 +
-            4;
->>>>>>> ecd45813
+                7) /
+            2 +
+        4;
 
     final List<CustomDrawerItem<_DrawerIndex>> drawerItems =
         <CustomDrawerItem<_DrawerIndex>>[
@@ -344,22 +335,18 @@
             valueListenable: _controller,
             builder: (_, CustomDrawerValue value, Widget? child) =>
                 CustomDrawer(
-                  controller: _controller,
+              controller: _controller,
               header: CustomDrawerHeader(
                 title: S.of(context).appName,
               ),
               items: drawerItems,
               // TODO: 4 means Setup Position
-<<<<<<< HEAD
-              disabledGestures: _drawerIndex.index < 4 && !value.visible,
-              orientation: MediaQuery.of(context).orientation,
-=======
               disabledGestures: Platform.isWindows &&
                   Platform.isLinux &&
                   Platform.isMacOS &&
                   _drawerIndex.index < 4 &&
                   !value.visible,
->>>>>>> ecd45813
+              orientation: MediaQuery.of(context).orientation,
               child: _screenView,
             ),
           )),
@@ -372,8 +359,7 @@
     }
 
     if (!DB().generalSettings.isPrivacyPolicyAccepted &&
-        Localizations.localeOf(context).languageCode.startsWith("zh") &&
-        !Platform.isIOS) {
+        Localizations.localeOf(context).languageCode.startsWith("zh")) {
       showDialog(
         context: context,
         barrierDismissible: false,
@@ -400,6 +386,8 @@
   static Future<void> _launchFeedback(UserFeedback feedback) async {
     final String screenshotFilePath =
         await _saveFeedbackImage(feedback.screenshot);
+        Localizations.localeOf(context).languageCode.startsWith("zh") &&
+        !Platform.isIOS) {
     final PackageInfo packageInfo = await PackageInfo.fromPlatform();
     final String version =
         "${packageInfo.version} (${packageInfo.buildNumber})";
