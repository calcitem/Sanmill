/*
  This file is part of Sanmill.
  Copyright (C) 2019-2021 The Sanmill developers (see AUTHORS file)

  Sanmill is free software: you can redistribute it and/or modify
  it under the terms of the GNU General Public License as published by
  the Free Software Foundation, either version 3 of the License, or
  (at your option) any later version.

  Sanmill is distributed in the hope that it will be useful,
  but WITHOUT ANY WARRANTY; without even the implied warranty of
  MERCHANTABILITY or FITNESS FOR A PARTICULAR PURPOSE.  See the
  GNU General Public License for more details.

  You should have received a copy of the GNU General Public License
  along with this program.  If not, see <http://www.gnu.org/licenses/>.
*/

import 'dart:ui';

import 'package:fluentui_system_icons/fluentui_system_icons.dart';
import 'package:flutter/material.dart';
import 'package:sanmill/generated/intl/l10n.dart';
import 'package:sanmill/models/preferences.dart';
import 'package:sanmill/screens/game_settings/game_settings_page.dart';
import 'package:sanmill/services/logger.dart';
import 'package:sanmill/services/mill/mill.dart';
import 'package:sanmill/services/storage/storage.dart';
import 'package:sanmill/shared/custom_drawer/custom_drawer.dart';
import 'package:sanmill/shared/custom_spacer.dart';
import 'package:sanmill/shared/game_toolbar/game_toolbar.dart';
import 'package:sanmill/shared/number_picker.dart';
import 'package:sanmill/shared/painters/painters.dart';
import 'package:sanmill/shared/scaffold_messenger.dart';
import 'package:sanmill/shared/string_buffer_helper.dart';
import 'package:sanmill/shared/theme/app_theme.dart';

part './board.dart';
part './info_dialog.dart';
part './move_list_dialog.dart';
part './result_alert.dart';
part './game_options_modal.dart';
part './move_options_modal.dart';
part './header.dart';
part 'game_page_action_sheet.dart';

class GamePage extends StatelessWidget {
  final GameMode gameMode;

  const GamePage(this.gameMode, {Key? key}) : super(key: key);

  @override
  Widget build(BuildContext context) {
    final controller = MillController();

    controller.gameInstance.gameMode = gameMode;

    return Scaffold(
      appBar: GameHeader(),
      backgroundColor: DB().colorSettings.darkBackgroundColor,
      body: FutureBuilder(
        future: controller.start(),
        builder: (context, snapshot) {
          if (snapshot.connectionState == ConnectionState.waiting) {
            return const Center(
              child: CircularProgressIndicator.adaptive(),
            );
          }

          return Padding(
            padding:
                const EdgeInsets.symmetric(horizontal: AppTheme.boardMargin),
            child: LayoutBuilder(
              builder: (context, constraints) {
                var toolbarHeight =
                    GamePageToolBar.height + ButtonTheme.of(context).height;
                if (DB().display.isHistoryNavigationToolbarShown) {
                  toolbarHeight *= 2;
                }

                // constraints of the game board but applied to the entire child
                final maxWidth = constraints.maxWidth;
                final maxHeight = constraints.maxHeight - toolbarHeight;
                final BoxConstraints constraint = BoxConstraints(
                  maxWidth: (maxHeight > 0 && maxHeight < maxWidth)
                      ? maxHeight
                      : maxWidth,
                );

                return Center(
                  child: ConstrainedBox(
                    constraints: constraint,
                    child: const _Game(),
                  ),
                );
              },
            ),
          );
        },
      ),
    );
  }
}

// TODO: [Leptopoda] change layout (landscape mode, padding on small devices)
class _Game extends StatelessWidget {
  const _Game({Key? key}) : super(key: key);

  void _showGameOptions(BuildContext context) => showModalBottomSheet(
        context: context,
        backgroundColor: Colors.transparent,
        builder: (_) => const _GameOptionsModal(),
      );

  void _showSettings(BuildContext context) => Navigator.push(
        context,
        MaterialPageRoute(builder: (_) => const GameSettingsPage()),
      );

  // TODO: [Leptopodoa] move options into a theme
  void _showMoveOptions(BuildContext context) => showModalBottomSheet(
        context: context,
        backgroundColor: Colors.transparent,
<<<<<<< HEAD
        builder: (_) => const _MoveOptionsModal(),
=======
        builder: (context) => SimpleDialog(
          semanticLabel: S.of(context).move,
          backgroundColor: Colors.transparent,
          children: <Widget>[
            if (!LocalDatabaseService
                .display.isHistoryNavigationToolbarShown) ...[
              SimpleDialogOption(
                onPressed: _takeBack,
                child: Text(
                  S.of(context).takeBack,
                  style: AppTheme.simpleDialogOptionTextStyle,
                  textAlign: TextAlign.center,
                ),
              ),
              SimpleDialogOption(
                onPressed: _stepForward,
                child: Text(
                  S.of(context).stepForward,
                  style: AppTheme.simpleDialogOptionTextStyle,
                  textAlign: TextAlign.center,
                ),
              ),
              const CustomSpacer(),
              SimpleDialogOption(
                onPressed: _takeBackAll,
                child: Text(
                  S.of(context).takeBackAll,
                  style: AppTheme.simpleDialogOptionTextStyle,
                  textAlign: TextAlign.center,
                ),
              ),
              const CustomSpacer(),
              SimpleDialogOption(
                onPressed: _stepForwardAll,
                child: Text(
                  S.of(context).stepForwardAll,
                  style: AppTheme.simpleDialogOptionTextStyle,
                  textAlign: TextAlign.center,
                ),
              ),
              const CustomSpacer(),
            ],
            if (controller.position.moveHistoryText != null) ...[
              SimpleDialogOption(
                onPressed: _showMoveList,
                child: Text(
                  S.of(context).showMoveList,
                  style: AppTheme.simpleDialogOptionTextStyle,
                  textAlign: TextAlign.center,
                ),
              ),
              const CustomSpacer(),
            ],
            SimpleDialogOption(
              onPressed: _moveNow,
              child: Text(
                S.of(context).moveNow,
                style: AppTheme.simpleDialogOptionTextStyle,
                textAlign: TextAlign.center,
              ),
            ),
            const CustomSpacer(),
            if (LocalDatabaseService.preferences.screenReaderSupport)
              SimpleDialogOption(
                child: Text(
                  S.of(context).close,
                  style: AppTheme.simpleDialogOptionTextStyle,
                  textAlign: TextAlign.center,
                ),
                onPressed: () => Navigator.pop(context),
              ),
          ],
        ),
>>>>>>> f23e04e2
      );

  void _showInfo(BuildContext context) => showDialog(
        context: context,
        barrierDismissible: true,
        builder: (_) => const _InfoDialog(),
      );

  List<Widget> toolbarItems(BuildContext context) {
    final gameButton = ToolbarItem.icon(
      onPressed: () => _showGameOptions(context),
      icon: const Icon(FluentIcons.table_simple_24_regular),
      label: Text(S.of(context).game),
    );

    final optionsButton = ToolbarItem.icon(
      onPressed: () => _showSettings(context),
      icon: const Icon(FluentIcons.settings_24_regular),
      label: Text(S.of(context).options),
    );

    final moveButton = ToolbarItem.icon(
      onPressed: () => _showMoveOptions(context),
      icon: const Icon(FluentIcons.calendar_agenda_24_regular),
      label: Text(S.of(context).move),
    );

    final infoButton = ToolbarItem.icon(
      onPressed: () => _showInfo(context),
      icon: const Icon(FluentIcons.book_information_24_regular),
      label: Text(S.of(context).info),
    );

    return <Widget>[
      gameButton,
      optionsButton,
      moveButton,
      infoButton,
    ];
  }

  List<Widget> historyNavToolbarItems(BuildContext context) {
    final takeBackAllButton = ToolbarItem(
      child: Icon(
        FluentIcons.arrow_previous_24_regular,
        semanticLabel: S.of(context).takeBackAll,
      ),
      onPressed: () => HistoryNavigator.takeBackAll(context, pop: false),
    );

    final takeBackButton = ToolbarItem(
      child: Icon(
        FluentIcons.chevron_left_24_regular,
        semanticLabel: S.of(context).takeBack,
      ),
      onPressed: () => HistoryNavigator.takeBack(context, pop: false),
    );

    final stepForwardButton = ToolbarItem(
      child: Icon(
        FluentIcons.chevron_right_24_regular,
        semanticLabel: S.of(context).stepForward,
      ),
      onPressed: () => HistoryNavigator.stepForward(context, pop: false),
    );

    final stepForwardAllButton = ToolbarItem(
      child: Icon(
        FluentIcons.arrow_next_24_regular,
        semanticLabel: S.of(context).stepForwardAll,
      ),
      onPressed: () => HistoryNavigator.stepForwardAll(context, pop: false),
    );

    return <Widget>[
      takeBackAllButton,
      takeBackButton,
      stepForwardButton,
      stepForwardAllButton,
    ];
  }

  @override
  Widget build(BuildContext context) {
    return Column(
      children: <Widget>[
        const Board(),
        if (DB().display.isHistoryNavigationToolbarShown)
          GamePageToolBar(
            backgroundColor:
                DB().colorSettings.navigationToolbarBackgroundColor,
            itemColor: DB().colorSettings.navigationToolbarIconColor,
            children: historyNavToolbarItems(context),
          ),
        GamePageToolBar(
          backgroundColor: DB().colorSettings.mainToolbarBackgroundColor,
          itemColor: DB().colorSettings.mainToolbarIconColor,
          children: toolbarItems(context),
        ),
      ],
    );
  }
}<|MERGE_RESOLUTION|>--- conflicted
+++ resolved
@@ -121,83 +121,7 @@
   void _showMoveOptions(BuildContext context) => showModalBottomSheet(
         context: context,
         backgroundColor: Colors.transparent,
-<<<<<<< HEAD
         builder: (_) => const _MoveOptionsModal(),
-=======
-        builder: (context) => SimpleDialog(
-          semanticLabel: S.of(context).move,
-          backgroundColor: Colors.transparent,
-          children: <Widget>[
-            if (!LocalDatabaseService
-                .display.isHistoryNavigationToolbarShown) ...[
-              SimpleDialogOption(
-                onPressed: _takeBack,
-                child: Text(
-                  S.of(context).takeBack,
-                  style: AppTheme.simpleDialogOptionTextStyle,
-                  textAlign: TextAlign.center,
-                ),
-              ),
-              SimpleDialogOption(
-                onPressed: _stepForward,
-                child: Text(
-                  S.of(context).stepForward,
-                  style: AppTheme.simpleDialogOptionTextStyle,
-                  textAlign: TextAlign.center,
-                ),
-              ),
-              const CustomSpacer(),
-              SimpleDialogOption(
-                onPressed: _takeBackAll,
-                child: Text(
-                  S.of(context).takeBackAll,
-                  style: AppTheme.simpleDialogOptionTextStyle,
-                  textAlign: TextAlign.center,
-                ),
-              ),
-              const CustomSpacer(),
-              SimpleDialogOption(
-                onPressed: _stepForwardAll,
-                child: Text(
-                  S.of(context).stepForwardAll,
-                  style: AppTheme.simpleDialogOptionTextStyle,
-                  textAlign: TextAlign.center,
-                ),
-              ),
-              const CustomSpacer(),
-            ],
-            if (controller.position.moveHistoryText != null) ...[
-              SimpleDialogOption(
-                onPressed: _showMoveList,
-                child: Text(
-                  S.of(context).showMoveList,
-                  style: AppTheme.simpleDialogOptionTextStyle,
-                  textAlign: TextAlign.center,
-                ),
-              ),
-              const CustomSpacer(),
-            ],
-            SimpleDialogOption(
-              onPressed: _moveNow,
-              child: Text(
-                S.of(context).moveNow,
-                style: AppTheme.simpleDialogOptionTextStyle,
-                textAlign: TextAlign.center,
-              ),
-            ),
-            const CustomSpacer(),
-            if (LocalDatabaseService.preferences.screenReaderSupport)
-              SimpleDialogOption(
-                child: Text(
-                  S.of(context).close,
-                  style: AppTheme.simpleDialogOptionTextStyle,
-                  textAlign: TextAlign.center,
-                ),
-                onPressed: () => Navigator.pop(context),
-              ),
-          ],
-        ),
->>>>>>> f23e04e2
       );
 
   void _showInfo(BuildContext context) => showDialog(
