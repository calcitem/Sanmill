--- conflicted
+++ resolved
@@ -1,10 +1,4 @@
-<<<<<<< HEAD
 <?xml version="1.0" encoding="utf-8"?>
 <resources>
     <string name="app_name">모리스</string>
-=======
-<?xml version="1.0" encoding="utf-8"?>
-<resources>
-    <string name="app_name">모리스</string>
->>>>>>> 92c2f33f
 </resources>