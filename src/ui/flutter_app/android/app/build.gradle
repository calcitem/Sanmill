def localProperties = new Properties()
def localPropertiesFile = rootProject.file('local.properties')
if (localPropertiesFile.exists()) {
    localPropertiesFile.withReader('UTF-8') { reader ->
        localProperties.load(reader)
    }
}

def flutterRoot = localProperties.getProperty('flutter.sdk')
if (flutterRoot == null) {
    throw new GradleException("Flutter SDK not found. Define location with flutter.sdk in the local.properties file.")
}

def flutterVersionCode = localProperties.getProperty('flutter.versionCode')
if (flutterVersionCode == null) {
    flutterVersionCode = '1'
}

def flutterVersionName = localProperties.getProperty('flutter.versionName')
if (flutterVersionName == null) {
    flutterVersionName = '1.0'
}

apply plugin: 'com.android.application'
apply from: "$flutterRoot/packages/flutter_tools/gradle/flutter.gradle"

def keystoreProperties = new Properties()
def keystorePropertiesFile = rootProject.file('key.properties')
if (keystorePropertiesFile.exists()) {
    keystoreProperties.load(new FileInputStream(keystorePropertiesFile))
} else {
    if (System.getenv('KEY_STORE_PASSWORD')) {
        keystoreProperties.setProperty('storePassword', System.getenv('KEY_STORE_PASSWORD'));
        keystoreProperties.setProperty('keyPassword', System.getenv('KEY_PASSWORD'));
        keystoreProperties.setProperty('keyAlias', System.getenv('ALIAS'));
        keystoreProperties.setProperty('storeFile', System.getenv('KEY_PATH'));
	} else {
	    throw new GradleException("key.properties not found. Copy key.properties.example to key.properties and modify it to suit your needs.")
	}
}

android {
<<<<<<< HEAD
    compileSdkVersion 31
=======
    compileSdkVersion 33
>>>>>>> 92c2f33f

    lintOptions {
        disable 'InvalidPackage'
    }

    defaultConfig {
        applicationId "com.calcitem.sanmill"
<<<<<<< HEAD
        minSdkVersion 17
        targetSdkVersion 31
=======
        minSdkVersion 19
        targetSdkVersion 33
>>>>>>> 92c2f33f
        versionCode flutterVersionCode.toInteger()
        versionName flutterVersionName
        ndk{
            ldLibs "log"
            debugSymbolLevel 'FULL'
        }
        externalNativeBuild {
            cmake {
                //arguments "-DANDROID_ARM_MODE=arm", "-DANDROID_STL=c++_shared"
                //abiFilters "arm64-v8a"
            }
        }
    }

    signingConfigs {
        release {
            keyAlias keystoreProperties['keyAlias']
            keyPassword keystoreProperties['keyPassword']
            storeFile keystoreProperties['storeFile'] ? file(keystoreProperties['storeFile']) : null
            storePassword keystoreProperties['storePassword']
        }
    }
    buildTypes {
        debug {
            signingConfig signingConfigs.debug
            //applicationIdSuffix ".debug"
            //debuggable true
        }
        release {
            signingConfig signingConfigs.release
        }
    }

    externalNativeBuild {
        cmake {
            path "CMakeLists.txt"
        }
    }
}

flutter {
    source '../..'
}

dependencies {
	implementation 'com.iqiyi.xcrash:xcrash-android-lib:3.1.0'
}<|MERGE_RESOLUTION|>--- conflicted
+++ resolved
@@ -40,11 +40,7 @@
 }
 
 android {
-<<<<<<< HEAD
-    compileSdkVersion 31
-=======
     compileSdkVersion 33
->>>>>>> 92c2f33f
 
     lintOptions {
         disable 'InvalidPackage'
@@ -52,13 +48,8 @@
 
     defaultConfig {
         applicationId "com.calcitem.sanmill"
-<<<<<<< HEAD
-        minSdkVersion 17
-        targetSdkVersion 31
-=======
         minSdkVersion 19
         targetSdkVersion 33
->>>>>>> 92c2f33f
         versionCode flutterVersionCode.toInteger()
         versionName flutterVersionName
         ndk{
